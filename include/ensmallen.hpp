/**
 * @file ensmallen.hpp
 *
 * This is the main header to include if you want to use the ensmallen library.
 *
 * ensmallen is free software; you may redistribute it and/or modify it under
 * the terms of the 3-clause BSD license.  You should have received a copy of
 * the 3-clause BSD license along with ensmallen.  If not, see
 * http://www.opensource.org/licenses/BSD-3-Clause for more information.
 */

// NOTE: When using the ensmallen library in your code, only include the ensmallen.hpp header.
// NOTE: Do not include any of the files in the ensmallen_bits folder.

#ifndef ENSMALLEN_HPP
#define ENSMALLEN_HPP

#undef ENS_HAVE_CXX14

#if (__cplusplus >= 201402L)
  #define ENS_HAVE_CXX14
#endif

<<<<<<< HEAD
#include <bandicoot>
#include <armadillo>
=======
#if defined(_MSVC_LANG)
  #if (_MSVC_LANG >= 201402L)
    #undef  ENS_HAVE_CXX14
    #define ENS_HAVE_CXX14
  #endif
#endif
>>>>>>> 6b0a0031

#if !defined(ENS_HAVE_CXX14)
  #error "*** C++14 compiler required; enable C++14 mode in your compiler, or use an earlier version of ensmallen"
#endif

#include <armadillo>

#if ((ARMA_VERSION_MAJOR < 10) || ((ARMA_VERSION_MAJOR == 10) && (ARMA_VERSION_MINOR < 8)))
  #error "need Armadillo version 10.8 or newer"
#endif

#include <cctype>
#include <cfloat>
#include <climits>
#include <cmath>
#include <cstdint>
#include <cstdio>
#include <cstdlib>
#include <cstring>
#include <iostream>
#include <map>
#include <set>
#include <limits>
#include <sstream>
#include <stdexcept>
#include <string>
#include <tuple>
#include <utility>
#include <vector>

// On Visual Studio, disable C4519 (default arguments for function templates)
// since it's by default an error, which doesn't even make any sense because
// it's part of the C++11 standard.
#ifdef _MSC_VER
  #pragma warning(disable : 4519)
#endif

#include "ensmallen_bits/config.hpp"
#include "ensmallen_bits/ens_version.hpp"
#include "ensmallen_bits/log.hpp" // TODO: should move to another place

#include "ensmallen_bits/utility/any.hpp"
#include "ensmallen_bits/utility/arma_traits.hpp"
#include "ensmallen_bits/utility/coot_traits.hpp"
#include "ensmallen_bits/utility/conv_to.hpp"
#include "ensmallen_bits/utility/linspace.hpp"
#include "ensmallen_bits/utility/randi.hpp"
#include "ensmallen_bits/utility/randn.hpp"
#include "ensmallen_bits/utility/randu.hpp"
#include "ensmallen_bits/utility/shuffle.hpp"
#include "ensmallen_bits/utility/indicators/epsilon.hpp"
#include "ensmallen_bits/utility/indicators/igd_plus.hpp"

// Contains traits, must be placed before report callback.
#include "ensmallen_bits/function.hpp" // TODO: should move to function/

// Callbacks.
#include "ensmallen_bits/callbacks/callbacks.hpp"
#include "ensmallen_bits/callbacks/early_stop_at_min_loss.hpp"
#include "ensmallen_bits/callbacks/grad_clip_by_norm.hpp"
#include "ensmallen_bits/callbacks/grad_clip_by_value.hpp"
#include "ensmallen_bits/callbacks/print_loss.hpp"
#include "ensmallen_bits/callbacks/progress_bar.hpp"
#include "ensmallen_bits/callbacks/query_front.hpp"
#include "ensmallen_bits/callbacks/report.hpp"
#include "ensmallen_bits/callbacks/store_best_coordinates.hpp"
#include "ensmallen_bits/callbacks/timer_stop.hpp"

#include "ensmallen_bits/problems/problems.hpp" // TODO: should move to another place

#include "ensmallen_bits/ada_belief/ada_belief.hpp"
#include "ensmallen_bits/ada_bound/ada_bound.hpp"
#include "ensmallen_bits/ada_delta/ada_delta.hpp"
#include "ensmallen_bits/ada_grad/ada_grad.hpp"
#include "ensmallen_bits/ada_sqrt/ada_sqrt.hpp"
#include "ensmallen_bits/adam/adam.hpp"
#include "ensmallen_bits/demon_adam/demon_adam.hpp"
#include "ensmallen_bits/demon_sgd/demon_sgd.hpp"
#include "ensmallen_bits/qhadam/qhadam.hpp"
#include "ensmallen_bits/aug_lagrangian/aug_lagrangian.hpp"
#include "ensmallen_bits/bigbatch_sgd/bigbatch_sgd.hpp"
#include "ensmallen_bits/cmaes/cmaes.hpp"
#include "ensmallen_bits/cmaes/active_cmaes.hpp"
#include "ensmallen_bits/cd/cd.hpp"
#include "ensmallen_bits/cne/cne.hpp"
#include "ensmallen_bits/de/de.hpp"
#include "ensmallen_bits/eve/eve.hpp"
#include "ensmallen_bits/ftml/ftml.hpp"

#include "ensmallen_bits/fw/frank_wolfe.hpp"
#include "ensmallen_bits/gradient_descent/gradient_descent.hpp"
#include "ensmallen_bits/grid_search/grid_search.hpp"
#include "ensmallen_bits/iqn/iqn.hpp"
#include "ensmallen_bits/katyusha/katyusha.hpp"
#include "ensmallen_bits/lbfgs/lbfgs.hpp"
#include "ensmallen_bits/lookahead/lookahead.hpp"
#include "ensmallen_bits/moead/moead.hpp"
#include "ensmallen_bits/nsga2/nsga2.hpp"
#include "ensmallen_bits/padam/padam.hpp"
#include "ensmallen_bits/parallel_sgd/parallel_sgd.hpp"
#include "ensmallen_bits/pso/pso.hpp"
#include "ensmallen_bits/rmsprop/rmsprop.hpp"

#include "ensmallen_bits/sa/sa.hpp"
#include "ensmallen_bits/sarah/sarah.hpp"
#include "ensmallen_bits/sdp/sdp.hpp"
#include "ensmallen_bits/sdp/lrsdp.hpp"
#include "ensmallen_bits/sdp/primal_dual.hpp"

#include "ensmallen_bits/sgd/sgd.hpp"
// TODO: this should probably be included in sgd.hpp
#include "ensmallen_bits/sgd/update_policies/gradient_clipping.hpp"
#include "ensmallen_bits/sgdr/sgdr.hpp"
#include "ensmallen_bits/sgdr/snapshot_ensembles.hpp"
#include "ensmallen_bits/sgdr/snapshot_sgdr.hpp"
#include "ensmallen_bits/smorms3/smorms3.hpp"
#include "ensmallen_bits/spalera_sgd/spalera_sgd.hpp"
#include "ensmallen_bits/spsa/spsa.hpp"
#include "ensmallen_bits/svrg/svrg.hpp"
#include "ensmallen_bits/swats/swats.hpp"
#include "ensmallen_bits/wn_grad/wn_grad.hpp"
#include "ensmallen_bits/yogi/yogi.hpp"

#endif<|MERGE_RESOLUTION|>--- conflicted
+++ resolved
@@ -21,22 +21,18 @@
   #define ENS_HAVE_CXX14
 #endif
 
-<<<<<<< HEAD
-#include <bandicoot>
-#include <armadillo>
-=======
 #if defined(_MSVC_LANG)
   #if (_MSVC_LANG >= 201402L)
     #undef  ENS_HAVE_CXX14
     #define ENS_HAVE_CXX14
   #endif
 #endif
->>>>>>> 6b0a0031
 
 #if !defined(ENS_HAVE_CXX14)
   #error "*** C++14 compiler required; enable C++14 mode in your compiler, or use an earlier version of ensmallen"
 #endif
 
+#include <bandicoot>
 #include <armadillo>
 
 #if ((ARMA_VERSION_MAJOR < 10) || ((ARMA_VERSION_MAJOR == 10) && (ARMA_VERSION_MINOR < 8)))
