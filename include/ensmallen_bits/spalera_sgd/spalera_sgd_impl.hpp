/**
 * @file spalera_sgd_impl.hpp
 * @author Marcus Edel
 *
 * Implementation of SPALeRA SGD.
 *
 * ensmallen is free software; you may redistribute it and/or modify it under
 * the terms of the 3-clause BSD license.  You should have received a copy of
 * the 3-clause BSD license along with ensmallen.  If not, see
 * http://www.opensource.org/licenses/BSD-3-Clause for more information.
 */
#ifndef ENSMALLEN_SPALERA_SGD_SPALERA_SGD_IMPL_HPP
#define ENSMALLEN_SPALERA_SGD_SPALERA_SGD_IMPL_HPP

// In case it hasn't been included yet.
#include "spalera_sgd.hpp"

#include <ensmallen_bits/function.hpp>

namespace ens {

template<typename DecayPolicyType>
SPALeRASGD<DecayPolicyType>::SPALeRASGD(const double stepSize,
                                        const size_t batchSize,
                                        const size_t maxIterations,
                                        const double tolerance,
                                        const double lambda,
                                        const double alpha,
                                        const double epsilon,
                                        const double adaptRate,
                                        const bool shuffle,
                                        const DecayPolicyType& decayPolicy,
                                        const bool resetPolicy,
                                        const bool exactObjective) :
    stepSize(stepSize),
    batchSize(batchSize),
    maxIterations(maxIterations),
    tolerance(tolerance),
    lambda(lambda),
    shuffle(shuffle),
    exactObjective(exactObjective),
    updatePolicy(SPALeRAStepsize(alpha, epsilon, adaptRate)),
    decayPolicy(decayPolicy),
    resetPolicy(resetPolicy),
    isInitialized(false)
{ /* Nothing to do. */ }

//! Optimize the function (minimize).
template<typename DecayPolicyType>
template<typename DecomposableFunctionType,
         typename MatType,
         typename GradType,
         typename... CallbackTypes>
typename std::enable_if<IsArmaType<GradType>::value,
typename MatType::elem_type>::type
SPALeRASGD<DecayPolicyType>::Optimize(
    DecomposableFunctionType& function,
    MatType& iterateIn,
    CallbackTypes&&... callbacks)
{
  // Convenience typedefs.
  typedef typename MatType::elem_type ElemType;
  typedef typename MatTypeTraits<MatType>::BaseMatType BaseMatType;
  typedef typename MatTypeTraits<GradType>::BaseMatType BaseGradType;

  typedef Function<DecomposableFunctionType, BaseMatType, BaseGradType>
      FullFunctionType;
  FullFunctionType& f(static_cast<FullFunctionType&>(function));

  traits::CheckDecomposableFunctionTypeAPI<FullFunctionType, BaseMatType,
      BaseGradType>();
  RequireDenseFloatingPointType<BaseMatType>();
  RequireFloatingPointType<BaseGradType>();
  RequireSameInternalTypes<BaseMatType, BaseGradType>();

  BaseMatType& iterate = (BaseMatType&) iterateIn;

  // The update policy and decay policy internally use a templated class so that
  // we can know MatType and GradType only when Optimize() is called.
  typedef typename SPALeRAStepsize::Policy<BaseMatType, BaseGradType>
      InstUpdatePolicyType;
  typedef typename DecayPolicyType::template Policy<BaseMatType, BaseGradType>
      InstDecayPolicyType;

  // Find the number of functions to use.
  const size_t numFunctions = f.NumFunctions();

  // To keep track of where we are and how things are going.
  size_t currentFunction = 0;
  size_t epoch = 1;
  ElemType overallObjective = 0;
  ElemType lastObjective = DBL_MAX;

  // Controls early termination of the optimization process.
  bool terminate = Callback::BeginOptimization(*this, f, iterate, callbacks...);

  // Calculate the first objective function.
  for (size_t i = 0; i < numFunctions; i += batchSize)
  {
    const size_t effectiveBatchSize = std::min(batchSize, numFunctions - i);
    const ElemType objective = f.Evaluate(iterate, i, effectiveBatchSize);
    overallObjective += objective;

    Callback::Evaluate(*this, f, iterate, objective, callbacks...);
  }

  ElemType currentObjective = overallObjective / numFunctions;

  // Initialize the decay policy if needed.
  if (!isInitialized || !instDecayPolicy.Has<InstDecayPolicyType>())
  {
    instDecayPolicy.Clean();
    instDecayPolicy.Set<InstDecayPolicyType>(
        new InstDecayPolicyType(decayPolicy));
  }

  // Initialize the update policy.
  if (resetPolicy || !isInitialized ||
      !instUpdatePolicy.Has<InstUpdatePolicyType>())
  {
    instUpdatePolicy.Clean();
    instUpdatePolicy.Set<InstUpdatePolicyType>(
        new InstUpdatePolicyType(updatePolicy, iterate.n_rows, iterate.n_cols,
                                 currentObjective * lambda));
    isInitialized = true;
  }

  // Now iterate!
  BaseGradType gradient(iterate.n_rows, iterate.n_cols);
  const size_t actualMaxIterations = (maxIterations == 0) ?
      std::numeric_limits<size_t>::max() : maxIterations;
  Callback::BeginEpoch(*this, f, iterate, epoch, overallObjective,
      callbacks...);
  for (size_t i = 0; i < actualMaxIterations && !terminate;
      /* incrementing done manually */)
  {
    // Calculate gradient and objective.
    // Find the effective batch size; we have to take the minimum of three
    // things:
    // - the batch size can't be larger than the user-specified batch size;
    // - the batch size can't be larger than the number of iterations left
    //       before actualMaxIterations is hit;
    // - the batch size can't be larger than the number of functions left.
    const size_t effectiveBatchSize = std::min(
        std::min(batchSize, actualMaxIterations - i),
        numFunctions - currentFunction);

    currentObjective = f.EvaluateWithGradient(iterate, currentFunction,
        gradient, effectiveBatchSize);

    terminate |= Callback::EvaluateWithGradient(*this, f, iterate,
        currentObjective, gradient, callbacks...);

    // Use the update policy to take a step.
    if (!instUpdatePolicy.As<InstUpdatePolicyType>().Update(stepSize,
        currentObjective, effectiveBatchSize, numFunctions, iterate, gradient))
    {
      Warn << "SPALeRA SGD: converged to " << overallObjective << "; "
          << "terminating with failure.  Try a smaller step size?"
          << std::endl;

      Callback::EndOptimization(*this, f, iterate, callbacks...);
      return overallObjective;
    }
    terminate |= Callback::StepTaken(*this, f, iterate, callbacks...);

    // Now update the learning rate if requested by the user.
    instDecayPolicy.As<InstDecayPolicyType>().Update(iterate, stepSize,
        gradient);

    i += effectiveBatchSize;
    currentFunction += effectiveBatchSize;
    overallObjective += currentObjective;
    currentObjective /= effectiveBatchSize;

    // Is this iteration the start of a sequence?
    if ((currentFunction % numFunctions) == 0)
    {
      terminate |= Callback::EndEpoch(*this, f, iterate, epoch++,
          overallObjective / (ElemType) numFunctions, callbacks...);

      // Output current objective function.
      Info << "SPALeRA SGD: iteration " << i << ", objective "
          << overallObjective << "." << std::endl;

      if (std::isnan(overallObjective) || std::isinf(overallObjective))
      {
        Warn << "SPALeRA SGD: converged to " << overallObjective
            << "; terminating with failure.  Try a smaller step size?"
            << std::endl;

        Callback::EndOptimization(*this, f, iterate, callbacks...);
        return overallObjective;
      }

      if (std::abs(lastObjective - overallObjective) < tolerance ||
          Callback::BeginEpoch(*this, f, iterate, epoch, overallObjective,
              callbacks...))
      {
        Info << "SPALeRA SGD: minimized within tolerance " << tolerance
            << "; terminating optimization." << std::endl;

        Callback::EndOptimization(*this, f, iterate, callbacks...);
        return overallObjective;
      }

      // Reset the counter variables.
      lastObjective = overallObjective;
      overallObjective = 0;
      currentFunction = 0;

      if (shuffle) // Determine order of visitation.
        f.Shuffle();
    }
  }

  Info << "SPALeRA SGD: maximum iterations (" << maxIterations
      << ") reached; terminating optimization." << std::endl;

  // Calculate final objective if exactObjective is set to true.
  if (exactObjective)
  {
<<<<<<< HEAD
    const size_t effectiveBatchSize = std::min(batchSize, numFunctions - i);
    const ElemType objective = f.Evaluate(iterate, i, effectiveBatchSize);
    overallObjective += objective;

    Callback::Evaluate(*this, f, iterate, objective, callbacks...);
=======
    overallObjective = 0;
    for (size_t i = 0; i < numFunctions; i += batchSize)
    {
      const size_t effectiveBatchSize = std::min(batchSize, numFunctions - i);
      overallObjective += f.Evaluate(iterate, i, effectiveBatchSize);
    }
>>>>>>> 63e4d460
  }

  Callback::EndOptimization(*this, f, iterate, callbacks...);
  return overallObjective;
}

} // namespace ens

#endif<|MERGE_RESOLUTION|>--- conflicted
+++ resolved
@@ -220,20 +220,15 @@
   // Calculate final objective if exactObjective is set to true.
   if (exactObjective)
   {
-<<<<<<< HEAD
-    const size_t effectiveBatchSize = std::min(batchSize, numFunctions - i);
-    const ElemType objective = f.Evaluate(iterate, i, effectiveBatchSize);
-    overallObjective += objective;
-
-    Callback::Evaluate(*this, f, iterate, objective, callbacks...);
-=======
     overallObjective = 0;
     for (size_t i = 0; i < numFunctions; i += batchSize)
     {
       const size_t effectiveBatchSize = std::min(batchSize, numFunctions - i);
-      overallObjective += f.Evaluate(iterate, i, effectiveBatchSize);
+      const ElemType objective = f.Evaluate(iterate, i, effectiveBatchSize);
+      overallObjective += objective;
+
+      Callback::Evaluate(*this, f, iterate, objective, callbacks...);
     }
->>>>>>> 63e4d460
   }
 
   Callback::EndOptimization(*this, f, iterate, callbacks...);
