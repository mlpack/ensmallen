/**
 * @file smorms3_update.hpp
 * @author Vivek Pal
 *
 * SMORMS3 update for Stochastic Gradient Descent.
 *
 * ensmallen is free software; you may redistribute it and/or modify it under
 * the terms of the 3-clause BSD license.  You should have received a copy of
 * the 3-clause BSD license along with ensmallen.  If not, see
 * http://www.opensource.org/licenses/BSD-3-Clause for more information.
 */
#ifndef ENSMALLEN_SMORMS3_SMORMS3_UPDATE_HPP
#define ENSMALLEN_SMORMS3_SMORMS3_UPDATE_HPP

namespace ens {

/**
 * SMORMS3 is an optimizer that estimates a safe and optimal distance based on
 * curvature and normalizing the stepsize in the parameter space. It is a hybrid
 * of RMSprop and Yann LeCun’s method in "No more pesky learning rates".
 *
 * For more information, see the following.
 *
 * @code
 * @misc{Funk2015,
 *   author = {Simon Funk},
 *   title  = {RMSprop loses to SMORMS3 - Beware the Epsilon!},
 *   year   = {2015}
 *   url    = {http://sifter.org/~simon/journal/20150420.html}
 * }
 * @endcode
 */

class SMORMS3Update
{
 public:
  /**
   * Construct the SMORMS3 update policy with given epsilon parameter.
   *
   * @param epsilon Value used to avoid divisions by zero.
   */
  SMORMS3Update(const double epsilon = 1e-16) : epsilon(epsilon)
  { /* Do nothing. */ }

  // Get the value used to avoid divisions by zero.
  double Epsilon() const { return epsilon; }
  // Modify the value used to avoid divisions by zero.
  double& Epsilon() { return epsilon; }

  /**
   * The UpdatePolicyType policy classes must contain an internal 'Policy'
   * template class with two template arguments: MatType and GradType.  This is
   * instantiated at the start of the optimization.
   */
  template<typename MatType, typename GradType>
  class Policy
  {
   public:
    typedef typename MatType::elem_type ElemType;

    /**
     * This is called by the optimizer method before the start of the iteration
     * update process.
     *
     * @param parent Instantiated parent class.
     * @param rows Number of rows in the gradient matrix.
     * @param cols Number of columns in the gradient matrix.
     */
    Policy(SMORMS3Update& parent, const size_t rows, const size_t cols) :
        parent(parent),
        epsilon(ElemType(parent.epsilon))
    {
      // Initialise the parameters mem, g and g2.
      mem.ones(rows, cols);
      g.zeros(rows, cols);
      g2.zeros(rows, cols);

      // Attempt to detect underflow.
      if (epsilon == ElemType(0) && parent.epsilon != 0.0)
        epsilon = 10 * std::numeric_limits<ElemType>::epsilon();
    }

    /**
     * Update step for SMORMS3.
     *
     * @param iterate Parameter that minimizes the function.
     * @param stepSize Step size to be used for the given iteration.
     * @param gradient The gradient matrix.
     */
    void Update(MatType& iterate,
                const double stepSize,
                const GradType& gradient)
    {
<<<<<<< HEAD
      if (lr.is_empty() || lr(0) != stepSize)
      {
        lr.set_size(gradient.n_rows, gradient.n_cols);
        lr.fill(ElemType(stepSize));
      }
=======
      using eT = typename MatType::elem_type;
>>>>>>> 7442e833

      // Update the iterate.
      MatType r = 1 / (mem + 1);

      g = (1 - r) % g;
      g += r % gradient;

      g2 = (1 - r) % g2;
      g2 += r % (gradient % gradient);

<<<<<<< HEAD
      MatType x = min((g % g) / (g2 + epsilon), lr);
      iterate -= gradient % x / (sqrt(g2) + epsilon);
=======
      MatType x = clamp((g % g) / (g2 + parent.epsilon), eT(0), eT(stepSize));

      iterate -= gradient % x / (sqrt(g2) + parent.epsilon);
>>>>>>> 7442e833

      mem %= (1 - x);
      mem += 1;
    }

   private:
    // Instantiated parent object.
    SMORMS3Update& parent;
    // Memory parameter.
    MatType mem;
    // Gradient estimate parameter.
    GradType g;
    // Squared gradient estimate parameter.
    GradType g2;
<<<<<<< HEAD
    // Current learning rate matrix.
    MatType lr;
    // Epsilon value converted to the element type of the optimization.
    ElemType epsilon;
=======
>>>>>>> 7442e833
  };

 private:
  // The value used to avoid divisions by zero.
  double epsilon;
};

} // namespace ens

#endif<|MERGE_RESOLUTION|>--- conflicted
+++ resolved
@@ -91,16 +91,6 @@
                 const double stepSize,
                 const GradType& gradient)
     {
-<<<<<<< HEAD
-      if (lr.is_empty() || lr(0) != stepSize)
-      {
-        lr.set_size(gradient.n_rows, gradient.n_cols);
-        lr.fill(ElemType(stepSize));
-      }
-=======
-      using eT = typename MatType::elem_type;
->>>>>>> 7442e833
-
       // Update the iterate.
       MatType r = 1 / (mem + 1);
 
@@ -110,14 +100,10 @@
       g2 = (1 - r) % g2;
       g2 += r % (gradient % gradient);
 
-<<<<<<< HEAD
-      MatType x = min((g % g) / (g2 + epsilon), lr);
+      MatType x = clamp((g % g) / (g2 + epsilon), ElemType(0),
+          ElemType(stepSize));
+
       iterate -= gradient % x / (sqrt(g2) + epsilon);
-=======
-      MatType x = clamp((g % g) / (g2 + parent.epsilon), eT(0), eT(stepSize));
-
-      iterate -= gradient % x / (sqrt(g2) + parent.epsilon);
->>>>>>> 7442e833
 
       mem %= (1 - x);
       mem += 1;
@@ -132,13 +118,8 @@
     GradType g;
     // Squared gradient estimate parameter.
     GradType g2;
-<<<<<<< HEAD
-    // Current learning rate matrix.
-    MatType lr;
     // Epsilon value converted to the element type of the optimization.
     ElemType epsilon;
-=======
->>>>>>> 7442e833
   };
 
  private:
