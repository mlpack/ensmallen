--- conflicted
+++ resolved
@@ -71,12 +71,9 @@
     Policy(const NesterovMomentumUpdate& parent,
            const size_t rows,
            const size_t cols) :
-<<<<<<< HEAD
         parent(parent),
+        velocity(rows, cols),
         momentum(ElemType(parent.momentum))
-=======
-        parent(parent), velocity(rows, cols)
->>>>>>> 7442e833
     {
       // Nothing to do here.
     }
