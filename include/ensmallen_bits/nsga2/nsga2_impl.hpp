/**
 * @file nsga2_impl.hpp
 * @author Sayan Goswami
 * @author Nanubala Gnana Sai
 *
 * Implementation of the NSGA-II algorithm. Used for multi-objective
 * optimization problems on arbitrary functions.
 *
 * ensmallen is free software; you may redistribute it and/or modify it under
 * the terms of the 3-clause BSD license.  You should have received a copy of
 * the 3-clause BSD license along with ensmallen.  If not, see
 * http://www.opensource.org/licenses/BSD-3-Clause for more Information.
 */

#ifndef ENSMALLEN_NSGA2_NSGA2_IMPL_HPP
#define ENSMALLEN_NSGA2_NSGA2_IMPL_HPP

#include "nsga2.hpp"
#include <assert.h>

namespace ens {

inline NSGA2::NSGA2(const size_t populationSize,
                    const size_t maxGenerations,
                    const double crossoverProb,
                    const double mutationProb,
                    const double mutationStrength,
                    const double epsilon,
                    const arma::vec& lowerBound,
                    const arma::vec& upperBound) :
    numObjectives(0),
    numVariables(0),
    populationSize(populationSize),
    maxGenerations(maxGenerations),
    crossoverProb(crossoverProb),
    mutationProb(mutationProb),
    mutationStrength(mutationStrength),
    epsilon(epsilon),
    lowerBound(lowerBound),
    upperBound(upperBound)
{ /* Nothing to do here. */ }

inline NSGA2::NSGA2(const size_t populationSize,
                    const size_t maxGenerations,
                    const double crossoverProb,
                    const double mutationProb,
                    const double mutationStrength,
                    const double epsilon,
                    const double lowerBound,
                    const double upperBound) :
    numObjectives(0),
    numVariables(0),
    populationSize(populationSize),
    maxGenerations(maxGenerations),
    crossoverProb(crossoverProb),
    mutationProb(mutationProb),
    mutationStrength(mutationStrength),
    epsilon(epsilon),
    lowerBound(lowerBound * arma::ones(1, 1)),
    upperBound(upperBound * arma::ones(1, 1))
{ /* Nothing to do here. */ }

//! Optimize the function.
template<typename MatType,
         typename... ArbitraryFunctionType,
         typename... CallbackTypes>
typename MatType::elem_type NSGA2::Optimize(
    std::tuple<ArbitraryFunctionType...>& objectives,
    MatType& iterateIn,
    CallbackTypes&&... callbacks)
{
  typedef typename ForwardType<MatType>::bcube CubeType;
  CubeType paretoFront, paretoSet;
  return Optimize(objectives, iterateIn, paretoFront, paretoSet,
      std::forward<CallbackTypes>(callbacks)...);
}

//! Optimize the function.
template<typename MatType,
         typename CubeType,
         typename... ArbitraryFunctionType,
         typename... CallbackTypes>
typename MatType::elem_type NSGA2::Optimize(
    std::tuple<ArbitraryFunctionType...>& objectives,
    MatType& iterateIn,
    CubeType& paretoFrontIn,
    CubeType& paretoSetIn,
    CallbackTypes&&... callbacks)
{
  // Make sure for evolution to work at least four candidates are present.
  if (populationSize < 4 && populationSize % 4 != 0)
  {
    throw std::logic_error("NSGA2::Optimize(): population size should be at"
        " least 4, and, a multiple of 4!");
  }

  // Convenience typedefs.
  typedef typename MatType::elem_type ElemType;
  typedef typename MatTypeTraits<MatType>::BaseMatType BaseMatType;
  typedef typename ForwardType<MatType>::bcol BaseColType;
  typedef typename ForwardType<CubeType>::bmat CubeBaseMatType;

  BaseMatType& iterate = (BaseMatType&) iterateIn;

  // Make sure that we have the methods that we need.  Long name...
  traits::CheckArbitraryFunctionTypeAPI<ArbitraryFunctionType...,
      BaseMatType>();
  RequireDenseFloatingPointType<BaseMatType>();

  // Check if lower bound is a vector of a single dimension.
  if (lowerBound.n_rows == 1)
    lowerBound = lowerBound(0, 0) * arma::ones(iterate.n_rows, iterate.n_cols);

  // Check if upper bound is a vector of a single dimension.
  if (upperBound.n_rows == 1)
    upperBound = upperBound(0, 0) * arma::ones(iterate.n_rows, iterate.n_cols);

  // Check the dimensions of lowerBound and upperBound.
  assert(lowerBound.n_rows == iterate.n_rows && "The dimensions of "
      "lowerBound are not the same as the dimensions of iterate.");
  assert(upperBound.n_rows == iterate.n_rows && "The dimensions of "
      "upperBound are not the same as the dimensions of iterate.");

  numObjectives = sizeof...(ArbitraryFunctionType);
  numVariables = iterate.n_rows;

<<<<<<< HEAD
  // Cache calculated objectives as a matrix: (numObjectives x populationSize).
  arma::Mat<ElemType> calculatedObjectives(numObjectives, populationSize, arma::fill::zeros);
=======
  // Cache calculated objectives.
  std::vector<BaseColType> calculatedObjectives(populationSize);
>>>>>>> 9fa90f10

  // Population size reserved to 2 * populationSize + 1 to accommodate
  // for the size of intermediate candidate population.
  std::vector<BaseMatType> population;
  population.reserve(2 * populationSize + 1);

  // Pareto fronts, initialized during non-dominated sorting.
  // Stores indices of population belonging to a certain front.
  std::vector<std::vector<size_t> > fronts;
  // Initialised in CrowdingDistanceAssignment.
  std::vector<ElemType> crowdingDistance;
  // Initialised during non-dominated sorting.
  std::vector<size_t> ranks;

  //! Useful temporaries for float-like comparisons.
  const BaseMatType castedLowerBound = conv_to<BaseMatType>::from(
      lowerBound);
  const BaseMatType castedUpperBound = conv_to<BaseMatType>::from(
      upperBound);

  // Controls early termination of the optimization process.
  bool terminate = false;

  // Generate the population based on a uniform distribution around the given
  // starting point.
  for (size_t i = 0; i < populationSize; i++)
  {
    population.push_back(randu<BaseMatType>(iterate.n_rows,
        iterate.n_cols) - ElemType(0.5) + iterate);

    // Constrain all genes to be within bounds.
    population[i] = min(max(population[i], castedLowerBound), castedUpperBound);
  }

  Info << "NSGA2 initialized successfully. Optimization started." << std::endl;

  // Iterate until maximum number of generations is obtained.
  Callback::BeginOptimization(*this, objectives, iterate, callbacks...);

  for (size_t generation = 1; generation <= maxGenerations && !terminate;
      generation++)
  {
    Info << "NSGA2: iteration " << generation << "." << std::endl;

    // Create new population of candidate from the present elite population.
    // Have P_t, generate G_t using P_t.
    BinaryTournamentSelection(population, castedLowerBound, castedUpperBound);

    // Evaluate the objectives for the new population.
<<<<<<< HEAD
    calculatedObjectives.zeros(numObjectives, population.size());
=======
    calculatedObjectives.resize(population.size());
    std::fill(calculatedObjectives.begin(), calculatedObjectives.end(),
        BaseColType(numObjectives, GetFillType<MatType>::zeros));
>>>>>>> 9fa90f10
    EvaluateObjectives(population, objectives, calculatedObjectives);

    // Perform fast non dominated sort on P_t ∪ G_t.
    ranks.resize(population.size());
    FastNonDominatedSort<BaseMatType>(fronts, ranks, calculatedObjectives);

    // Perform crowding distance assignment.
    crowdingDistance.resize(population.size());
    std::fill(crowdingDistance.begin(), crowdingDistance.end(), 0.);
    for (size_t fNum = 0; fNum < fronts.size(); fNum++)
    {
      CrowdingDistanceAssignment<BaseMatType, BaseColType>(
          fronts[fNum], calculatedObjectives, crowdingDistance);
    }

    // Sort based on crowding distance.
    std::sort(population.begin(), population.end(),
      [this, ranks, crowdingDistance, population]
        (BaseMatType candidateP, BaseMatType candidateQ)
          {
            size_t idxP{}, idxQ{};
            for (size_t i = 0; i < population.size(); i++)
            {
              if (approx_equal(population[i], candidateP, "absdiff",
                  ElemType(epsilon)))
                idxP = i;

              if (approx_equal(population[i], candidateQ, "absdiff",
                  ElemType(epsilon)))
                idxQ = i;
            }

            return CrowdingOperator<BaseMatType>(idxP, idxQ, ranks,
                crowdingDistance);
          }
    );

    // Yield a new population P_{t+1} of size populationSize.
    // Discards unfit population from the R_{t} to yield P_{t+1}.
    population.resize(populationSize);

    terminate |= Callback::GenerationalStepTaken(*this, objectives, iterate,
        calculatedObjectives, fronts, callbacks...);
  }

  // Set the candidates from the Pareto Set as the output.
  paretoSetIn.set_size(population[0].n_rows, population[0].n_cols,
      fronts[0].size());
  // The Pareto Set is stored, can be obtained via ParetoSet() getter.
  for (size_t solutionIdx = 0; solutionIdx < fronts[0].size(); ++solutionIdx)
  {
    paretoSetIn.slice(solutionIdx) = conv_to<CubeBaseMatType>::from(
        population[fronts[0][solutionIdx]]);
  }

  // Set the candidates from the Pareto Front as the output.
<<<<<<< HEAD
  paretoFront.set_size(numObjectives, 1, fronts[0].size());
  // The Pareto Front is stored, can be obtained via ParetoFront() getter.
  for (size_t solutionIdx = 0; solutionIdx < fronts[0].size(); ++solutionIdx)
  {
    paretoFront.slice(solutionIdx) =
        arma::conv_to<arma::mat>::from(calculatedObjectives.col(fronts[0][solutionIdx]));
=======
  paretoFrontIn.set_size(calculatedObjectives[0].n_rows,
      calculatedObjectives[0].n_cols, fronts[0].size());
  for (size_t solutionIdx = 0; solutionIdx < fronts[0].size(); ++solutionIdx)
  {
    paretoFrontIn.slice(solutionIdx) = conv_to<CubeBaseMatType>::from(
        calculatedObjectives[fronts[0][solutionIdx]]);
>>>>>>> 9fa90f10
  }

  // Assign iterate to first element of the Pareto Set.
  iterate = population[fronts[0][0]];

  Callback::EndOptimization(*this, objectives, iterate, callbacks...);

  ElemType performance = std::numeric_limits<ElemType>::max();

<<<<<<< HEAD
  for (size_t i = 0; i < calculatedObjectives.n_cols; ++i)
    performance = std::min(performance, arma::accu(calculatedObjectives.col(i)));
=======
  for (const BaseColType& objective: calculatedObjectives)
    if (accu(objective) < performance)
      performance = accu(objective);

>>>>>>> 9fa90f10
  return performance;
}

//! No objectives to evaluate.
template<std::size_t I,
         typename InputMatType,
         typename ObjectiveMatType,
         typename ...ArbitraryFunctionType>
typename std::enable_if<I == sizeof...(ArbitraryFunctionType), void>::type
NSGA2::EvaluateObjectives(
    std::vector<InputMatType>&,
    std::tuple<ArbitraryFunctionType...>&,
<<<<<<< HEAD
    arma::Mat<typename MatType::elem_type>&)
=======
    std::vector<ObjectiveMatType>&)
>>>>>>> 9fa90f10
{
  // Nothing to do here.
}

//! Evaluate the objectives for the entire population.
template<std::size_t I,
         typename InputMatType,
         typename ObjectiveMatType,
         typename ...ArbitraryFunctionType>
typename std::enable_if<I < sizeof...(ArbitraryFunctionType), void>::type
NSGA2::EvaluateObjectives(
    std::vector<InputMatType>& population,
    std::tuple<ArbitraryFunctionType...>& objectives,
<<<<<<< HEAD
    arma::Mat<typename MatType::elem_type>& calculatedObjectives)
{
  for (size_t i = 0; i < populationSize; i++)
  {
    calculatedObjectives(I, i) = std::get<I>(objectives).Evaluate(population[i]);
    EvaluateObjectives<I+1, MatType, ArbitraryFunctionType...>(population, objectives,
                                                               calculatedObjectives);
=======
    std::vector<ObjectiveMatType>& calculatedObjectives)
{
  for (size_t i = 0; i < populationSize; i++)
  {
    calculatedObjectives[i](I) = std::get<I>(objectives).Evaluate(
        population[i]);
    EvaluateObjectives<
        I + 1, InputMatType, ObjectiveMatType, ArbitraryFunctionType...>(
        population, objectives, calculatedObjectives);
>>>>>>> 9fa90f10
  }
}

//! Reproduce and generate new candidates.
template<typename InputMatType>
void NSGA2::BinaryTournamentSelection(
    std::vector<InputMatType>& population,
    const InputMatType& lowerBound,
    const InputMatType& upperBound)
{
  std::vector<InputMatType> children;

  while (children.size() < population.size())
  {
    // Choose two random parents for reproduction from the elite population.
    size_t indexA = arma::randi<size_t>(
        arma::distr_param(0, populationSize - 1));
    size_t indexB = arma::randi<size_t>(
        arma::distr_param(0, populationSize - 1));

    // Make sure that the parents differ.
    if (indexA == indexB)
    {
      if (indexB < populationSize - 1)
        indexB++;
      else
        indexB--;
    }

    // Initialize the children to the respective parents.
    InputMatType childA = population[indexA], childB = population[indexB];

    Crossover(childA, childB, population[indexA], population[indexB]);

    Mutate(childA, lowerBound, upperBound);
    Mutate(childB, lowerBound, upperBound);

    // Add the children to the candidate population.
    children.push_back(childA);
    children.push_back(childB);
  }

  // Add the candidates to the elite population.
  population.insert(
      std::end(population), std::begin(children), std::end(children));
}

//! Perform crossover of genes for the children.
template<typename InputMatType>
void NSGA2::Crossover(
    InputMatType& childA,
    InputMatType& childB,
    const InputMatType& parentA,
    const InputMatType& parentB)
{
  typedef typename InputMatType::elem_type ElemType;

  // Indices at which crossover is to occur.
  const InputMatType idx = conv_to<InputMatType>::from(randu<InputMatType>(
      childA.n_rows, childA.n_cols) < ElemType(crossoverProb));

  // Use traits from parentA for indices where idx is 1 and parentB otherwise.
  childA = parentA % idx + parentB % (1 - idx);
  // Use traits from parentB for indices where idx is 1 and parentA otherwise.
  childB = parentA % (1 - idx) + parentA % idx;
}

//! Perform mutation of the candidates weights with some noise.
template<typename InputMatType>
void NSGA2::Mutate(
    InputMatType& child,
    const InputMatType& lowerBound,
    const InputMatType& upperBound)
{
  typedef typename InputMatType::elem_type ElemType;

  child += conv_to<InputMatType>::from(
      InputMatType(child.n_rows, child.n_cols,
          GetFillType<InputMatType>::randu) < ElemType(mutationProb)) %
      (ElemType(mutationStrength) * InputMatType(child.n_rows, child.n_cols,
          GetFillType<InputMatType>::randn));

  // Constrain all genes to be between bounds.
  child = min(max(child, lowerBound), upperBound);
}

//! Sort population into Pareto fronts.
template<typename InputMatType, typename ObjectiveMatType>
void NSGA2::FastNonDominatedSort(
    std::vector<std::vector<size_t> >& fronts,
    std::vector<size_t>& ranks,
<<<<<<< HEAD
    arma::Mat<typename MatType::elem_type>& calculatedObjectives)
=======
    std::vector<ObjectiveMatType>& calculatedObjectives)
>>>>>>> 9fa90f10
{
  std::map<size_t, size_t> dominationCount;
  std::map<size_t, std::set<size_t> > dominated;

  // Reset and initialize fronts.
  fronts.clear();
  fronts.push_back(std::vector<size_t>());

  for (size_t p = 0; p < populationSize; p++)
  {
    dominated[p] = std::set<size_t>();
    dominationCount[p] = 0;

    for (size_t q = 0; q < populationSize; q++)
    {
      if (Dominates<InputMatType>(calculatedObjectives, p, q))
        dominated[p].insert(q);
      else if (Dominates<InputMatType>(calculatedObjectives, q, p))
        dominationCount[p] += 1;
    }

    if (dominationCount[p] == 0)
    {
      ranks[p] = 0;
      fronts[0].push_back(p);
    }
  }

  size_t i = 0;

  while (!fronts[i].empty())
  {
    std::vector<size_t> nextFront;

    for (size_t p: fronts[i])
    {
      for (size_t q: dominated[p])
      {
        dominationCount[q]--;

        if (dominationCount[q] == 0)
        {
          ranks[q] = i + 1;
          nextFront.push_back(q);
        }
      }
    }

    i++;
    fronts.push_back(nextFront);
  }
  // Remove the empty final set.
  fronts.pop_back();
}

//! Check if a candidate Pareto dominates another candidate.
<<<<<<< HEAD
template<typename MatType>
inline bool NSGA2::Dominates(
    arma::Mat<typename MatType::elem_type>& calculatedObjectives,
=======
template<typename InputMatType, typename ObjectiveMatType>
bool NSGA2::Dominates(
    std::vector<ObjectiveMatType>& calculatedObjectives,
>>>>>>> 9fa90f10
    size_t candidateP,
    size_t candidateQ)
{
  bool allBetterOrEqual = true;
  bool atleastOneBetter = false;
  const size_t n_objectives = calculatedObjectives.n_rows;

  for (size_t i = 0; i < n_objectives; i++)
  {
    // P is worse than Q for the i-th objective function.
<<<<<<< HEAD
    if (calculatedObjectives(i, candidateP) > calculatedObjectives(i, candidateQ))
      allBetterOrEqual = false;

    // P is better than Q for the i-th objective function.
    else if (calculatedObjectives(i, candidateP) < calculatedObjectives(i, candidateQ))
=======
    if (calculatedObjectives[candidateP](i) >
        calculatedObjectives[candidateQ](i))
      allBetterOrEqual = false;

    // P is better than Q for the i-th objective function.
    else if (calculatedObjectives[candidateP](i) <
             calculatedObjectives[candidateQ](i))
>>>>>>> 9fa90f10
      atleastOneBetter = true;
  }

  return allBetterOrEqual && atleastOneBetter;
}

//! Assign crowding distance to the population.
template <typename InputMatType, typename ObjectiveMatType>
void NSGA2::CrowdingDistanceAssignment(
    const std::vector<size_t>& front,
<<<<<<< HEAD
    arma::Mat<typename MatType::elem_type>& calculatedObjectives,
    std::vector<typename MatType::elem_type>& crowdingDistance)
=======
    std::vector<ObjectiveMatType>& calculatedObjectives,
    std::vector<typename InputMatType::elem_type>& crowdingDistance)
>>>>>>> 9fa90f10
{
  // Convenience typedefs.
  typedef typename InputMatType::elem_type ElemType;
  typedef typename ForwardType<InputMatType>::uvec UVecType;
  typedef typename ForwardType<ObjectiveMatType>::bcol BaseColType;

  size_t fSize = front.size();
  // Stores the sorted indices of the fronts.
  UVecType sortedIdx = regspace<UVecType>(0, 1, fSize - 1);

  for (size_t m = 0; m < numObjectives; m++)
  {
    // Cache fValues of individuals for current objective.
<<<<<<< HEAD
    arma::Col<ElemType> fValues(fSize);
    for (size_t k = 0; k < fSize; ++k)
      fValues(k) = calculatedObjectives(m, front[k]);
=======
    BaseColType fValues(fSize);
    for (size_t i = 0; i < front.size(); ++i)
    {
      size_t individual = front[i];
      fValues[i] = calculatedObjectives[individual](m);
    }
>>>>>>> 9fa90f10

    // Sort front indices by ascending fValues for current objective.
    sortedIdx = sort_index(fValues, "ascend");

    crowdingDistance[front[sortedIdx(0)]] =
        std::numeric_limits<ElemType>::max();
    crowdingDistance[front[sortedIdx(fSize - 1)]] =
        std::numeric_limits<ElemType>::max();
    ElemType minFval = fValues(sortedIdx(0));
    ElemType maxFval = fValues(sortedIdx(fSize - 1));
    ElemType scale =
        std::abs(maxFval - minFval) == 0 ? 1 : std::abs(maxFval - minFval);

    for (size_t i = 1; i < fSize - 1; i++)
    {
      crowdingDistance[front[sortedIdx(i)]] +=
          (fValues(sortedIdx(i + 1)) - fValues(sortedIdx(i - 1))) / scale;
    }
  }
}

//! Comparator for crowding distance based sorting.
template<typename InputMatType>
bool NSGA2::CrowdingOperator(
    size_t idxP,
    size_t idxQ,
    const std::vector<size_t>& ranks,
    const std::vector<typename InputMatType::elem_type>& crowdingDistance)
{
  if (ranks[idxP] < ranks[idxQ])
  {
    return true;
  }
  else if (ranks[idxP] == ranks[idxQ] &&
           crowdingDistance[idxP] > crowdingDistance[idxQ])
  {
    return true;
  }

  return false;
}

} // namespace ens

#endif<|MERGE_RESOLUTION|>--- conflicted
+++ resolved
@@ -97,7 +97,6 @@
   // Convenience typedefs.
   typedef typename MatType::elem_type ElemType;
   typedef typename MatTypeTraits<MatType>::BaseMatType BaseMatType;
-  typedef typename ForwardType<MatType>::bcol BaseColType;
   typedef typename ForwardType<CubeType>::bmat CubeBaseMatType;
 
   BaseMatType& iterate = (BaseMatType&) iterateIn;
@@ -124,13 +123,9 @@
   numObjectives = sizeof...(ArbitraryFunctionType);
   numVariables = iterate.n_rows;
 
-<<<<<<< HEAD
   // Cache calculated objectives as a matrix: (numObjectives x populationSize).
-  arma::Mat<ElemType> calculatedObjectives(numObjectives, populationSize, arma::fill::zeros);
-=======
-  // Cache calculated objectives.
-  std::vector<BaseColType> calculatedObjectives(populationSize);
->>>>>>> 9fa90f10
+  arma::Mat<ElemType> calculatedObjectives(numObjectives, populationSize,
+      arma::fill::zeros);
 
   // Population size reserved to 2 * populationSize + 1 to accommodate
   // for the size of intermediate candidate population.
@@ -180,26 +175,20 @@
     BinaryTournamentSelection(population, castedLowerBound, castedUpperBound);
 
     // Evaluate the objectives for the new population.
-<<<<<<< HEAD
     calculatedObjectives.zeros(numObjectives, population.size());
-=======
-    calculatedObjectives.resize(population.size());
-    std::fill(calculatedObjectives.begin(), calculatedObjectives.end(),
-        BaseColType(numObjectives, GetFillType<MatType>::zeros));
->>>>>>> 9fa90f10
     EvaluateObjectives(population, objectives, calculatedObjectives);
 
     // Perform fast non dominated sort on P_t ∪ G_t.
     ranks.resize(population.size());
-    FastNonDominatedSort<BaseMatType>(fronts, ranks, calculatedObjectives);
+    FastNonDominatedSort(fronts, ranks, calculatedObjectives);
 
     // Perform crowding distance assignment.
     crowdingDistance.resize(population.size());
     std::fill(crowdingDistance.begin(), crowdingDistance.end(), 0.);
     for (size_t fNum = 0; fNum < fronts.size(); fNum++)
     {
-      CrowdingDistanceAssignment<BaseMatType, BaseColType>(
-          fronts[fNum], calculatedObjectives, crowdingDistance);
+      CrowdingDistanceAssignment(fronts[fNum], calculatedObjectives,
+          crowdingDistance);
     }
 
     // Sort based on crowding distance.
@@ -243,21 +232,11 @@
   }
 
   // Set the candidates from the Pareto Front as the output.
-<<<<<<< HEAD
-  paretoFront.set_size(numObjectives, 1, fronts[0].size());
-  // The Pareto Front is stored, can be obtained via ParetoFront() getter.
+  paretoFrontIn.set_size(calculatedObjectives.n_rows, 1, fronts[0].size());
   for (size_t solutionIdx = 0; solutionIdx < fronts[0].size(); ++solutionIdx)
   {
-    paretoFront.slice(solutionIdx) =
-        arma::conv_to<arma::mat>::from(calculatedObjectives.col(fronts[0][solutionIdx]));
-=======
-  paretoFrontIn.set_size(calculatedObjectives[0].n_rows,
-      calculatedObjectives[0].n_cols, fronts[0].size());
-  for (size_t solutionIdx = 0; solutionIdx < fronts[0].size(); ++solutionIdx)
-  {
     paretoFrontIn.slice(solutionIdx) = conv_to<CubeBaseMatType>::from(
-        calculatedObjectives[fronts[0][solutionIdx]]);
->>>>>>> 9fa90f10
+        calculatedObjectives.col(fronts[0][solutionIdx]));
   }
 
   // Assign iterate to first element of the Pareto Set.
@@ -267,64 +246,43 @@
 
   ElemType performance = std::numeric_limits<ElemType>::max();
 
-<<<<<<< HEAD
   for (size_t i = 0; i < calculatedObjectives.n_cols; ++i)
     performance = std::min(performance, arma::accu(calculatedObjectives.col(i)));
-=======
-  for (const BaseColType& objective: calculatedObjectives)
-    if (accu(objective) < performance)
-      performance = accu(objective);
-
->>>>>>> 9fa90f10
+
   return performance;
 }
 
 //! No objectives to evaluate.
 template<std::size_t I,
-         typename InputMatType,
+         typename MatType,
          typename ObjectiveMatType,
          typename ...ArbitraryFunctionType>
 typename std::enable_if<I == sizeof...(ArbitraryFunctionType), void>::type
 NSGA2::EvaluateObjectives(
-    std::vector<InputMatType>&,
+    std::vector<MatType>&,
     std::tuple<ArbitraryFunctionType...>&,
-<<<<<<< HEAD
-    arma::Mat<typename MatType::elem_type>&)
-=======
-    std::vector<ObjectiveMatType>&)
->>>>>>> 9fa90f10
+    ObjectiveMatType&)
 {
   // Nothing to do here.
 }
 
 //! Evaluate the objectives for the entire population.
 template<std::size_t I,
-         typename InputMatType,
+         typename MatType,
          typename ObjectiveMatType,
          typename ...ArbitraryFunctionType>
 typename std::enable_if<I < sizeof...(ArbitraryFunctionType), void>::type
 NSGA2::EvaluateObjectives(
-    std::vector<InputMatType>& population,
+    std::vector<MatType>& population,
     std::tuple<ArbitraryFunctionType...>& objectives,
-<<<<<<< HEAD
-    arma::Mat<typename MatType::elem_type>& calculatedObjectives)
+    ObjectiveMatType& calculatedObjectives)
 {
   for (size_t i = 0; i < populationSize; i++)
   {
-    calculatedObjectives(I, i) = std::get<I>(objectives).Evaluate(population[i]);
-    EvaluateObjectives<I+1, MatType, ArbitraryFunctionType...>(population, objectives,
-                                                               calculatedObjectives);
-=======
-    std::vector<ObjectiveMatType>& calculatedObjectives)
-{
-  for (size_t i = 0; i < populationSize; i++)
-  {
-    calculatedObjectives[i](I) = std::get<I>(objectives).Evaluate(
-        population[i]);
-    EvaluateObjectives<
-        I + 1, InputMatType, ObjectiveMatType, ArbitraryFunctionType...>(
-        population, objectives, calculatedObjectives);
->>>>>>> 9fa90f10
+    calculatedObjectives(I, i) =
+        std::get<I>(objectives).Evaluate(population[i]);
+    EvaluateObjectives<I + 1, MatType, ObjectiveMatType,
+        ArbitraryFunctionType...>(population, objectives, calculatedObjectives);
   }
 }
 
@@ -412,15 +370,11 @@
 }
 
 //! Sort population into Pareto fronts.
-template<typename InputMatType, typename ObjectiveMatType>
+template<typename MatType>
 void NSGA2::FastNonDominatedSort(
     std::vector<std::vector<size_t> >& fronts,
     std::vector<size_t>& ranks,
-<<<<<<< HEAD
-    arma::Mat<typename MatType::elem_type>& calculatedObjectives)
-=======
-    std::vector<ObjectiveMatType>& calculatedObjectives)
->>>>>>> 9fa90f10
+    MatType& calculatedObjectives)
 {
   std::map<size_t, size_t> dominationCount;
   std::map<size_t, std::set<size_t> > dominated;
@@ -436,9 +390,9 @@
 
     for (size_t q = 0; q < populationSize; q++)
     {
-      if (Dominates<InputMatType>(calculatedObjectives, p, q))
+      if (Dominates<MatType>(calculatedObjectives, p, q))
         dominated[p].insert(q);
-      else if (Dominates<InputMatType>(calculatedObjectives, q, p))
+      else if (Dominates<MatType>(calculatedObjectives, q, p))
         dominationCount[p] += 1;
     }
 
@@ -477,15 +431,9 @@
 }
 
 //! Check if a candidate Pareto dominates another candidate.
-<<<<<<< HEAD
 template<typename MatType>
 inline bool NSGA2::Dominates(
-    arma::Mat<typename MatType::elem_type>& calculatedObjectives,
-=======
-template<typename InputMatType, typename ObjectiveMatType>
-bool NSGA2::Dominates(
-    std::vector<ObjectiveMatType>& calculatedObjectives,
->>>>>>> 9fa90f10
+    MatType& calculatedObjectives,
     size_t candidateP,
     size_t candidateQ)
 {
@@ -496,21 +444,13 @@
   for (size_t i = 0; i < n_objectives; i++)
   {
     // P is worse than Q for the i-th objective function.
-<<<<<<< HEAD
-    if (calculatedObjectives(i, candidateP) > calculatedObjectives(i, candidateQ))
+    if (calculatedObjectives(i, candidateP) >
+        calculatedObjectives(i, candidateQ))
       allBetterOrEqual = false;
 
     // P is better than Q for the i-th objective function.
-    else if (calculatedObjectives(i, candidateP) < calculatedObjectives(i, candidateQ))
-=======
-    if (calculatedObjectives[candidateP](i) >
-        calculatedObjectives[candidateQ](i))
-      allBetterOrEqual = false;
-
-    // P is better than Q for the i-th objective function.
-    else if (calculatedObjectives[candidateP](i) <
-             calculatedObjectives[candidateQ](i))
->>>>>>> 9fa90f10
+    else if (calculatedObjectives(i, candidateP) <
+             calculatedObjectives(i, candidateQ))
       atleastOneBetter = true;
   }
 
@@ -518,21 +458,16 @@
 }
 
 //! Assign crowding distance to the population.
-template <typename InputMatType, typename ObjectiveMatType>
+template <typename MatType>
 void NSGA2::CrowdingDistanceAssignment(
     const std::vector<size_t>& front,
-<<<<<<< HEAD
-    arma::Mat<typename MatType::elem_type>& calculatedObjectives,
+    MatType& calculatedObjectives,
     std::vector<typename MatType::elem_type>& crowdingDistance)
-=======
-    std::vector<ObjectiveMatType>& calculatedObjectives,
-    std::vector<typename InputMatType::elem_type>& crowdingDistance)
->>>>>>> 9fa90f10
 {
   // Convenience typedefs.
-  typedef typename InputMatType::elem_type ElemType;
-  typedef typename ForwardType<InputMatType>::uvec UVecType;
-  typedef typename ForwardType<ObjectiveMatType>::bcol BaseColType;
+  typedef typename MatType::elem_type ElemType;
+  typedef typename ForwardType<MatType>::uvec UVecType;
+  typedef typename ForwardType<MatType>::bcol BaseColType;
 
   size_t fSize = front.size();
   // Stores the sorted indices of the fronts.
@@ -541,18 +476,9 @@
   for (size_t m = 0; m < numObjectives; m++)
   {
     // Cache fValues of individuals for current objective.
-<<<<<<< HEAD
-    arma::Col<ElemType> fValues(fSize);
+    BaseColType fValues(fSize);
     for (size_t k = 0; k < fSize; ++k)
-      fValues(k) = calculatedObjectives(m, front[k]);
-=======
-    BaseColType fValues(fSize);
-    for (size_t i = 0; i < front.size(); ++i)
-    {
-      size_t individual = front[i];
-      fValues[i] = calculatedObjectives[individual](m);
-    }
->>>>>>> 9fa90f10
+      fValues(k) = calculatedObjectives(m, size_t(front[k]));
 
     // Sort front indices by ascending fValues for current objective.
     sortedIdx = sort_index(fValues, "ascend");
