/**
 * @file nsga2_impl.hpp
 * @author Sayan Goswami
 * @author Nanubala Gnana Sai
 *
 * Implementation of the NSGA-II algorithm. Used for multi-objective
 * optimization problems on arbitrary functions.
 *
 * ensmallen is free software; you may redistribute it and/or modify it under
 * the terms of the 3-clause BSD license.  You should have received a copy of
 * the 3-clause BSD license along with ensmallen.  If not, see
 * http://www.opensource.org/licenses/BSD-3-Clause for more Information.
 */

#ifndef ENSMALLEN_NSGA2_NSGA2_IMPL_HPP
#define ENSMALLEN_NSGA2_NSGA2_IMPL_HPP

#include "nsga2.hpp"
#include <assert.h>

namespace ens {

inline NSGA2::NSGA2(const size_t populationSize,
                    const size_t maxGenerations,
                    const double crossoverProb,
                    const double mutationProb,
                    const double mutationStrength,
                    const double epsilon,
                    const arma::vec& lowerBound,
                    const arma::vec& upperBound) :
    numObjectives(0),
    numVariables(0),
    populationSize(populationSize),
    maxGenerations(maxGenerations),
    crossoverProb(crossoverProb),
    mutationProb(mutationProb),
    mutationStrength(mutationStrength),
    epsilon(epsilon),
    lowerBound(lowerBound),
    upperBound(upperBound)
{ /* Nothing to do here. */ }

inline NSGA2::NSGA2(const size_t populationSize,
                    const size_t maxGenerations,
                    const double crossoverProb,
                    const double mutationProb,
                    const double mutationStrength,
                    const double epsilon,
                    const double lowerBound,
                    const double upperBound) :
    numObjectives(0),
    numVariables(0),
    populationSize(populationSize),
    maxGenerations(maxGenerations),
    crossoverProb(crossoverProb),
    mutationProb(mutationProb),
    mutationStrength(mutationStrength),
    epsilon(epsilon),
<<<<<<< HEAD
    lowerBound(typename ColType::elem_type(lowerBound) *
        ColType(1, GetFillType<MatType>::ones)),
    upperBound(typename ColType::elem_type(upperBound) *
        ColType(1, GetFillType<MatType>::ones))
=======
    lowerBound(lowerBound * arma::ones(1, 1)),
    upperBound(upperBound * arma::ones(1, 1))
>>>>>>> 7442e833
{ /* Nothing to do here. */ }

//! Optimize the function.
template<typename MatType,
         typename... ArbitraryFunctionType,
         typename... CallbackTypes>
typename MatType::elem_type NSGA2::Optimize(
    std::tuple<ArbitraryFunctionType...>& objectives,
    MatType& iterateIn,
    CallbackTypes&&... callbacks)
{
  return Optimize(objectives, iterateIn, paretoFront, paretoSet,
      std::forward<CallbackTypes>(callbacks)...);
}

//! Optimize the function.
template<typename MatType,
         typename CubeType,
         typename... ArbitraryFunctionType,
         typename... CallbackTypes>
typename MatType::elem_type NSGA2::Optimize(
    std::tuple<ArbitraryFunctionType...>& objectives,
    MatType& iterateIn,
    CubeType& paretoFrontIn,
    CubeType& paretoSetIn,
    CallbackTypes&&... callbacks)
{
  // Make sure for evolution to work at least four candidates are present.
  if (populationSize < 4 && populationSize % 4 != 0)
  {
    throw std::logic_error("NSGA2::Optimize(): population size should be at"
        " least 4, and, a multiple of 4!");
  }

  // Convenience typedefs.
  typedef typename MatType::elem_type ElemType;
  typedef typename MatTypeTraits<MatType>::BaseMatType BaseMatType;
  typedef typename ForwardType<MatType>::bcol BaseColType;
  typedef typename ForwardType<CubeType>::bmat CubeBaseMatType;

  BaseMatType& iterate = (BaseMatType&) iterateIn;

  // Make sure that we have the methods that we need.  Long name...
  traits::CheckArbitraryFunctionTypeAPI<ArbitraryFunctionType...,
      BaseMatType>();
  RequireDenseFloatingPointType<BaseMatType>();

  // Check if lower bound is a vector of a single dimension.
  if (lowerBound.n_rows == 1)
    lowerBound = lowerBound(0, 0) * arma::ones(iterate.n_rows, iterate.n_cols);

  // Check if upper bound is a vector of a single dimension.
  if (upperBound.n_rows == 1)
    upperBound = upperBound(0, 0) * arma::ones(iterate.n_rows, iterate.n_cols);

  // Check the dimensions of lowerBound and upperBound.
  assert(lowerBound.n_rows == iterate.n_rows && "The dimensions of "
      "lowerBound are not the same as the dimensions of iterate.");
  assert(upperBound.n_rows == iterate.n_rows && "The dimensions of "
      "upperBound are not the same as the dimensions of iterate.");

  numObjectives = sizeof...(ArbitraryFunctionType);
  numVariables = iterate.n_rows;

  // Cache calculated objectives.
  std::vector<BaseColType> calculatedObjectives(populationSize);

  // Population size reserved to 2 * populationSize + 1 to accommodate
  // for the size of intermediate candidate population.
  std::vector<BaseMatType> population;
  population.reserve(2 * populationSize + 1);

  // Pareto fronts, initialized during non-dominated sorting.
  // Stores indices of population belonging to a certain front.
  std::vector<std::vector<size_t> > fronts;
  // Initialised in CrowdingDistanceAssignment.
  std::vector<ElemType> crowdingDistance;
  // Initialised during non-dominated sorting.
  std::vector<size_t> ranks;

  //! Useful temporaries for float-like comparisons.
  const BaseMatType castedLowerBound = conv_to<BaseMatType>::from(
      lowerBound);
  const BaseMatType castedUpperBound = conv_to<BaseMatType>::from(
      upperBound);

  // Controls early termination of the optimization process.
  bool terminate = false;

  // Generate the population based on a uniform distribution around the given
  // starting point.
  for (size_t i = 0; i < populationSize; i++)
  {
    population.push_back(randu<BaseMatType>(iterate.n_rows,
        iterate.n_cols) - ElemType(0.5) + iterate);

    // Constrain all genes to be within bounds.
    population[i] = min(max(population[i], castedLowerBound), castedUpperBound);
  }

  Info << "NSGA2 initialized successfully. Optimization started." << std::endl;

  // Iterate until maximum number of generations is obtained.
  Callback::BeginOptimization(*this, objectives, iterate, callbacks...);

  for (size_t generation = 1; generation <= maxGenerations && !terminate;
      generation++)
  {
    Info << "NSGA2: iteration " << generation << "." << std::endl;

    // Create new population of candidate from the present elite population.
    // Have P_t, generate G_t using P_t.
    BinaryTournamentSelection(population, castedLowerBound, castedUpperBound);

    // Evaluate the objectives for the new population.
    calculatedObjectives.resize(population.size());
    std::fill(calculatedObjectives.begin(), calculatedObjectives.end(),
        BaseColType(numObjectives, GetFillType<MatType>::zeros));
    EvaluateObjectives(population, objectives, calculatedObjectives);

    // Perform fast non dominated sort on P_t ∪ G_t.
    ranks.resize(population.size());
    FastNonDominatedSort<BaseMatType>(fronts, ranks, calculatedObjectives);

    // Perform crowding distance assignment.
    crowdingDistance.resize(population.size());
    std::fill(crowdingDistance.begin(), crowdingDistance.end(), 0.);
    for (size_t fNum = 0; fNum < fronts.size(); fNum++)
    {
      CrowdingDistanceAssignment<BaseMatType, BaseColType>(
          fronts[fNum], calculatedObjectives, crowdingDistance);
    }

    // Sort based on crowding distance.
    std::sort(population.begin(), population.end(),
      [this, ranks, crowdingDistance, population]
        (BaseMatType candidateP, BaseMatType candidateQ)
          {
            size_t idxP{}, idxQ{};
            for (size_t i = 0; i < population.size(); i++)
            {
              if (approx_equal(population[i], candidateP, "absdiff",
                  ElemType(epsilon)))
                idxP = i;

              if (approx_equal(population[i], candidateQ, "absdiff",
                  ElemType(epsilon)))
                idxQ = i;
            }

            return CrowdingOperator<BaseMatType>(idxP, idxQ, ranks,
                crowdingDistance);
          }
    );

    // Yield a new population P_{t+1} of size populationSize.
    // Discards unfit population from the R_{t} to yield P_{t+1}.
    population.resize(populationSize);

    terminate |= Callback::GenerationalStepTaken(*this, objectives, iterate,
        calculatedObjectives, fronts, callbacks...);
  }

  // Set the candidates from the Pareto Set as the output.
  paretoSetIn.set_size(population[0].n_rows, population[0].n_cols,
      fronts[0].size());
  // The Pareto Set is stored, can be obtained via ParetoSet() getter.
  for (size_t solutionIdx = 0; solutionIdx < fronts[0].size(); ++solutionIdx)
  {
    paretoSetIn.slice(solutionIdx) = conv_to<CubeBaseMatType>::from(
        population[fronts[0][solutionIdx]]);
  }

  // Set the candidates from the Pareto Front as the output.
  paretoFrontIn.set_size(calculatedObjectives[0].n_rows,
      calculatedObjectives[0].n_cols, fronts[0].size());
  // The Pareto Front is stored, can be obtained via ParetoFront() getter.
  for (size_t solutionIdx = 0; solutionIdx < fronts[0].size(); ++solutionIdx)
  {
    paretoFrontIn.slice(solutionIdx) = conv_to<CubeBaseMatType>::from(
        calculatedObjectives[fronts[0][solutionIdx]]);
  }

  // Clear rcFront, in case it is later requested by the user for reverse
  // compatibility reasons.
  rcFront.clear();

  // Assign iterate to first element of the Pareto Set.
  iterate = population[fronts[0][0]];

  Callback::EndOptimization(*this, objectives, iterate, callbacks...);

  ElemType performance = std::numeric_limits<ElemType>::max();

  for (const BaseColType& objective: calculatedObjectives)
    if (accu(objective) < performance)
      performance = accu(objective);

  return performance;
}

//! No objectives to evaluate.
template<std::size_t I,
         typename InputMatType,
         typename ObjectiveMatType,
         typename ...ArbitraryFunctionType>
typename std::enable_if<I == sizeof...(ArbitraryFunctionType), void>::type
NSGA2::EvaluateObjectives(
    std::vector<InputMatType>&,
    std::tuple<ArbitraryFunctionType...>&,
    std::vector<ObjectiveMatType>&)
{
  // Nothing to do here.
}

//! Evaluate the objectives for the entire population.
template<std::size_t I,
         typename InputMatType,
         typename ObjectiveMatType,
         typename ...ArbitraryFunctionType>
typename std::enable_if<I < sizeof...(ArbitraryFunctionType), void>::type
NSGA2::EvaluateObjectives(
    std::vector<InputMatType>& population,
    std::tuple<ArbitraryFunctionType...>& objectives,
    std::vector<ObjectiveMatType>& calculatedObjectives)
{
  for (size_t i = 0; i < populationSize; i++)
  {
    calculatedObjectives[i](I) = std::get<I>(objectives).Evaluate(
        population[i]);
    EvaluateObjectives<
        I + 1, InputMatType, ObjectiveMatType, ArbitraryFunctionType...>(
        population, objectives, calculatedObjectives);
  }
}

//! Reproduce and generate new candidates.
template<typename InputMatType>
void NSGA2::BinaryTournamentSelection(
    std::vector<InputMatType>& population,
    const InputMatType& lowerBound,
    const InputMatType& upperBound)
{
  std::vector<InputMatType> children;

  while (children.size() < population.size())
  {
    // Choose two random parents for reproduction from the elite population.
    size_t indexA = arma::randi<size_t>(
        arma::distr_param(0, populationSize - 1));
    size_t indexB = arma::randi<size_t>(
        arma::distr_param(0, populationSize - 1));

    // Make sure that the parents differ.
    if (indexA == indexB)
    {
      if (indexB < populationSize - 1)
        indexB++;
      else
        indexB--;
    }

    // Initialize the children to the respective parents.
    InputMatType childA = population[indexA], childB = population[indexB];

    Crossover(childA, childB, population[indexA], population[indexB]);

    Mutate(childA, lowerBound, upperBound);
    Mutate(childB, lowerBound, upperBound);

    // Add the children to the candidate population.
    children.push_back(childA);
    children.push_back(childB);
  }

  // Add the candidates to the elite population.
  population.insert(
      std::end(population), std::begin(children), std::end(children));
}

//! Perform crossover of genes for the children.
template<typename InputMatType>
void NSGA2::Crossover(
    InputMatType& childA,
    InputMatType& childB,
    const InputMatType& parentA,
    const InputMatType& parentB)
{
  typedef typename InputMatType::elem_type ElemType;

  // Indices at which crossover is to occur.
  const InputMatType idx = conv_to<InputMatType>::from(randu<InputMatType>(
      childA.n_rows, childA.n_cols) < ElemType(crossoverProb));

  // Use traits from parentA for indices where idx is 1 and parentB otherwise.
  childA = parentA % idx + parentB % (1 - idx);
  // Use traits from parentB for indices where idx is 1 and parentA otherwise.
  childB = parentA % (1 - idx) + parentA % idx;
}

//! Perform mutation of the candidates weights with some noise.
template<typename InputMatType>
void NSGA2::Mutate(
    InputMatType& child,
    const InputMatType& lowerBound,
    const InputMatType& upperBound)
{
  typedef typename InputMatType::elem_type ElemType;

  child += conv_to<InputMatType>::from(
      InputMatType(child.n_rows, child.n_cols,
          GetFillType<InputMatType>::randu) < ElemType(mutationProb)) %
      (ElemType(mutationStrength) * InputMatType(child.n_rows, child.n_cols,
          GetFillType<InputMatType>::randn));

  // Constrain all genes to be between bounds.
  child = min(max(child, lowerBound), upperBound);
}

//! Sort population into Pareto fronts.
template<typename InputMatType, typename ObjectiveMatType>
void NSGA2::FastNonDominatedSort(
    std::vector<std::vector<size_t> >& fronts,
    std::vector<size_t>& ranks,
    std::vector<ObjectiveMatType>& calculatedObjectives)
{
  std::map<size_t, size_t> dominationCount;
  std::map<size_t, std::set<size_t> > dominated;

  // Reset and initialize fronts.
  fronts.clear();
  fronts.push_back(std::vector<size_t>());

  for (size_t p = 0; p < populationSize; p++)
  {
    dominated[p] = std::set<size_t>();
    dominationCount[p] = 0;

    for (size_t q = 0; q < populationSize; q++)
    {
      if (Dominates<InputMatType>(calculatedObjectives, p, q))
        dominated[p].insert(q);
      else if (Dominates<InputMatType>(calculatedObjectives, q, p))
        dominationCount[p] += 1;
    }

    if (dominationCount[p] == 0)
    {
      ranks[p] = 0;
      fronts[0].push_back(p);
    }
  }

  size_t i = 0;

  while (!fronts[i].empty())
  {
    std::vector<size_t> nextFront;

    for (size_t p: fronts[i])
    {
      for (size_t q: dominated[p])
      {
        dominationCount[q]--;

        if (dominationCount[q] == 0)
        {
          ranks[q] = i + 1;
          nextFront.push_back(q);
        }
      }
    }

    i++;
    fronts.push_back(nextFront);
  }
  // Remove the empty final set.
  fronts.pop_back();
}

//! Check if a candidate Pareto dominates another candidate.
template<typename InputMatType, typename ObjectiveMatType>
bool NSGA2::Dominates(
    std::vector<ObjectiveMatType>& calculatedObjectives,
    size_t candidateP,
    size_t candidateQ)
{
  bool allBetterOrEqual = true;
  bool atleastOneBetter = false;
  size_t n_objectives = calculatedObjectives[0].n_elem;

  for (size_t i = 0; i < n_objectives; i++)
  {
    // P is worse than Q for the i-th objective function.
    if (calculatedObjectives[candidateP](i) >
        calculatedObjectives[candidateQ](i))
      allBetterOrEqual = false;

    // P is better than Q for the i-th objective function.
    else if (calculatedObjectives[candidateP](i) <
             calculatedObjectives[candidateQ](i))
      atleastOneBetter = true;
  }

  return allBetterOrEqual && atleastOneBetter;
}

//! Assign crowding distance to the population.
template <typename InputMatType, typename ObjectiveMatType>
void NSGA2::CrowdingDistanceAssignment(
    const std::vector<size_t>& front,
    std::vector<ObjectiveMatType>& calculatedObjectives,
    std::vector<typename InputMatType::elem_type>& crowdingDistance)
{
  // Convenience typedefs.
  typedef typename InputMatType::elem_type ElemType;
  typedef typename ForwardType<InputMatType>::uvec UVecType;
  typedef typename ForwardType<ObjectiveMatType>::bcol BaseColType;

  size_t fSize = front.size();
  // Stores the sorted indices of the fronts.
  UVecType sortedIdx = regspace<UVecType>(0, 1, fSize - 1);

  for (size_t m = 0; m < numObjectives; m++)
  {
    // Cache fValues of individuals for current objective.
    BaseColType fValues(fSize);
    for (size_t i = 0; i < front.size(); ++i)
    {
      size_t individual = front[i];
      fValues[i] = calculatedObjectives[individual](m);
    }

    // Sort front indices by ascending fValues for current objective.
    sortedIdx = sort_index(fValues, "ascend");

    crowdingDistance[front[sortedIdx(0)]] =
        std::numeric_limits<ElemType>::max();
    crowdingDistance[front[sortedIdx(fSize - 1)]] =
        std::numeric_limits<ElemType>::max();
    ElemType minFval = fValues(sortedIdx(0));
    ElemType maxFval = fValues(sortedIdx(fSize - 1));
    ElemType scale =
        std::abs(maxFval - minFval) == 0 ? 1 : std::abs(maxFval - minFval);

    for (size_t i = 1; i < fSize - 1; i++)
    {
      crowdingDistance[front[sortedIdx(i)]] +=
          (fValues(sortedIdx(i + 1)) - fValues(sortedIdx(i - 1))) / scale;
    }
  }
}

//! Comparator for crowding distance based sorting.
template<typename InputMatType>
bool NSGA2::CrowdingOperator(
    size_t idxP,
    size_t idxQ,
    const std::vector<size_t>& ranks,
    const std::vector<typename InputMatType::elem_type>& crowdingDistance)
{
  if (ranks[idxP] < ranks[idxQ])
  {
    return true;
  }
  else if (ranks[idxP] == ranks[idxQ] &&
           crowdingDistance[idxP] > crowdingDistance[idxQ])
  {
    return true;
  }

  return false;
}

} // namespace ens

#endif<|MERGE_RESOLUTION|>--- conflicted
+++ resolved
@@ -56,15 +56,8 @@
     mutationProb(mutationProb),
     mutationStrength(mutationStrength),
     epsilon(epsilon),
-<<<<<<< HEAD
-    lowerBound(typename ColType::elem_type(lowerBound) *
-        ColType(1, GetFillType<MatType>::ones)),
-    upperBound(typename ColType::elem_type(upperBound) *
-        ColType(1, GetFillType<MatType>::ones))
-=======
     lowerBound(lowerBound * arma::ones(1, 1)),
     upperBound(upperBound * arma::ones(1, 1))
->>>>>>> 7442e833
 { /* Nothing to do here. */ }
 
 //! Optimize the function.
