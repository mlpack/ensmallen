/**
 * @file ensmallen_bits/utility/using.hpp
 * @author Omar Shrit
 * @author Ryan Curtin
 * @author Conrad Sanderson
 *
 * This is a set of `using` statements to mitigate any possible risks or
 * conflicts with local functions. The compiler is supposed to proritise the
 * following functions to be looked up first. This is to be considered as a
 * replacement to the ADL solution that we had deployed earlier.
 *
 * mlpack is free software; you may redistribute it and/or modify it under the
 * terms of the 3-clause BSD license.  You should have received a copy of the
 * 3-clause BSD license along with mlpack.  If not, see
 * http://www.opensource.org/licenses/BSD-3-Clause for more information.
 */
#ifndef ENS_CORE_UTIL_USING_HPP
#define ENS_CORE_UTIL_USING_HPP

#include "function_traits.hpp"

namespace ens {

#ifdef ENS_HAVE_COOT

/* using for bandicoot namespace*/
using coot::abs;
using coot::accu;
using coot::chol;
using coot::clamp;
using coot::conv_to;
using coot::cos;
using coot::dot;
using coot::exp;
using coot::join_cols;
using coot::join_rows;
using coot::linspace;
using coot::log;
using coot::max;
using coot::mean;
using coot::min;
using coot::norm;
using coot::normalise;
using coot::ones;
using coot::pow;
using coot::randi;
using coot::randn;
<<<<<<< HEAD
=======
using coot::randi;
>>>>>>> 7442e833
using coot::randu;
using coot::regspace;
using coot::repmat;
using coot::shuffle;
using coot::sign;
using coot::size;
using coot::sort;
using coot::sort_index;
using coot::sqrt;
using coot::square;
using coot::sum;
using coot::trans;
using coot::vectorise;
using coot::zeros;

#endif

/* using for armadillo namespace */
using arma::abs;
using arma::accu;
using arma::chol;
using arma::clamp;

// If Bandicoot is used, using arma::conv_to is already
// part of including bandicoot.
#ifndef ENS_HAVE_COOT
using arma::conv_to;
#endif

using arma::cos;
using arma::dot;
using arma::exp;
using arma::join_cols;
using arma::join_rows;
using arma::linspace;
using arma::log;
using arma::max;
using arma::mean;
using arma::min;
using arma::norm;
using arma::normalise;
using arma::ones;
using arma::pow;
using arma::randi;
using arma::randn;
<<<<<<< HEAD
=======
using arma::randi;
>>>>>>> 7442e833
using arma::randu;
using arma::regspace;
using arma::repmat;
using arma::shuffle;
using arma::sign;
using arma::size;
using arma::sort;
using arma::sort_index;
using arma::sqrt;
using arma::square;
using arma::sum;
using arma::trans;
using arma::vectorise;
using arma::zeros;

template<typename MatType, bool IsArma, bool IsCoot>
struct GetFillTypeInternal
{
  // Default empty implementation
};

template<typename MatType>
struct GetFillType : public GetFillTypeInternal<MatType,
    IsArmaType<MatType>::value, IsCootType<MatType>::value> { };

// By default, assume that we are using an Armadillo object.
template<typename MatType>
struct GetFillTypeInternal<MatType, true, false>
{
  static constexpr const decltype(arma::fill::none)& none   = arma::fill::none;
  static constexpr const decltype(arma::fill::zeros)& zeros = arma::fill::zeros;
  static constexpr const decltype(arma::fill::ones)& ones   = arma::fill::ones;
  static constexpr const decltype(arma::fill::randu)& randu = arma::fill::randu;
  static constexpr const decltype(arma::fill::randn)& randn = arma::fill::randn;
  static constexpr const decltype(arma::fill::eye)& eye     = arma::fill::eye;
};

template<typename MatType, bool IsArma, bool IsCoot>
struct GetProxyTypeInternal
{
  // Default empty implementation
};

template<typename MatType>
struct GetProxyType : public GetProxyTypeInternal<MatType,
    IsArmaType<MatType>::value, IsCootType<MatType>::value> { };

// By default, assume that we are using an Armadillo object.
template<typename MatType>
struct GetProxyTypeInternal<MatType, true, false>
{
  using span = arma::span;
  static constexpr const decltype(arma::span::all)& all = arma::span::all;
};

#ifdef ENS_HAVE_COOT
// If the matrix type is a Bandicoot type, use Bandicoot fill objects instead.
template<
    typename MatType>
struct GetFillTypeInternal<MatType, false, true>
{
  static constexpr const decltype(coot::fill::none)& none   = coot::fill::none;
  static constexpr const decltype(coot::fill::zeros)& zeros = coot::fill::zeros;
  static constexpr const decltype(coot::fill::ones)& ones   = coot::fill::ones;
  static constexpr const decltype(coot::fill::randu)& randu = coot::fill::randu;
  static constexpr const decltype(coot::fill::randn)& randn = coot::fill::randn;
  static constexpr const decltype(coot::fill::eye)& eye     = coot::fill::eye;
};

// If the matrix type is a Bandicoot type, use Bandicoot types instead.
template<typename MatType>
struct GetProxyTypeInternal<MatType, false, true>
{
  using span = coot::span;
  static constexpr const decltype(coot::span::all)& all = coot::span::all;
};

#endif

} // namespace ens

#endif<|MERGE_RESOLUTION|>--- conflicted
+++ resolved
@@ -45,10 +45,6 @@
 using coot::pow;
 using coot::randi;
 using coot::randn;
-<<<<<<< HEAD
-=======
-using coot::randi;
->>>>>>> 7442e833
 using coot::randu;
 using coot::regspace;
 using coot::repmat;
@@ -94,10 +90,6 @@
 using arma::pow;
 using arma::randi;
 using arma::randn;
-<<<<<<< HEAD
-=======
-using arma::randi;
->>>>>>> 7442e833
 using arma::randu;
 using arma::regspace;
 using arma::repmat;
