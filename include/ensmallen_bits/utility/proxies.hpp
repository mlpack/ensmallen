--- conflicted
+++ resolved
@@ -22,152 +22,17 @@
 /**
  * Helper struct that based on the data type `MatType` forwards to the
  * corresponding `coot` or `arma` types. For example:
- * If `MatType` is an `arma::mat`, then `ForwardType<MatType>::bmat` will be an
- * `arma::Mat<ElemType>`.
- * If `MatType` is a `coot::mat`, then `ForwardType<MatType>::bmat` will be a
- * `coot::Mat<ElemType>`.
+ * If `MatType` is an `arma::mat`, then `ForwardType<MatType, ElemType>::bmat`
+ * will be an `arma::Mat<ElemType>`.
+ * If `MatType` is a `coot::mat`, then `ForwardType<MatType, ElemType>::bmat`
+ * will be a `coot::Mat<ElemType>`.
  *
  * This allows for writing generic code that can work with both `coot` and
  * `arma` types without needing to know which library is being used at compile
  * time.
  */
-<<<<<<< HEAD
 template<typename MatType, typename ElemType = typename MatType::elem_type>
-struct ForwardType
-{
-    // If MatType is an Bandicoot type, then we use Bandicoot types.
-    #ifdef USE_COOT
-
-    // `uword` is a typedef for an unsigned integer type; it is used for matrix
-    // indices as well as all internal counters and loops.
-    typedef typename std::conditional<IsArmaType<MatType>::value,
-        arma::uword, coot::uword>::type uword;
-
-    // `vec` is a typedef for column vectors (dense matrices with one column).
-    typedef typename std::conditional<IsArmaType<MatType>::value,
-        arma::vec, coot::vec>::type vec;
-
-    // `bvec` (base vector) is a typedef for a vector type, in comparison to
-    // `vec`, `bvec` uses the given element type `ElemType`.
-    typedef typename std::conditional<IsArmaType<MatType>::value,
-        arma::Col<ElemType>, coot::Col<ElemType>>::type bvec;
-
-    // `bcol` (base col) is a typedef for a column vector type, in comparison to
-    // `col`, `bcol` uses the given element type `ElemType`.
-    typedef typename std::conditional<IsArmaType<MatType>::value,
-        arma::Col<ElemType>, coot::Col<ElemType>>::type bcol;
-
-    // `brow` (base row) is a typedef for a row vector type, isn comparison to
-    // `row`, brow uses the given element type ElemType.
-    typedef typename std::conditional<IsArmaType<MatType>::value,
-        arma::Row<ElemType>, coot::Row<ElemType>>::type brow;
-
-    // `mat` is a typedef for dense matrices, with elements stored in
-    // column-major ordering (ie. column by column).
-    typedef typename std::conditional<IsArmaType<MatType>::value,
-        arma::mat, coot::mat>::type mat;
-
-    // `bmat` (base matrix) is a typedef for a matrix type, in comparison to
-    // `mat`, `bmat` uses the given element type `ElemType`.
-    typedef typename std::conditional<IsArmaType<MatType>::value,
-        arma::Mat<ElemType>, coot::Mat<ElemType>>::type bmat;
-
-    // `cube` is a typedef for 3D matrices (cubes), with elements stored in
-    // column-major ordering (ie. column by column, then page by page).
-    typedef typename std::conditional<IsArmaType<MatType>::value,
-        arma::cube, coot::cube>::type cube;
-
-    // `bcube` (base cube) is a typedef for a cube type, in comparison to `cube`,
-    // `bcube` uses the given element type `ElemType`.
-    typedef typename std::conditional<IsArmaType<MatType>::value,
-        arma::Cube<ElemType>, coot::Cube<ElemType>>::type bcube;
-
-    // `umat` is a typedef for unsigned integer matrices, with elements stored in
-    // column-major ordering (ie. column by column).
-    typedef typename std::conditional<IsArmaType<MatType>::value,
-        arma::umat, coot::umat>::type umat;
-
-    // `uvec` is a typedef for unsigned integer vectors (dense matrices with one
-    // column).
-    typedef typename std::conditional<IsArmaType<MatType>::value,
-        arma::uvec, coot::uvec>::type uvec;
-    // `ucolvec` is a typedef for unsigned integer column vectors (dense matrices
-    // with one column).
-    typedef typename std::conditional<IsArmaType<MatType>::value,
-        arma::ucolvec, coot::ucolvec>::type ucolvec;
-
-    // `urowvec` is a typedef for unsigned integer row vectors (dense matrices
-    // with one row).
-    typedef typename std::conditional<IsArmaType<MatType>::value,
-        arma::urowvec, coot::urowvec>::type urowvec;
-
-    // `distr_param` is a typedef for the distribution parameters used in
-    // random number generation.
-    typedef typename std::conditional<IsArmaType<MatType>::value,
-        arma::distr_param, coot::distr_param>::type distr_param;
-    #else
-    // If MatType is an Armadillo type, then we use Armadillo types.
-
-    // `uword` is a typedef for an unsigned integer type; it is used for matrix
-    // indices as well as all internal counters and loops.
-    typedef arma::uword uword;
-
-    // `vec` is a typedef for column vectors (dense matrices with one column).
-    typedef arma::vec vec;
-
-    // `bvec` (base vector) is a typedef for a vector type, in comparison to
-    // `vec`, `bvec` uses the given element type `ElemType`.
-    typedef arma::Col<ElemType> bvec;
-
-    // `bcol` (base col) is a typedef for a column vector type, in comparison to
-    // `col`, `bcol` uses the given element type `ElemType`.
-    typedef arma::Col<ElemType> bcol;
-
-    // `brow` (base row) is a typedef for a row vector type, in comparison to
-    // `row`, `brow` uses the given element type `ElemType`.
-    typedef arma::Row<ElemType> brow;
-
-    // `mat` is a typedef for dense matrices, with elements stored in
-    // column-major ordering (ie. column by column).
-    typedef arma::mat mat;
-
-    // `bmat` (base matrix) is a typedef for a matrix type, in comparison to
-    // `mat`, `bmat` uses the given element type `ElemType`.
-    typedef arma::Mat<ElemType> bmat;
-
-    // `cube` is a typedef for 3D matrices (cubes), with elements stored in
-    // column-major ordering (ie. column by column, then page by page).
-    typedef arma::cube cube;
-
-    // `bcube` (base cube) is a typedef for a cube type, in comparison to `cube`,
-    // `bcube` uses the given element type `ElemType`.
-    typedef arma::Cube<ElemType> bcube;
-
-    // `umat` is a typedef for unsigned integer matrices, with elements stored in
-    // column-major ordering (ie. column by column).
-    typedef arma::umat umat;
-
-    // `uvec` is a typedef for unsigned integer vectors (dense matrices with one
-    // column).
-    typedef arma::uvec uvec;
-
-    // `ucolvec` is a typedef for unsigned integer column vectors (dense matrices
-    // with one column).
-    typedef arma::ucolvec ucolvec;
-
-    // `urowvec` is a typedef for unsigned integer row vectors (dense matrices
-    // with one row).
-    typedef arma::urowvec urowvec;
-
-    // `distr_param` is a typedef for the distribution parameters used in
-    // random number generation.
-    typedef arma::distr_param distr_param;
-
-    #endif
-};
-=======
-template<typename MatType>
-struct ForwardType : public ForwardTypeHelper<typename MatType::elem_type,
+struct ForwardType : public ForwardTypeHelper<ElemType,
                                               IsCootType<MatType>::value> { };
 
 // Internal helper class that sets the typedefs to Armadillo types if Bandicoot
@@ -293,7 +158,6 @@
   typedef coot::distr_param distr_param;
 };
 #endif
->>>>>>> 7442e833
 
 } // namespace ens
 
