--- conflicted
+++ resolved
@@ -34,13 +34,8 @@
   const ElemType x1 = coordinates(0);
   const ElemType x2 = coordinates(1);
 
-<<<<<<< HEAD
-  const ElemType objective = 0.26 * (pow(x1, 2) + std::pow(x2, 2)) -
-    0.48 * x1 * x2;
-=======
   const double objective = 0.26 * (pow(x1, 2) + std::pow(x2, 2)) -
       0.48 * x1 * x2;
->>>>>>> 9d2a5f07
 
   return objective;
 }
