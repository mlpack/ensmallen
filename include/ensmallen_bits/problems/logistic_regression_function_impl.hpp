--- conflicted
+++ resolved
@@ -22,8 +22,7 @@
 template<typename LabelsType>
 LogisticRegressionFunction<MatType>::LogisticRegressionFunction(
     MatType& predictors,
-<<<<<<< HEAD
-    arma::Row<size_t>& responsesIn,
+    LabelsType& responsesIn,
     const double lambdaIn) :
     // We promise to be well-behaved... the elements won't be modified.
     predictors(predictors),
@@ -31,22 +30,13 @@
     // and element type conversion in one shot.
     #if ARMA_VERSION_MAJOR < 12 || \
         (ARMA_VERSION_MAJOR == 12 && ARMA_VERSION_MINOR < 8)
-    responses(conv_to<MatType>::from(conv_to<typename ForwardType<
-        arma::Row<size_t>, typename MatType::elem_type>::bmat>::from(
-        responsesIn))),
+    responses(conv_to<BaseRowType>::from(conv_to<typename ForwardType<
+        LabelsType, ElemType>::bmat>::from(responsesIn))),
     #else
     responses(conv_to<MatType>::from(responsesIn)),
     #endif
     lambda(ElemType(lambdaIn)),
     halfLambda(ElemType(lambdaIn / 2.0))
-=======
-    LabelsType& responsesIn,
-    const double lambda) :
-    // We promise to be well-behaved... the elements won't be modified.
-    predictors(predictors),
-    responses(conv_to<BaseRowType>::from(responsesIn)),
-    lambda(lambda)
->>>>>>> 3ff00de2
 {
   initialPoint = arma::Row<ElemType>(predictors.n_rows + 1, arma::fill::zeros);
 
@@ -66,32 +56,22 @@
 template<typename LabelsType>
 LogisticRegressionFunction<MatType>::LogisticRegressionFunction(
     MatType& predictors,
-<<<<<<< HEAD
-    arma::Row<size_t>& responsesIn,
-=======
     LabelsType& responsesIn,
->>>>>>> 3ff00de2
     MatType& initialPoint,
     const double lambdaIn) :
     initialPoint(initialPoint),
     predictors(predictors),
-<<<<<<< HEAD
     // On old Armadillo versions, we cannot do both a sparse-to-dense conversion
     // and element type conversion in one shot.
     #if ARMA_VERSION_MAJOR < 12 || \
         (ARMA_VERSION_MAJOR == 12 && ARMA_VERSION_MINOR < 8)
     responses(conv_to<MatType>::from(conv_to<typename ForwardType<
-        arma::Row<size_t>, typename MatType::elem_type>::bmat>::from(
-        responsesIn))),
+        LabelsType, ElemType>::bmat>::from(responsesIn))),
     #else
     responses(conv_to<MatType>::from(responsesIn)),
     #endif
     lambda(ElemType(lambdaIn)),
     halfLambda(ElemType(lambdaIn / 2.0))
-=======
-    responses(conv_to<BaseRowType>::from(responsesIn)),
-    lambda(lambda)
->>>>>>> 3ff00de2
 {
   // To check if initialPoint is compatible with predictors.
   if (initialPoint.n_rows != (predictors.n_rows + 1) ||
@@ -119,11 +99,7 @@
   for (size_t i = 0; i < predictors.n_cols; ++i)
   {
     newPredictors.col(i) = predictors.col(ordering[i]);
-<<<<<<< HEAD
     newResponses[i] = responses[ordering[i]];
-=======
-    newResponses[i] = responses(ordering[i]);
->>>>>>> 3ff00de2
   }
 
   // Take ownership of the new data.
@@ -149,23 +125,14 @@
 
   // For the regularization, we ignore the first term, which is the intercept
   // term and take every term except the last one in the decision variable.
-<<<<<<< HEAD
   const ElemType regularization = halfLambda *
-=======
-  const ElemType regularization = 0.5 * lambda *
->>>>>>> 3ff00de2
       dot(parameters.tail_cols(parameters.n_elem - 1),
           parameters.tail_cols(parameters.n_elem - 1));
 
   // Calculate vectors of sigmoids.  The intercept term is parameters(0, 0) and
   // does not need to be multiplied by any of the predictors.
-<<<<<<< HEAD
   const BaseRowType sigmoid = 1 / (1 + exp(-(parameters(0, 0) +
       parameters.tail_cols(parameters.n_elem - 1) * predictors)));
-=======
-  BaseRowType sigmoid = 1.0 / (1.0 + exp(-(parameters(0, 0) +
-                parameters.tail_cols(parameters.n_elem - 1) * predictors)));
->>>>>>> 3ff00de2
 
   // Assemble full objective function.  Often the objective function and the
   // regularization as given are divided by the number of features, but this
@@ -173,13 +140,8 @@
   // terms for computational efficiency.  Note that the conversion causes some
   // copy and slowdown, but this is so negligible compared to the rest of the
   // calculation it is not worth optimizing for.
-<<<<<<< HEAD
   const ElemType result = accu(
       log(1 - responses + sigmoid % (2 * responses - 1)));
-=======
-  const ElemType result = accu(log(1.0 - responses + sigmoid %
-      (2 * responses - 1.0)));
->>>>>>> 3ff00de2
 
   // Invert the result, because it's a minimization.
   return regularization - result;
@@ -198,36 +160,20 @@
   typedef typename ForwardType<MatType>::brow BaseRowType;
 
   // Calculate the regularization term.
-<<<<<<< HEAD
   const ElemType regularization = halfLambda *
       (batchSize / ElemType(predictors.n_cols)) *
-=======
-  const ElemType regularization = lambda *
-      (batchSize / (2.0 * predictors.n_cols)) *
->>>>>>> 3ff00de2
       dot(parameters.tail_cols(parameters.n_elem - 1),
           parameters.tail_cols(parameters.n_elem - 1));
 
   // Calculate the sigmoid function values.
-<<<<<<< HEAD
   const BaseRowType sigmoid = 1 / (1 + exp(-(parameters(0, 0) +
       parameters.tail_cols(parameters.n_elem - 1) *
       predictors.cols(begin, begin + batchSize - 1))));
 
   // Compute the objective for the given batch size from a given point.
   const ElemType result = accu(log(
-      1 - responses.cols(begin, begin + batchSize - 1) +
-      sigmoid % (2 * responses.cols(begin, begin + batchSize - 1) - 1)));
-=======
-  const BaseRowType sigmoid = 1.0 / (1.0 + exp(-(parameters(0, 0) +
-                  parameters.tail_cols(parameters.n_elem - 1) *
-                      predictors.cols(begin, begin + batchSize - 1))));
-
-  // Compute the objective for the given batch size from a given point.
-  const ElemType result = accu(log(1.0 -
-      responses.subvec(begin, begin + batchSize - 1) + sigmoid %
-      (2 * responses.subvec(begin, begin + batchSize - 1) - 1.0)));
->>>>>>> 3ff00de2
+      1 - responses.subvec(begin, begin + batchSize - 1) +
+      sigmoid % (2 * responses.subvec(begin, begin + batchSize - 1) - 1)));
 
   // Invert the result, because it's a minimization.
   return regularization - result;
@@ -262,11 +208,6 @@
     GradType& gradient,
     const size_t batchSize) const
 {
-<<<<<<< HEAD
-  typedef typename ForwardType<MatType>::brow BaseRowType;
-
-=======
->>>>>>> 3ff00de2
   // Regularization term.
   MatType regularization = lambda * parameters.tail_cols(parameters.n_elem - 1)
       / predictors.n_cols * batchSize;
@@ -274,169 +215,112 @@
   const BaseRowType exponents = parameters(0, 0) +
       parameters.tail_cols(parameters.n_elem - 1) *
       predictors.cols(begin, begin + batchSize - 1);
+
   // Calculating the sigmoid function values.
-<<<<<<< HEAD
   const BaseRowType sigmoids = 1 / (1 + exp(-exponents));
-
-  gradient.set_size(parameters.n_rows, parameters.n_cols);
-  gradient[0] = -accu(responses.cols(begin, begin + batchSize - 1) -
-=======
-  const BaseRowType sigmoids = 1.0 / (1.0 + exp(-exponents));
 
   gradient.set_size(parameters.n_rows, parameters.n_cols);
   gradient[0] = -accu(responses.subvec(begin, begin + batchSize - 1) -
->>>>>>> 3ff00de2
+      sigmoids);
+  gradient.tail_cols(parameters.n_elem - 1) = (sigmoids -
+      responses.subvec(begin, begin + batchSize - 1)) *
+      predictors.cols(begin, begin + batchSize - 1).t() + regularization;
+}
+
+/**
+ * Evaluate the partial gradient of the logistic regression objective
+ * function with respect to the individual features in the parameter.
+ */
+template<typename MatType>
+template<typename GradType>
+void LogisticRegressionFunction<MatType>::PartialGradient(
+    const MatType& parameters,
+    const size_t j,
+    GradType& gradient) const
+{
+  const BaseRowType diffs = responses - (1 / (1 + exp(-parameters(0, 0) -
+      parameters.tail_cols(parameters.n_elem - 1) * predictors)));
+
+  gradient.set_size(size(parameters));
+
+  if (j == 0)
+  {
+    gradient[j] = -accu(diffs);
+  }
+  else
+  {
+    gradient[j] = dot(-predictors.row(j - 1), diffs) + lambda *
+        parameters(0, j);
+  }
+}
+
+template<typename MatType>
+template<typename GradType>
+typename MatType::elem_type
+LogisticRegressionFunction<MatType>::EvaluateWithGradient(
+    const MatType& parameters,
+    GradType& gradient) const
+{
+  // Regularization term.
+  MatType regularization = lambda * parameters.tail_cols(parameters.n_elem - 1);
+
+  const ElemType objectiveRegularization = halfLambda *
+      dot(parameters.tail_cols(parameters.n_elem - 1),
+          parameters.tail_cols(parameters.n_elem - 1));
+
+  // Calculate the sigmoid function values.
+  const BaseRowType sigmoids = 1 / (1 + exp(-(parameters(0, 0) +
+      parameters.tail_cols(parameters.n_elem - 1) * predictors)));
+
+  gradient.set_size(size(parameters));
+  gradient[0] = -accu(responses - sigmoids);
+  gradient.tail_cols(parameters.n_elem - 1) = (sigmoids - responses) *
+      predictors.t() + regularization;
+
+  // Now compute the objective function using the sigmoids.
+  ElemType result = accu(log(1 - responses + sigmoids % (2 * responses - 1)));
+
+  // Invert the result, because it's a minimization.
+  return objectiveRegularization - result;
+}
+
+template<typename MatType>
+template<typename GradType>
+typename MatType::elem_type
+LogisticRegressionFunction<MatType>::EvaluateWithGradient(
+    const MatType& parameters,
+    const size_t begin,
+    GradType& gradient,
+    const size_t batchSize) const
+{
+  typedef typename ForwardType<MatType>::brow BaseRowType;
+
+  // Regularization term.
+  MatType regularization = lambda *
+      parameters.tail_cols(parameters.n_elem - 1) / predictors.n_cols *
+      batchSize;
+
+  const ElemType objectiveRegularization = halfLambda *
+      (batchSize / ElemType(predictors.n_cols)) *
+      dot(parameters.tail_cols(parameters.n_elem - 1),
+          parameters.tail_cols(parameters.n_elem - 1));
+
+  // Calculate the sigmoid function values.
+  const BaseRowType sigmoids = 1 / (1 + exp(-(parameters(0, 0) +
+      parameters.tail_cols(parameters.n_elem - 1) *
+      predictors.cols(begin, begin + batchSize - 1))));
+
+  gradient.set_size(parameters.n_rows, parameters.n_cols);
+  gradient[0] = -accu(responses.subvec(begin, begin + batchSize - 1) -
       sigmoids);
   gradient.tail_cols(parameters.n_elem - 1) = (sigmoids -
       responses.cols(begin, begin + batchSize - 1)) *
       predictors.cols(begin, begin + batchSize - 1).t() + regularization;
-}
-
-/**
- * Evaluate the partial gradient of the logistic regression objective
- * function with respect to the individual features in the parameter.
- */
-template<typename MatType>
-template<typename GradType>
-void LogisticRegressionFunction<MatType>::PartialGradient(
-    const MatType& parameters,
-    const size_t j,
-    GradType& gradient) const
-{
-<<<<<<< HEAD
-  typedef typename ForwardType<MatType>::brow BaseRowType;
-
-  const BaseRowType diffs = responses - (1 / (1 + arma::exp(-parameters(0, 0) -
-      parameters.tail_cols(parameters.n_elem - 1) * predictors)));
-
-=======
-  const BaseRowType diffs = responses - (1 / (1 + exp(-parameters(0, 0) -
-      parameters.tail_cols(parameters.n_elem - 1) * predictors)));
-
->>>>>>> 3ff00de2
-  gradient.set_size(size(parameters));
-
-  if (j == 0)
-  {
-    gradient[j] = -accu(diffs);
-  }
-  else
-  {
-    gradient[j] = dot(-predictors.row(j - 1), diffs) + lambda *
-<<<<<<< HEAD
-        parameters(0, j);
-=======
-      parameters(0, j);
->>>>>>> 3ff00de2
-  }
-}
-
-template<typename MatType>
-template<typename GradType>
-typename MatType::elem_type
-LogisticRegressionFunction<MatType>::EvaluateWithGradient(
-    const MatType& parameters,
-    GradType& gradient) const
-{
-  typedef typename ForwardType<MatType>::brow BaseRowType;
-
-  // Regularization term.
-  MatType regularization = lambda * parameters.tail_cols(parameters.n_elem - 1);
-
-<<<<<<< HEAD
-  const ElemType objectiveRegularization = halfLambda *
-      dot(parameters.tail_cols(parameters.n_elem - 1),
-          parameters.tail_cols(parameters.n_elem - 1));
-
-  // Calculate the sigmoid function values.
-  const BaseRowType sigmoids = 1 / (1 + exp(-(parameters(0, 0) +
-      parameters.tail_cols(parameters.n_elem - 1) * predictors)));
-=======
-  const ElemType objectiveRegularization = lambda / 2.0 *
-      dot(parameters.tail_cols(parameters.n_elem - 1),
-                parameters.tail_cols(parameters.n_elem - 1));
-
-  // Calculate the sigmoid function values.
-  const BaseRowType sigmoids = 1.0 / (1.0 +
-      exp(-(parameters(0, 0) +
-            parameters.tail_cols(parameters.n_elem - 1) * predictors)));
->>>>>>> 3ff00de2
-
-  gradient.set_size(size(parameters));
-  gradient[0] = -accu(responses - sigmoids);
-  gradient.tail_cols(parameters.n_elem - 1) = (sigmoids - responses) *
-      predictors.t() + regularization;
 
   // Now compute the objective function using the sigmoids.
-<<<<<<< HEAD
-  ElemType result = accu(log(1 - responses + sigmoids % (2 * responses - 1)));
-=======
-  ElemType result = accu(log(1.0 - responses + sigmoids %
-      (2 * responses - 1.0)));
->>>>>>> 3ff00de2
-
-  // Invert the result, because it's a minimization.
-  return objectiveRegularization - result;
-}
-
-template<typename MatType>
-template<typename GradType>
-typename MatType::elem_type
-LogisticRegressionFunction<MatType>::EvaluateWithGradient(
-    const MatType& parameters,
-    const size_t begin,
-    GradType& gradient,
-    const size_t batchSize) const
-{
-  typedef typename ForwardType<MatType>::brow BaseRowType;
-
-  // Regularization term.
-  MatType regularization = lambda *
-      parameters.tail_cols(parameters.n_elem - 1) / predictors.n_cols *
-      batchSize;
-
-<<<<<<< HEAD
-  const ElemType objectiveRegularization = halfLambda *
-      (batchSize / ElemType(predictors.n_cols)) *
-=======
-  const ElemType objectiveRegularization = lambda *
-      (batchSize / (2.0 * predictors.n_cols)) *
->>>>>>> 3ff00de2
-      dot(parameters.tail_cols(parameters.n_elem - 1),
-          parameters.tail_cols(parameters.n_elem - 1));
-
-  // Calculate the sigmoid function values.
-<<<<<<< HEAD
-  const BaseRowType sigmoids = 1 / (1 + exp(-(parameters(0, 0) +
-      parameters.tail_cols(parameters.n_elem - 1) *
-      predictors.cols(begin, begin + batchSize - 1))));
-
-  gradient.set_size(parameters.n_rows, parameters.n_cols);
-  gradient[0] = -accu(responses.cols(begin, begin + batchSize - 1) -
-=======
-  const BaseRowType sigmoids = 1.0 / (1.0 +
-      exp(-(parameters(0, 0) +
-            parameters.tail_cols(parameters.n_elem - 1) *
-                predictors.cols(begin, begin + batchSize - 1))));
-
-  gradient.set_size(parameters.n_rows, parameters.n_cols);
-  gradient[0] = -accu(responses.subvec(begin, begin + batchSize - 1) -
->>>>>>> 3ff00de2
-      sigmoids);
-  gradient.tail_cols(parameters.n_elem - 1) = (sigmoids -
-      responses.cols(begin, begin + batchSize - 1)) *
-      predictors.cols(begin, begin + batchSize - 1).t() + regularization;
-
-  // Now compute the objective function using the sigmoids.
-<<<<<<< HEAD
   const ElemType result = accu(log(
-      1 - responses.cols(begin, begin + batchSize - 1) +
-      sigmoids % (2 * responses.cols(begin, begin + batchSize - 1) - 1)));
-=======
-  const ElemType result = accu(log(1.0 -
-      responses.subvec(begin, begin + batchSize - 1) + sigmoids %
-      (2 * responses.subvec(begin, begin + batchSize - 1) - 1.0)));
->>>>>>> 3ff00de2
+      1 - responses.subvec(begin, begin + batchSize - 1) +
+      sigmoids % (2 * responses.subvec(begin, begin + batchSize - 1) - 1)));
 
   // Invert the result, because it's a minimization.
   return objectiveRegularization - result;
@@ -452,13 +336,7 @@
 {
   // Calculate sigmoid function for each point.  The (1 - decisionBoundary)
   // term correctly sets an offset so that floor() returns 0 or 1 correctly.
-<<<<<<< HEAD
-  labels = conv_to<arma::Row<size_t>>::from((1 /
-      (1 + exp(-parameters(0) -
-=======
-  labels = conv_to<LabelsType>::from((1.0 /
-      (1.0 + exp(-parameters(0) -
->>>>>>> 3ff00de2
+  labels = conv_to<LabelsType>::from((1 / (1 + exp(-parameters(0) -
       parameters.tail_cols(parameters.n_elem - 1) * dataset))) +
       ElemType(1 - decisionBoundary));
 }
