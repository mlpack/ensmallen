/**
 * @file generalized_rosenbrock_function.hpp
 * @author Ryan Curtin
 * @author Marcus Edel
 *
 * Definition of the Generalized Rosenbrock function.
 *
 * ensmallen is free software; you may redistribute it and/or modify it under
 * the terms of the 3-clause BSD license.  You should have received a copy of
 * the 3-clause BSD license along with ensmallen.  If not, see
 * http://www.opensource.org/licenses/BSD-3-Clause for more information.
 */
#ifndef ENSMALLEN_PROBLEMS_GENERALIZED_ROSENBROCK_FUNCTION_HPP
#define ENSMALLEN_PROBLEMS_GENERALIZED_ROSENBROCK_FUNCTION_HPP

namespace ens {
namespace test {

/**
 * The Generalized Rosenbrock function in n dimensions, defined by
 *  f(x) = sum_i^{n - 1} (f(i)(x))
 *  f_i(x) = 100 * (x_i^2 - x_{i + 1})^2 + (1 - x_i)^2
 *  x_0 = [-1.2, 1, -1.2, 1, ...]
 *
 * This should optimize to f(x) = 0, at x = [1, 1, 1, 1, ...].
 *
 * This function can also be used for stochastic gradient descent (SGD) as a
 * decomposable function (DecomposableFunctionType), so there are other
 * overloads of Evaluate() and Gradient() implemented, as well as
 * NumFunctions().
 *
 * For more information, please refer to:
 *
 * @code
 * @phdthesis{Jong1975,
 *   title  = {Analysis of the behavior of a class of genetic adaptive
 *             systems},
 *   author = {De Jong, Kenneth Alan},
 *   school = {Queensland University of Technology},
 *   year   = {1975},
 *   type   = {{PhD} dissertation},
 * }
 * @endcode
 */
class GeneralizedRosenbrockFunction
{
 public:
  /*
   * Initialize the GeneralizedRosenbrockFunction.
   *
   * @param n Number of dimensions for the function.
   */
  GeneralizedRosenbrockFunction(const size_t n);

  /**
   * Shuffle the order of function visitation. This may be called by the
   * optimizer.
   */
 void Shuffle();

  //! Return 1 (the number of functions).
  size_t NumFunctions() const { return n - 1; }

  //! Get the starting point.
  template<typename MatType = arma::mat>
  const MatType GetInitialPoint() const
  {
    return arma::conv_to<MatType>::from(initialPoint);
  }

  /**
   * Evaluate a function for a particular batch-size.
   *
   * @param coordinates The function coordinates.
   * @param begin The first function.
   * @param batchSize Number of points to process.
   */
  template<typename MatType>
  typename MatType::elem_type Evaluate(const MatType& coordinates,
                                       const size_t begin,
                                       const size_t batchSize = 1) const;

  /**
   * Evaluate a function with the given coordinates.
   *
   * @param coordinates The function coordinates.
   */
  template<typename MatType>
  typename MatType::elem_type Evaluate(const MatType& coordinates) const;

  /**
   * Evaluate the gradient of a function for a particular batch-size.
   *
   * @param coordinates The function coordinates.
   * @param begin The first function.
   * @param gradient The function gradient.
   * @param batchSize Number of points to process.
   */
  template<typename MatType, typename GradType>
  void Gradient(const MatType& coordinates,
                const size_t begin,
                GradType& gradient,
                const size_t batchSize = 1) const;

<<<<<<< HEAD
  /*
=======
  /**
   * Evaluate the gradient of a function for a particular batch-size.
   *
   * @param coordinates The function coordinates.
   * @param begin The first function.
   * @param gradient The function gradient.
   */
  void Gradient(const arma::mat& coordinates,
                const size_t begin,
                arma::sp_mat& gradient,
                const size_t count) const;

  /**
>>>>>>> 9d2a5f07
   * Evaluate the gradient of a function with the given coordinates.
   *
   * @param coordinates The function coordinates.
   * @param gradient The function gradient.
   */
  template<typename MatType, typename GradType>
  void Gradient(const MatType& coordinates, GradType& gradient) const;

 private:
  //! Locally-stored Initial point.
  arma::mat initialPoint;

  //! //! Number of dimensions for the function.
  size_t n;

  //! For shuffling.
  arma::Row<size_t> visitationOrder;
};

} // namespace test
} // namespace ens

// Include implementation.
#include "generalized_rosenbrock_function_impl.hpp"

#endif // ENSMALLEN_PROBLEMS_GENERALIZED_ROSENBROCK_FUNCTION_HPP<|MERGE_RESOLUTION|>--- conflicted
+++ resolved
@@ -102,23 +102,7 @@
                 GradType& gradient,
                 const size_t batchSize = 1) const;
 
-<<<<<<< HEAD
-  /*
-=======
   /**
-   * Evaluate the gradient of a function for a particular batch-size.
-   *
-   * @param coordinates The function coordinates.
-   * @param begin The first function.
-   * @param gradient The function gradient.
-   */
-  void Gradient(const arma::mat& coordinates,
-                const size_t begin,
-                arma::sp_mat& gradient,
-                const size_t count) const;
-
-  /**
->>>>>>> 9d2a5f07
    * Evaluate the gradient of a function with the given coordinates.
    *
    * @param coordinates The function coordinates.
