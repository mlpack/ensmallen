/**
 * @file rastrigin_function_impl.hpp
 * @author Marcus Edel
 *
 * Implementation of the Rastrigin function.
 *
 * ensmallen is free software; you may redistribute it and/or modify it under
 * the terms of the 3-clause BSD license.  You should have received a copy of
 * the 3-clause BSD license along with ensmallen.  If not, see
 * http://www.opensource.org/licenses/BSD-3-Clause for more information.
 */
#ifndef ENSMALLEN_PROBLEMS_RASTRIGIN_FUNCTION_IMPL_HPP
#define ENSMALLEN_PROBLEMS_RASTRIGIN_FUNCTION_IMPL_HPP

// In case it hasn't been included yet.
#include "rastrigin_function.hpp"

namespace ens {
namespace test {

<<<<<<< HEAD
inline RastriginFunction::RastriginFunction(
    const size_t n) :
    n(n),
    visitationOrder(linspace<arma::Col<size_t>>(0, n - 1, n))
=======
inline RastriginFunction::RastriginFunction(const size_t n) :
    n(n),
    visitationOrder(arma::linspace<arma::Row<size_t> >(0, n - 1, n))
>>>>>>> 7442e833

{
  initialPoint.set_size(n, 1);
  initialPoint.fill(-3);
}

inline void RastriginFunction::Shuffle()
{
<<<<<<< HEAD
  visitationOrder = shuffle(linspace<arma::Col<size_t>>(0, n - 1, n));
}

template<typename MatType>
typename MatType::elem_type
RastriginFunction::Evaluate(
=======
  visitationOrder = arma::shuffle(
      arma::linspace<arma::Row<size_t> >(0, n - 1, n));
}

template<typename MatType>
typename MatType::elem_type RastriginFunction::Evaluate(
>>>>>>> 7442e833
    const MatType& coordinates,
    const size_t begin,
    const size_t batchSize) const
{
  // Convenience typedef.
  typedef typename MatType::elem_type ElemType;

  ElemType objective = 0;
  for (size_t j = begin; j < begin + batchSize; ++j)
  {
    const size_t p = visitationOrder[j];
    objective += std::pow(coordinates(p), ElemType(2)) - 10 *
        std::cos(2 * arma::Datum<ElemType>::pi * coordinates(p));
  }
  objective += 10 * n;

  return objective;
}

template<typename MatType>
<<<<<<< HEAD
typename MatType::elem_type
RastriginFunction::Evaluate(const MatType& coordinates) const
=======
typename MatType::elem_type RastriginFunction::Evaluate(
    const MatType& coordinates) const
>>>>>>> 7442e833
{
  return Evaluate(coordinates, 0, NumFunctions());
}

template<typename MatType, typename GradType>
<<<<<<< HEAD
void RastriginFunction::Gradient(
    const MatType& coordinates,
    const size_t begin,
    GradType& gradient,
    const size_t batchSize) const
=======
inline void RastriginFunction::Gradient(const MatType& coordinates,
                                        const size_t begin,
                                        GradType& gradient,
                                        const size_t batchSize) const
>>>>>>> 7442e833
{
  typedef typename MatType::elem_type ElemType;

  gradient.zeros(n, 1);

  for (size_t j = begin; j < begin + batchSize; ++j)
  {
    const size_t p = visitationOrder[j];
    gradient(p) += (10 * n) * (2 * (coordinates(p) +
        10 * arma::Datum<ElemType>::pi *
        std::sin(2 * arma::Datum<ElemType>::pi * coordinates(p))));
  }
}

template<typename MatType, typename GradType>
<<<<<<< HEAD
inline void RastriginFunction::Gradient(
    const MatType& coordinates, GradType& gradient)
=======
inline void RastriginFunction::Gradient(const MatType& coordinates,
                                        GradType& gradient)
>>>>>>> 7442e833
{
  Gradient(coordinates, 0, gradient, NumFunctions());
}

} // namespace test
} // namespace ens

#endif<|MERGE_RESOLUTION|>--- conflicted
+++ resolved
@@ -18,17 +18,10 @@
 namespace ens {
 namespace test {
 
-<<<<<<< HEAD
 inline RastriginFunction::RastriginFunction(
     const size_t n) :
     n(n),
     visitationOrder(linspace<arma::Col<size_t>>(0, n - 1, n))
-=======
-inline RastriginFunction::RastriginFunction(const size_t n) :
-    n(n),
-    visitationOrder(arma::linspace<arma::Row<size_t> >(0, n - 1, n))
->>>>>>> 7442e833
-
 {
   initialPoint.set_size(n, 1);
   initialPoint.fill(-3);
@@ -36,21 +29,12 @@
 
 inline void RastriginFunction::Shuffle()
 {
-<<<<<<< HEAD
   visitationOrder = shuffle(linspace<arma::Col<size_t>>(0, n - 1, n));
 }
 
 template<typename MatType>
 typename MatType::elem_type
 RastriginFunction::Evaluate(
-=======
-  visitationOrder = arma::shuffle(
-      arma::linspace<arma::Row<size_t> >(0, n - 1, n));
-}
-
-template<typename MatType>
-typename MatType::elem_type RastriginFunction::Evaluate(
->>>>>>> 7442e833
     const MatType& coordinates,
     const size_t begin,
     const size_t batchSize) const
@@ -71,30 +55,18 @@
 }
 
 template<typename MatType>
-<<<<<<< HEAD
 typename MatType::elem_type
 RastriginFunction::Evaluate(const MatType& coordinates) const
-=======
-typename MatType::elem_type RastriginFunction::Evaluate(
-    const MatType& coordinates) const
->>>>>>> 7442e833
 {
   return Evaluate(coordinates, 0, NumFunctions());
 }
 
 template<typename MatType, typename GradType>
-<<<<<<< HEAD
 void RastriginFunction::Gradient(
     const MatType& coordinates,
     const size_t begin,
     GradType& gradient,
     const size_t batchSize) const
-=======
-inline void RastriginFunction::Gradient(const MatType& coordinates,
-                                        const size_t begin,
-                                        GradType& gradient,
-                                        const size_t batchSize) const
->>>>>>> 7442e833
 {
   typedef typename MatType::elem_type ElemType;
 
@@ -110,13 +82,8 @@
 }
 
 template<typename MatType, typename GradType>
-<<<<<<< HEAD
 inline void RastriginFunction::Gradient(
     const MatType& coordinates, GradType& gradient)
-=======
-inline void RastriginFunction::Gradient(const MatType& coordinates,
-                                        GradType& gradient)
->>>>>>> 7442e833
 {
   Gradient(coordinates, 0, gradient, NumFunctions());
 }
