/**
 * @file fonseca_fleming_function_n1.hpp
 * @author Sayan Goswami
 *
 * Implementation of Fonseca Fleming function.
 *
 * ensmallen is free software; you may redistribute it and/or modify it under
 * the terms of the 3-clause BSD license.  You should have received a copy of
 * the 3-clause BSD license along with ensmallen.  If not, see
 * http://www.opensource.org/licenses/BSD-3-Clause for more information.
 */

#ifndef ENSMALLEN_PROBLEMS_FONSECA_FLEEMING_FUNCTION_HPP
#define ENSMALLEN_PROBLEMS_FONSECA_FLEEMING_FUNCTION_HPP

#include <tuple>

namespace ens {
namespace test {

/**
 * The Fonseca Fleming function N.1 is defined by
 *
 * \f[
 * f_{1}\left(\boldsymbol{x}\right) = 1 - \exp \left[-\sum_{i=1}^{3} \left(x_{i} - \frac{1}{\sqrt{n}} \right)^{2} \right] \\
 * f_{2}\left(\boldsymbol{x}\right) = 1 - \exp \left[-\sum_{i=1}^{3} \left(x_{i} + \frac{1}{\sqrt{n}} \right)^{2} \right] \\
 * \f]
 *
 * The optimal solutions to this multi-objective function lie in the
 * range [-1/sqrt(3), 1/sqrt(3)].
 *
 * @tparam arma::mat Type of matrix to optimize.
 */
template<typename MatType = arma::mat>
class FonsecaFlemingFunction
{
 private:
  size_t numObjectives;
  size_t numVariables;

 public:
  FonsecaFlemingFunction() : numObjectives(2), numVariables(3)
  {/* Nothing to do here. */}

  /**
   * Evaluate the objectives with the given coordinate.
   *
   * @param coords The function coordinates.
   * @return Col<typename MatType::elem_type>
   */

  typename ForwardType<MatType>::bvec Evaluate(const MatType& coords)
  {
    typename ForwardType<MatType>::bvec objectives(numObjectives);

    objectives(0) = objectiveA.Evaluate(coords);
    objectives(1) = objectiveB.Evaluate(coords);

    return objectives;
  }

  //! Get the starting point.
  MatType GetInitialPoint()
  {
    return MatType(numVariables, 1, GetFillType<MatType>::zeros);
  }

  struct ObjectiveA
  {
    typename MatType::elem_type Evaluate(const MatType& coords)
    {
<<<<<<< HEAD
      return typename MatType::elem_type(1.0 - std::exp(
          -std::pow(static_cast<double>(coords[0]) - 1.0 / std::sqrt(3.0), 2.0)
          -std::pow(static_cast<double>(coords[1]) - 1.0 / std::sqrt(3.0), 2.0)
          -std::pow(static_cast<double>(coords[2]) - 1.0 / std::sqrt(3.0), 2.0)
      ));
=======
      return 1.0 - std::exp(
          -std::pow(static_cast<double>(coords[0]) - 1.0 / std::sqrt(3.0), 2.0)
          -std::pow(static_cast<double>(coords[1]) - 1.0 / std::sqrt(3.0), 2.0)
          -std::pow(static_cast<double>(coords[2]) - 1.0 / std::sqrt(3.0), 2.0)
      );
>>>>>>> b77cf519
    }
  } objectiveA;

  struct ObjectiveB
  {
    typename MatType::elem_type Evaluate(const MatType& coords)
    {
<<<<<<< HEAD
      return typename MatType::elem_type(1.0 - std::exp(
          -std::pow(static_cast<double>(coords[0]) + 1.0 / std::sqrt(3.0), 2.0)
          -std::pow(static_cast<double>(coords[1]) + 1.0 / std::sqrt(3.0), 2.0)
          -std::pow(static_cast<double>(coords[2]) + 1.0 / std::sqrt(3.0), 2.0)
      ));
=======
      return 1.0 - std::exp(
          -std::pow(static_cast<double>(coords[0]) + 1.0 / std::sqrt(3.0), 2.0)
          -std::pow(static_cast<double>(coords[1]) + 1.0 / std::sqrt(3.0), 2.0)
          -std::pow(static_cast<double>(coords[2]) + 1.0 / std::sqrt(3.0), 2.0)
      );
>>>>>>> b77cf519
    }
  } objectiveB;

  //! Get objective functions.
  std::tuple<ObjectiveA, ObjectiveB> GetObjectives()
  {
    return std::make_tuple(objectiveA, objectiveB);
  }
};
} // namespace test
} // namespace ens

#endif<|MERGE_RESOLUTION|>--- conflicted
+++ resolved
@@ -69,19 +69,11 @@
   {
     typename MatType::elem_type Evaluate(const MatType& coords)
     {
-<<<<<<< HEAD
       return typename MatType::elem_type(1.0 - std::exp(
           -std::pow(static_cast<double>(coords[0]) - 1.0 / std::sqrt(3.0), 2.0)
           -std::pow(static_cast<double>(coords[1]) - 1.0 / std::sqrt(3.0), 2.0)
           -std::pow(static_cast<double>(coords[2]) - 1.0 / std::sqrt(3.0), 2.0)
       ));
-=======
-      return 1.0 - std::exp(
-          -std::pow(static_cast<double>(coords[0]) - 1.0 / std::sqrt(3.0), 2.0)
-          -std::pow(static_cast<double>(coords[1]) - 1.0 / std::sqrt(3.0), 2.0)
-          -std::pow(static_cast<double>(coords[2]) - 1.0 / std::sqrt(3.0), 2.0)
-      );
->>>>>>> b77cf519
     }
   } objectiveA;
 
@@ -89,19 +81,11 @@
   {
     typename MatType::elem_type Evaluate(const MatType& coords)
     {
-<<<<<<< HEAD
       return typename MatType::elem_type(1.0 - std::exp(
           -std::pow(static_cast<double>(coords[0]) + 1.0 / std::sqrt(3.0), 2.0)
           -std::pow(static_cast<double>(coords[1]) + 1.0 / std::sqrt(3.0), 2.0)
           -std::pow(static_cast<double>(coords[2]) + 1.0 / std::sqrt(3.0), 2.0)
       ));
-=======
-      return 1.0 - std::exp(
-          -std::pow(static_cast<double>(coords[0]) + 1.0 / std::sqrt(3.0), 2.0)
-          -std::pow(static_cast<double>(coords[1]) + 1.0 / std::sqrt(3.0), 2.0)
-          -std::pow(static_cast<double>(coords[2]) + 1.0 / std::sqrt(3.0), 2.0)
-      );
->>>>>>> b77cf519
     }
   } objectiveB;
 
@@ -111,6 +95,7 @@
     return std::make_tuple(objectiveA, objectiveB);
   }
 };
+
 } // namespace test
 } // namespace ens
 
