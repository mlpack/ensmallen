--- conflicted
+++ resolved
@@ -28,12 +28,10 @@
  public:
   typedef typename MatType::elem_type ElemType;
 
-  template<typename LabelsType>
   LogisticRegressionFunction(MatType& predictors,
                              arma::Row<size_t>& responses,
                              const double lambda = 0);
 
-  template<typename LabelsType>
   LogisticRegressionFunction(MatType& predictors,
                              arma::Row<size_t>& responses,
                              MatType& initialPoint,
@@ -51,13 +49,8 @@
 
   // Return the matrix of predictors.
   const MatType& Predictors() const { return predictors; }
-<<<<<<< HEAD
   // Return the vector of responses, converted to the same type as MatType.
   const MatType& Responses() const { return responses; }
-=======
-  //! Return the vector of responses.
-  const arma::Row<size_t>& Responses() const { return responses; }
->>>>>>> 7442e833
 
   /**
    * Shuffle the order of function visitation.  This may be called by the
@@ -139,16 +132,10 @@
    *    be computed.
    * @param gradient Sparse matrix to output gradient into.
    */
-<<<<<<< HEAD
   template<typename GradType>
   void PartialGradient(const MatType& parameters,
                        const size_t j,
                        GradType& gradient) const;
-=======
-  void PartialGradient(const MatType& parameters,
-                       const size_t j,
-                       arma::sp_mat& gradient) const;
->>>>>>> 7442e833
 
   /**
    * Evaluate the objective function and gradient of the logistic regression
@@ -190,7 +177,6 @@
    * @param decisionBoundary Decision boundary (default 0.5).
    * @return Percentage of responses that are predicted correctly.
    */
-  template<typename LabelsType>
   double ComputeAccuracy(const MatType& predictors,
                          const arma::Row<size_t>& responses,
                          const MatType& parameters,
@@ -208,7 +194,6 @@
    * @param parameters Vector of logistic regression parameters.
    * @param decisionBoundary Decision boundary (default 0.5).
    */
-  template<typename LabelsType>
   void Classify(const MatType& dataset,
                 arma::Row<size_t>& labels,
                 const MatType& parameters,
@@ -220,7 +205,6 @@
   // The matrix of data points (predictors).  This is an alias until shuffling
   // is done.
   MatType& predictors;
-<<<<<<< HEAD
   // The vector of responses to the input data points, converted to the same
   // type as the data.
   MatType responses;
@@ -228,13 +212,6 @@
   ElemType lambda;
   // This is lambda/2, cached for convenience.
   ElemType halfLambda;
-=======
-  //! The vector of responses to the input data points.  This is an alias until
-  //! shuffling is done.
-  arma::Row<size_t>& responses;
-  //! The regularization parameter for L2-regularization.
-  double lambda;
->>>>>>> 7442e833
 };
 
 // Convenience typedefs.
