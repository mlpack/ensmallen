--- conflicted
+++ resolved
@@ -26,14 +26,10 @@
 class LogisticRegressionFunction
 {
  public:
-<<<<<<< HEAD
   typedef typename MatType::elem_type ElemType;
-
-=======
   typedef typename ForwardType<MatType>::brow BaseRowType;
 
   template<typename LabelsType>
->>>>>>> 3ff00de2
   LogisticRegressionFunction(MatType& predictors,
                              LabelsType& responses,
                              const double lambda = 0);
@@ -56,13 +52,8 @@
 
   // Return the matrix of predictors.
   const MatType& Predictors() const { return predictors; }
-<<<<<<< HEAD
-  // Return the vector of responses, converted to the same type as MatType.
-  const MatType& Responses() const { return responses; }
-=======
   //! Return the vector of responses.
   const BaseRowType& Responses() const { return responses; }
->>>>>>> 3ff00de2
 
   /**
    * Shuffle the order of function visitation.  This may be called by the
@@ -219,21 +210,13 @@
   // The matrix of data points (predictors).  This is an alias until shuffling
   // is done.
   MatType& predictors;
-<<<<<<< HEAD
   // The vector of responses to the input data points, converted to the same
   // type as the data.
-  MatType responses;
+  BaseRowType responses;
   // The regularization parameter for L2-regularization.
   ElemType lambda;
   // This is lambda/2, cached for convenience.
   ElemType halfLambda;
-=======
-  //! The vector of responses to the input data points.  This is an alias until
-  //! shuffling is done.
-  BaseRowType responses;
-  //! The regularization parameter for L2-regularization.
-  double lambda;
->>>>>>> 3ff00de2
 };
 
 // Convenience typedefs.
