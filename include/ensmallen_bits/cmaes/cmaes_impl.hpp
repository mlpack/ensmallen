/**
 * @file cmaes_impl.hpp
 * @author Marcus Edel
 * @author Kartik Nighania
 *
 * Implementation of the Covariance Matrix Adaptation Evolution Strategy as
 * proposed by N. Hansen et al. in "Completely Derandomized Self-Adaptation in
 * Evolution Strategies".
 *
 * ensmallen is free software; you may redistribute it and/or modify it under
 * the terms of the 3-clause BSD license.  You should have received a copy of
 * the 3-clause BSD license along with ensmallen.  If not, see
 * http://www.opensource.org/licenses/BSD-3-Clause for more information.
 */
#ifndef ENSMALLEN_CMAES_CMAES_IMPL_HPP
#define ENSMALLEN_CMAES_CMAES_IMPL_HPP

// In case it hasn't been included yet.
#include "cmaes.hpp"

#include "not_empty_transformation.hpp"
#include <ensmallen_bits/function.hpp>

namespace ens {

template<typename SelectionPolicyType, typename TransformationPolicyType>
CMAES<SelectionPolicyType, TransformationPolicyType>::CMAES(const size_t lambda,
                                  const TransformationPolicyType& 
                                        transformationPolicy,
                                  const size_t batchSize,
                                  const size_t maxIterations,
                                  const double tolerance,
                                  const SelectionPolicyType& selectionPolicy,
                                  double stepSizeIn) :
    lambda(lambda),
    batchSize(batchSize),
    maxIterations(maxIterations),
    tolerance(tolerance),
    selectionPolicy(selectionPolicy),
    transformationPolicy(transformationPolicy),
    stepSize(stepSizeIn)
{ /* Nothing to do. */ }

template<typename SelectionPolicyType, typename TransformationPolicyType>
CMAES<SelectionPolicyType, TransformationPolicyType>::CMAES(const size_t lambda,
                                  const double lowerBound,
                                  const double upperBound,
                                  const size_t batchSize,
                                  const size_t maxIterations,
                                  const double tolerance,
                                  const SelectionPolicyType& selectionPolicy,
                                  double stepSizeIn) :
    lambda(lambda),
    batchSize(batchSize),
    maxIterations(maxIterations),
    tolerance(tolerance),
    selectionPolicy(selectionPolicy),
    stepSize(stepSizeIn)
{
  Warn << "This is a deprecated constructor and will be removed in a "
    "future version of ensmallen" << std::endl;
  NotEmptyTransformation<TransformationPolicyType, EmptyTransformation<>> d;
  d.Assign(transformationPolicy, lowerBound, upperBound);
}


//! Optimize the function (minimize).
template<typename SelectionPolicyType, typename TransformationPolicyType>
template<typename SeparableFunctionType,
         typename MatType,
         typename... CallbackTypes>
typename MatType::elem_type CMAES<SelectionPolicyType, 
  TransformationPolicyType>::Optimize(
    SeparableFunctionType& function,
    MatType& iterateIn,
    CallbackTypes&&... callbacks)
{
  // Convenience typedefs.
  typedef typename MatType::elem_type ElemType;
  typedef typename MatTypeTraits<MatType>::BaseMatType BaseMatType;

  // Make sure that we have the methods that we need.  Long name...
  traits::CheckArbitrarySeparableFunctionTypeAPI<
      SeparableFunctionType, BaseMatType>();
  RequireDenseFloatingPointType<BaseMatType>();

  BaseMatType& iterate = (BaseMatType&) iterateIn;

  // Find the number of functions to use.
  const size_t numFunctions = function.NumFunctions();

  // Population size.
  if (lambda == 0)
    lambda = (4 + std::round(3 * std::log(iterate.n_elem))) * 10;

  // Parent weights.
  const size_t mu = std::round(lambda / 2);
  BaseMatType w = std::log(mu + 0.5) - log(
      linspace<BaseMatType>(0, mu - 1, mu) + 1.0);
  w /= accu(w);

  // Number of effective solutions.
  const double muEffective = 1 / accu(pow(w, 2));

  // Step size control parameters.
  BaseMatType sigma(2, 1); // sigma is vector-shaped.
  if (stepSize == 0) 
    sigma(0) = transformationPolicy.InitialStepSize();
  else 
    sigma(0) = stepSize;

  const double cs = (muEffective + 2) / (iterate.n_elem + muEffective + 5);
  const double ds = 1 + cs + 2 * std::max(std::sqrt((muEffective - 1) /
      (iterate.n_elem + 1)) - 1, 0.0);
  const double enn = std::sqrt(iterate.n_elem) * (1.0 - 1.0 /
      (4.0 * iterate.n_elem) + 1.0 / (21 * std::pow(iterate.n_elem, 2)));

  // Covariance update parameters.
  // Cumulation for distribution.
  const double cc = (4 + muEffective / iterate.n_elem) /
      (4 + iterate.n_elem + 2 * muEffective / iterate.n_elem);
  const double h = (1.4 + 2.0 / (iterate.n_elem + 1.0)) * enn;

  const double c1 = 2 / (std::pow(iterate.n_elem + 1.3, 2) + muEffective);
  const double alphaMu = 2;
  const double cmu = std::min(1 - c1, alphaMu * (muEffective - 2 + 1 /
      muEffective) / (std::pow(iterate.n_elem + 2, 2) +
      alphaMu * muEffective / 2));

  std::vector<BaseMatType> mPosition(2, BaseMatType(iterate.n_rows,
      iterate.n_cols));
<<<<<<< HEAD
  mPosition[0] = randu<BaseMatType>(iterate.n_rows, iterate.n_cols);
  mPosition[0] = lowerBound + randu<BaseMatType>(
      iterate.n_rows, iterate.n_cols) * (upperBound - lowerBound);
=======
  mPosition[0] = iterate;
>>>>>>> 6b0a0031

  BaseMatType step(iterate.n_rows, iterate.n_cols);
  step.zeros();

  BaseMatType transformedIterate = transformationPolicy.Transform(iterate);

  // Controls early termination of the optimization process.
  bool terminate = false;

  // Calculate the first objective function.
  ElemType currentObjective = 0;
  for (size_t f = 0; f < numFunctions; f += batchSize)
  {
    const size_t effectiveBatchSize = std::min(batchSize, numFunctions - f);
    const ElemType objective = function.Evaluate(transformedIterate, f,
        effectiveBatchSize);
    currentObjective += objective;

    terminate |= Callback::Evaluate(*this, function, transformedIterate,
        objective, callbacks...);
  }

  ElemType overallObjective = currentObjective;
  ElemType lastObjective = std::numeric_limits<ElemType>::max();

  // Population parameters.
  std::vector<BaseMatType> pStep(lambda, BaseMatType(iterate.n_rows,
      iterate.n_cols));
  std::vector<BaseMatType> pPosition(lambda, BaseMatType(iterate.n_rows,
      iterate.n_cols));
  BaseMatType pObjective(lambda, 1); // pObjective is vector-shaped.
  std::vector<BaseMatType> ps(2, BaseMatType(iterate.n_rows, iterate.n_cols));
  ps[0].zeros();
  ps[1].zeros();
  std::vector<BaseMatType> pc = ps;
  std::vector<BaseMatType> C(2, BaseMatType(iterate.n_elem, iterate.n_elem));
  C[0].eye();

  // Covariance matrix parameters.
  typedef typename ForwardColType<MatType>::ColType ColType;
  ColType eigval;
  BaseMatType eigvec;
  BaseMatType eigvalZero(iterate.n_elem, 1); // eigvalZero is vector-shaped.
  eigvalZero.zeros();

  // The current visitation order (sorted by population objectives).
  typedef typename ForwardColType<MatType, size_t>::ColType UVecType;
  UVecType idx = linspace<UVecType>(0, lambda - 1, lambda);

  // Now iterate!
  Callback::BeginOptimization(*this, function, transformedIterate,
      callbacks...);

  // The number of generations to wait after the minimum loss has
  // been reached or no improvement has been made before terminating.
  size_t patience = 10 + (30 * iterate.n_elem / lambda) + 1;
  size_t steps = 0;

  for (size_t i = 1; (i != maxIterations) && !terminate; ++i)
  {
    // To keep track of where we are.
    const size_t idx0 = (i - 1) % 2;
    const size_t idx1 = i % 2;

    // Perform Cholesky decomposition. If the matrix is not positive definite,
    // add a small value and try again.
    BaseMatType covLower;
    while (!chol(covLower, C[idx0], "lower"))
      C[idx0].diag() += std::numeric_limits<ElemType>::epsilon();

    arma::eig_sym(eigval, eigvec, C[idx0]);

    for (size_t j = 0; j < lambda; ++j)
    {
      if (iterate.n_rows > iterate.n_cols)
      {
        pStep[idx(j)] = covLower *
<<<<<<< HEAD
            randn<BaseMatType>(iterate.n_rows, iterate.n_cols);
      }
      else
      {
        pStep[idx(j)] = randn<BaseMatType>(iterate.n_rows, iterate.n_cols)
            * covLower;
=======
          arma::randn<BaseMatType>(iterate.n_rows, iterate.n_cols);
      }
      else
      {
        pStep[idx(j)] = arma::randn<BaseMatType>(iterate.n_rows, iterate.n_cols)
          * covLower.t();
>>>>>>> 6b0a0031
      }

      pPosition[idx(j)] = mPosition[idx0] + sigma(idx0) * pStep[idx(j)];

      // Calculate the objective function.
      pObjective(idx(j)) = selectionPolicy.Select(function, batchSize,
          transformationPolicy.Transform(pPosition[idx(j)]), terminate,
          callbacks...);
    }

    // Sort population.
<<<<<<< HEAD
    idx = sort_index(pObjective);

/*     step = w(0) * pStep[idx(0)]; */
/*     for (size_t j = 1; j < mu; ++j) */
/*       step += w(j) * pStep[idx(j)]; */

/*     mPosition[idx1] = mPosition[idx0] + sigma(idx0) * step; */

/*     // Calculate the objective function. */
/*     currentObjective = selectionPolicy.Select(function, batchSize, */
/*         mPosition[idx1], callbacks...); */

/*     // Update best parameters. */
/*     if (currentObjective < overallObjective) */
/*     { */
/*       overallObjective = currentObjective; */
/*       iterate = mPosition[idx1]; */

/*       terminate |= Callback::StepTaken(*this, function, iterate, callbacks...); */
    /* } */

/*     // Update Step Size. */
/*     if (iterate.n_rows > iterate.n_cols) */
/*     { */
/*       ps[idx1] = (1 - cs) * ps[idx0] + std::sqrt( */
/*           cs * (2 - cs) * muEffective) * covLower.t() * step; */
/*     } */
/*     else */
/*     { */
/*       ps[idx1] = (1 - cs) * ps[idx0] + std::sqrt( */
/*           cs * (2 - cs) * muEffective) * step * covLower.t(); */
/*     } */

/*     const ElemType psNorm = arma::norm(ps[idx1]); */
/*     sigma(idx1) = sigma(idx0) * std::exp(cs / ds * ( psNorm / enn - 1)); */

/*     // Update covariance matrix. */
/*     if ((psNorm / sqrt(1 - std::pow(1 - cs, 2 * i))) < h) */
/*     { */
/*       pc[idx1] = (1 - cc) * pc[idx0] + std::sqrt(cc * (2 - cc) * */
/*         muEffective) * step; */

/*       if (iterate.n_rows > iterate.n_cols) */
/*       { */
/*         C[idx1] = (1 - c1 - cmu) * C[idx0] + c1 * */
/*           (pc[idx1] * pc[idx1].t()); */
/*       } */
/*       else */
/*       { */
/*         C[idx1] = (1 - c1 - cmu) * C[idx0] + c1 * */
/*           (pc[idx1].t() * pc[idx1]); */
/*       } */
/*     } */
/*     else */
/*     { */
/*       pc[idx1] = (1 - cc) * pc[idx0]; */

/*       if (iterate.n_rows > iterate.n_cols) */
/*       { */
/*         C[idx1] = (1 - c1 - cmu) * C[idx0] + c1 * (pc[idx1] * */
/*             pc[idx1].t() + (cc * (2 - cc)) * C[idx0]); */
/*       } */
/*       else */
/*       { */
/*         C[idx1] = (1 - c1 - cmu) * C[idx0] + c1 * */
/*             (pc[idx1].t() * pc[idx1] + (cc * (2 - cc)) * C[idx0]); */
/*       } */
/*     } */

/*     if (iterate.n_rows > iterate.n_cols) */
/*     { */
/*       for (size_t j = 0; j < mu; ++j) */
/*       { */
/*         C[idx1] = C[idx1] + cmu * w(j) * */
/*             pStep[idx(j)] * pStep[idx(j)].t(); */
/*       } */
/*     } */
/*     else */
/*     { */
/*       for (size_t j = 0; j < mu; ++j) */
/*       { */
/*         C[idx1] = C[idx1] + cmu * w(j) * */
/*             pStep[idx(j)].t() * pStep[idx(j)]; */
/*       } */
/*     } */

/*     arma::eig_sym(eigval, eigvec, C[idx1]); */
/*     const arma::uvec negativeEigval = arma::find(eigval < 0, 1); */
/*     if (!negativeEigval.is_empty()) */
/*     { */
/*       if (negativeEigval(0) == 0) */
/*       { */
/*         C[idx1].zeros(); */
/*       } */
/*       else */
/*       { */
/*         C[idx1] = eigvec.cols(0, negativeEigval(0) - 1) * */
/*             arma::diagmat(eigval.subvec(0, negativeEigval(0) - 1)) * */
/*             eigvec.cols(0, negativeEigval(0) - 1).t(); */
/*       } */
/*     } */

/*     // Output current objective function. */
/*     Info << "CMA-ES: iteration " << i << ", objective " << overallObjective */
/*         << "." << std::endl; */

/*     if (std::isnan(overallObjective) || std::isinf(overallObjective)) */
/*     { */
/*       Warn << "CMA-ES: converged to " << overallObjective << "; " */
/*           << "terminating with failure.  Try a smaller step size?" << std::endl; */

/*       Callback::EndOptimization(*this, function, iterate, callbacks...); */
/*       return overallObjective; */
/*     } */

/*     if (std::abs(lastObjective - overallObjective) < tolerance) */
/*     { */
/*       Info << "CMA-ES: minimized within tolerance " << tolerance << "; " */
/*           << "terminating optimization." << std::endl; */

/*       Callback::EndOptimization(*this, function, iterate, callbacks...); */
/*       return overallObjective; */
/*     } */

/*     lastObjective = overallObjective; */
  }

/*   Callback::EndOptimization(*this, function, iterate, callbacks...); */
/*   return overallObjective; */
  return 0;
=======
    idx = arma::sort_index(pObjective);

    step = w(0) * pStep[idx(0)];
    for (size_t j = 1; j < mu; ++j)
      step += w(j) * pStep[idx(j)];

    mPosition[idx1] = mPosition[idx0] + sigma(idx0) * step;

    // Calculate the objective function.
    currentObjective = selectionPolicy.Select(function, batchSize,
        transformationPolicy.Transform(mPosition[idx1]), terminate,
        callbacks...);

    // Update best parameters.
    if (currentObjective < overallObjective)
    {
      overallObjective = currentObjective;
      iterate = mPosition[idx1];

      transformedIterate = transformationPolicy.Transform(iterate);
      terminate |= Callback::StepTaken(*this, function,
        transformedIterate, callbacks...);
    }

    // Update Step Size.
    if (iterate.n_rows > iterate.n_cols)
    {
      ps[idx1] = (1 - cs) * ps[idx0] + std::sqrt(
        cs * (2 - cs) * muEffective) *
        eigvec * diagmat(1 / eigval) * eigvec.t() * step;
    }
    else
    {
      ps[idx1] = (1 - cs) * ps[idx0] + std::sqrt(
        cs * (2 - cs) * muEffective) * step *
        eigvec * diagmat(1 / eigval) * eigvec.t();
    }

    const ElemType psNorm = arma::norm(ps[idx1]);
    sigma(idx1) = sigma(idx0) * std::exp(cs / ds * (psNorm / enn - 1));

    if (std::isnan(sigma(idx1)) || sigma(idx1) > 1e14)
    {
      Warn << "The step size diverged to " << sigma(idx1) << "; "
        << "terminating with failure.  Try a smaller step size?" << std::endl;

      iterate = transformationPolicy.Transform(iterate);

      Callback::EndOptimization(*this, function, iterate, callbacks...);
      return overallObjective;
    }

    // Update covariance matrix.
    if ((psNorm / sqrt(1 - std::pow(1 - cs, 2 * i))) < h)
    {
      pc[idx1] = (1 - cc) * pc[idx0] + std::sqrt(cc * (2 - cc) *
        muEffective) * step;

      if (iterate.n_rows > iterate.n_cols)
      {
        C[idx1] = (1 - c1 - cmu) * C[idx0] + c1 *
          (pc[idx1] * pc[idx1].t());
      }
      else
      {
        C[idx1] = (1 - c1 - cmu) * C[idx0] + c1 *
          (pc[idx1].t() * pc[idx1]);
      }
    }
    else
    {
      pc[idx1] = (1 - cc) * pc[idx0];

      if (iterate.n_rows > iterate.n_cols)
      {
        C[idx1] = (1 - c1 - cmu) * C[idx0] + c1 * (pc[idx1] *
          pc[idx1].t() + (cc * (2 - cc)) * C[idx0]);
      }
      else
      {
        C[idx1] = (1 - c1 - cmu) * C[idx0] + c1 *
          (pc[idx1].t() * pc[idx1] + (cc * (2 - cc)) * C[idx0]);
      }
    }

    if (iterate.n_rows > iterate.n_cols)
    {
      for (size_t j = 0; j < mu; ++j)
      {
        C[idx1] = C[idx1] + cmu * w(j) *
          pStep[idx(j)] * pStep[idx(j)].t();
      }
    }
    else
    {
      for (size_t j = 0; j < mu; ++j)
      {
        C[idx1] = C[idx1] + cmu * w(j) *
          pStep[idx(j)].t() * pStep[idx(j)];
      }
    }

    arma::eig_sym(eigval, eigvec, C[idx1]);
    const arma::uvec negativeEigval = arma::find(eigval < 0, 1);
    if (!negativeEigval.is_empty())
    {
      if (negativeEigval(0) == 0)
      {
        C[idx1].zeros();
      }
      else
      {
        C[idx1] = eigvec.cols(0, negativeEigval(0) - 1) *
          arma::diagmat(eigval.subvec(0, negativeEigval(0) - 1)) *
          eigvec.cols(0, negativeEigval(0) - 1).t();
      }
    }

    // Output current objective function.
    Info << "CMA-ES: iteration " << i << ", objective " << overallObjective
      << "." << std::endl;

    if (std::isnan(overallObjective) || std::isinf(overallObjective))
    {
      Warn << "CMA-ES: converged to " << overallObjective << "; "
        << "terminating with failure.  Try a smaller step size?" << std::endl;

      iterate = transformationPolicy.Transform(iterate);
      Callback::EndOptimization(*this, function, iterate, callbacks...);
      return overallObjective;
    }

    if (std::abs(lastObjective - overallObjective) < tolerance)
    {
      if (steps > patience) {
        Info << "CMA-ES: minimized within tolerance " << tolerance << "; "
          << "terminating optimization." << std::endl;

        iterate = transformationPolicy.Transform(iterate);
        Callback::EndOptimization(*this, function, iterate, callbacks...);
        return overallObjective;
      }
    }
    else {
      steps = 0;
    }

    steps++;

    lastObjective = overallObjective;
  }

  iterate = transformationPolicy.Transform(iterate);
  Callback::EndOptimization(*this, function, iterate, callbacks...);
  return overallObjective;
>>>>>>> 6b0a0031
}

} // namespace ens

#endif<|MERGE_RESOLUTION|>--- conflicted
+++ resolved
@@ -129,13 +129,7 @@
 
   std::vector<BaseMatType> mPosition(2, BaseMatType(iterate.n_rows,
       iterate.n_cols));
-<<<<<<< HEAD
-  mPosition[0] = randu<BaseMatType>(iterate.n_rows, iterate.n_cols);
-  mPosition[0] = lowerBound + randu<BaseMatType>(
-      iterate.n_rows, iterate.n_cols) * (upperBound - lowerBound);
-=======
   mPosition[0] = iterate;
->>>>>>> 6b0a0031
 
   BaseMatType step(iterate.n_rows, iterate.n_cols);
   step.zeros();
@@ -213,21 +207,12 @@
       if (iterate.n_rows > iterate.n_cols)
       {
         pStep[idx(j)] = covLower *
-<<<<<<< HEAD
-            randn<BaseMatType>(iterate.n_rows, iterate.n_cols);
+          randn<BaseMatType>(iterate.n_rows, iterate.n_cols);
       }
       else
       {
         pStep[idx(j)] = randn<BaseMatType>(iterate.n_rows, iterate.n_cols)
-            * covLower;
-=======
-          arma::randn<BaseMatType>(iterate.n_rows, iterate.n_cols);
-      }
-      else
-      {
-        pStep[idx(j)] = arma::randn<BaseMatType>(iterate.n_rows, iterate.n_cols)
           * covLower.t();
->>>>>>> 6b0a0031
       }
 
       pPosition[idx(j)] = mPosition[idx0] + sigma(idx0) * pStep[idx(j)];
@@ -239,7 +224,6 @@
     }
 
     // Sort population.
-<<<<<<< HEAD
     idx = sort_index(pObjective);
 
 /*     step = w(0) * pStep[idx(0)]; */
@@ -248,33 +232,48 @@
 
 /*     mPosition[idx1] = mPosition[idx0] + sigma(idx0) * step; */
 
-/*     // Calculate the objective function. */
-/*     currentObjective = selectionPolicy.Select(function, batchSize, */
-/*         mPosition[idx1], callbacks...); */
+    // Calculate the objective function.
+    currentObjective = selectionPolicy.Select(function, batchSize,
+        transformationPolicy.Transform(mPosition[idx1]), terminate,
+        callbacks...);
 
 /*     // Update best parameters. */
 /*     if (currentObjective < overallObjective) */
 /*     { */
 /*       overallObjective = currentObjective; */
 /*       iterate = mPosition[idx1]; */
-
-/*       terminate |= Callback::StepTaken(*this, function, iterate, callbacks...); */
-    /* } */
-
-/*     // Update Step Size. */
-/*     if (iterate.n_rows > iterate.n_cols) */
-/*     { */
-/*       ps[idx1] = (1 - cs) * ps[idx0] + std::sqrt( */
-/*           cs * (2 - cs) * muEffective) * covLower.t() * step; */
-/*     } */
-/*     else */
-/*     { */
-/*       ps[idx1] = (1 - cs) * ps[idx0] + std::sqrt( */
-/*           cs * (2 - cs) * muEffective) * step * covLower.t(); */
-/*     } */
-
-/*     const ElemType psNorm = arma::norm(ps[idx1]); */
-/*     sigma(idx1) = sigma(idx0) * std::exp(cs / ds * ( psNorm / enn - 1)); */
+      transformedIterate = transformationPolicy.Transform(iterate);
+      terminate |= Callback::StepTaken(*this, function,
+        transformedIterate, callbacks...);
+    }
+
+    // Update Step Size.
+    if (iterate.n_rows > iterate.n_cols)
+    {
+      ps[idx1] = (1 - cs) * ps[idx0] + std::sqrt(
+        cs * (2 - cs) * muEffective) *
+        eigvec * diagmat(1 / eigval) * eigvec.t() * step;
+    }
+    else
+    {
+      ps[idx1] = (1 - cs) * ps[idx0] + std::sqrt(
+        cs * (2 - cs) * muEffective) * step *
+        eigvec * diagmat(1 / eigval) * eigvec.t();
+    }
+
+    const ElemType psNorm = arma::norm(ps[idx1]);
+    sigma(idx1) = sigma(idx0) * std::exp(cs / ds * (psNorm / enn - 1));
+
+    if (std::isnan(sigma(idx1)) || sigma(idx1) > 1e14)
+    {
+      Warn << "The step size diverged to " << sigma(idx1) << "; "
+        << "terminating with failure.  Try a smaller step size?" << std::endl;
+
+      iterate = transformationPolicy.Transform(iterate);
+
+      Callback::EndOptimization(*this, function, iterate, callbacks...);
+      return overallObjective;
+    }
 
 /*     // Update covariance matrix. */
 /*     if ((psNorm / sqrt(1 - std::pow(1 - cs, 2 * i))) < h) */
@@ -297,153 +296,6 @@
 /*     { */
 /*       pc[idx1] = (1 - cc) * pc[idx0]; */
 
-/*       if (iterate.n_rows > iterate.n_cols) */
-/*       { */
-/*         C[idx1] = (1 - c1 - cmu) * C[idx0] + c1 * (pc[idx1] * */
-/*             pc[idx1].t() + (cc * (2 - cc)) * C[idx0]); */
-/*       } */
-/*       else */
-/*       { */
-/*         C[idx1] = (1 - c1 - cmu) * C[idx0] + c1 * */
-/*             (pc[idx1].t() * pc[idx1] + (cc * (2 - cc)) * C[idx0]); */
-/*       } */
-/*     } */
-
-/*     if (iterate.n_rows > iterate.n_cols) */
-/*     { */
-/*       for (size_t j = 0; j < mu; ++j) */
-/*       { */
-/*         C[idx1] = C[idx1] + cmu * w(j) * */
-/*             pStep[idx(j)] * pStep[idx(j)].t(); */
-/*       } */
-/*     } */
-/*     else */
-/*     { */
-/*       for (size_t j = 0; j < mu; ++j) */
-/*       { */
-/*         C[idx1] = C[idx1] + cmu * w(j) * */
-/*             pStep[idx(j)].t() * pStep[idx(j)]; */
-/*       } */
-/*     } */
-
-/*     arma::eig_sym(eigval, eigvec, C[idx1]); */
-/*     const arma::uvec negativeEigval = arma::find(eigval < 0, 1); */
-/*     if (!negativeEigval.is_empty()) */
-/*     { */
-/*       if (negativeEigval(0) == 0) */
-/*       { */
-/*         C[idx1].zeros(); */
-/*       } */
-/*       else */
-/*       { */
-/*         C[idx1] = eigvec.cols(0, negativeEigval(0) - 1) * */
-/*             arma::diagmat(eigval.subvec(0, negativeEigval(0) - 1)) * */
-/*             eigvec.cols(0, negativeEigval(0) - 1).t(); */
-/*       } */
-/*     } */
-
-/*     // Output current objective function. */
-/*     Info << "CMA-ES: iteration " << i << ", objective " << overallObjective */
-/*         << "." << std::endl; */
-
-/*     if (std::isnan(overallObjective) || std::isinf(overallObjective)) */
-/*     { */
-/*       Warn << "CMA-ES: converged to " << overallObjective << "; " */
-/*           << "terminating with failure.  Try a smaller step size?" << std::endl; */
-
-/*       Callback::EndOptimization(*this, function, iterate, callbacks...); */
-/*       return overallObjective; */
-/*     } */
-
-/*     if (std::abs(lastObjective - overallObjective) < tolerance) */
-/*     { */
-/*       Info << "CMA-ES: minimized within tolerance " << tolerance << "; " */
-/*           << "terminating optimization." << std::endl; */
-
-/*       Callback::EndOptimization(*this, function, iterate, callbacks...); */
-/*       return overallObjective; */
-/*     } */
-
-/*     lastObjective = overallObjective; */
-  }
-
-/*   Callback::EndOptimization(*this, function, iterate, callbacks...); */
-/*   return overallObjective; */
-  return 0;
-=======
-    idx = arma::sort_index(pObjective);
-
-    step = w(0) * pStep[idx(0)];
-    for (size_t j = 1; j < mu; ++j)
-      step += w(j) * pStep[idx(j)];
-
-    mPosition[idx1] = mPosition[idx0] + sigma(idx0) * step;
-
-    // Calculate the objective function.
-    currentObjective = selectionPolicy.Select(function, batchSize,
-        transformationPolicy.Transform(mPosition[idx1]), terminate,
-        callbacks...);
-
-    // Update best parameters.
-    if (currentObjective < overallObjective)
-    {
-      overallObjective = currentObjective;
-      iterate = mPosition[idx1];
-
-      transformedIterate = transformationPolicy.Transform(iterate);
-      terminate |= Callback::StepTaken(*this, function,
-        transformedIterate, callbacks...);
-    }
-
-    // Update Step Size.
-    if (iterate.n_rows > iterate.n_cols)
-    {
-      ps[idx1] = (1 - cs) * ps[idx0] + std::sqrt(
-        cs * (2 - cs) * muEffective) *
-        eigvec * diagmat(1 / eigval) * eigvec.t() * step;
-    }
-    else
-    {
-      ps[idx1] = (1 - cs) * ps[idx0] + std::sqrt(
-        cs * (2 - cs) * muEffective) * step *
-        eigvec * diagmat(1 / eigval) * eigvec.t();
-    }
-
-    const ElemType psNorm = arma::norm(ps[idx1]);
-    sigma(idx1) = sigma(idx0) * std::exp(cs / ds * (psNorm / enn - 1));
-
-    if (std::isnan(sigma(idx1)) || sigma(idx1) > 1e14)
-    {
-      Warn << "The step size diverged to " << sigma(idx1) << "; "
-        << "terminating with failure.  Try a smaller step size?" << std::endl;
-
-      iterate = transformationPolicy.Transform(iterate);
-
-      Callback::EndOptimization(*this, function, iterate, callbacks...);
-      return overallObjective;
-    }
-
-    // Update covariance matrix.
-    if ((psNorm / sqrt(1 - std::pow(1 - cs, 2 * i))) < h)
-    {
-      pc[idx1] = (1 - cc) * pc[idx0] + std::sqrt(cc * (2 - cc) *
-        muEffective) * step;
-
-      if (iterate.n_rows > iterate.n_cols)
-      {
-        C[idx1] = (1 - c1 - cmu) * C[idx0] + c1 *
-          (pc[idx1] * pc[idx1].t());
-      }
-      else
-      {
-        C[idx1] = (1 - c1 - cmu) * C[idx0] + c1 *
-          (pc[idx1].t() * pc[idx1]);
-      }
-    }
-    else
-    {
-      pc[idx1] = (1 - cc) * pc[idx0];
-
       if (iterate.n_rows > iterate.n_cols)
       {
         C[idx1] = (1 - c1 - cmu) * C[idx0] + c1 * (pc[idx1] *
@@ -520,13 +372,12 @@
 
     steps++;
 
-    lastObjective = overallObjective;
+/*     lastObjective = overallObjective; */
   }
 
   iterate = transformationPolicy.Transform(iterate);
   Callback::EndOptimization(*this, function, iterate, callbacks...);
   return overallObjective;
->>>>>>> 6b0a0031
 }
 
 } // namespace ens
