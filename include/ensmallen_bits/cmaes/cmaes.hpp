/**
 * @file cmaes.hpp
 * @author Marcus Edel
 * @author Kartik Nighania
 *
 * Definition of the Covariance Matrix Adaptation Evolution Strategy as proposed
 * by N. Hansen et al. in "Completely Derandomized Self-Adaptation in Evolution
 * Strategies".
 *
 * ensmallen is free software; you may redistribute it and/or modify it under
 * the terms of the 3-clause BSD license.  You should have received a copy of
 * the 3-clause BSD license along with ensmallen.  If not, see
 * http://www.opensource.org/licenses/BSD-3-Clause for more information.
 */
#ifndef ENSMALLEN_CMAES_CMAES_HPP
#define ENSMALLEN_CMAES_CMAES_HPP

#include "full_selection.hpp"
#include "random_selection.hpp"
#include "transformation_policies/empty_transformation.hpp"
#include "transformation_policies/boundary_box_constraint.hpp"

namespace ens {

/**
 * CMA-ES - Covariance Matrix Adaptation Evolution Strategy is s a stochastic
 * search algorithm. CMA-ES is a second order approach estimating a positive
 * definite matrix within an iterative procedure using the covariance matrix.
 *
 * For more information, please refer to:
 *
 * @code
 * @article{Hansen2001
 *   author    = {Hansen, Nikolaus and Ostermeier, Andreas},
 *   title     = {Completely Derandomized Self-Adaptation in Evolution
 *                Strategies},
 *   journal   = {Evol. Comput.},
 *   volume    = {9},
 *   number    = {2},
 *   year      = {2001},
 *   pages     = {159--195},
 *   publisher = {MIT Press},
 * }
 * @endcode
 *
 * CMA-ES can optimize separable functions.  For more details, see the
 * documentation on function types included with this distribution or on the
 * ensmallen website.
 *
 * @tparam SelectionPolicy The selection strategy used for the evaluation step.
 * @tparam TransformationPolicy The transformation strategy used to 
 *       map decision variables to the desired domain during fitness evaluation
 *       and termination. Use EmptyTransformation if the domain isn't bounded.
 */
template<typename SelectionPolicyType = FullSelection,
         typename TransformationPolicyType = EmptyTransformation<>>
class CMAES
{
 public:

   //! Type of Selection Policy.
   typedef SelectionPolicyType selectionPolicyType;
   //! Type of Transformation Policy.
   typedef TransformationPolicyType transformationPolicyType;

  /**
   * Construct the CMA-ES optimizer with the given function and parameters. The
   * defaults here are not necessarily good for the given problem, so it is
   * suggested that the values used be tailored to the task at hand.  The
   * maximum number of iterations refers to the maximum number of points that
   * are processed (i.e., one iteration equals one point; one iteration does not
   * equal one pass over the dataset).
   *
   * @param lambda The population size (0 use the default size).
   * @param transformationPolicy Instantiated transformation policy used to 
   *     map the coordinates to the desired domain.
   * @param batchSize Batch size to use for the objective calculation.
   * @param maxIterations Maximum number of iterations allowed (0 means no
   *     limit).
   * @param tolerance Maximum absolute tolerance to terminate algorithm.
   * @param selectionPolicy Instantiated selection policy used to calculate the
   *     objective.
   * @param stepSize Starting sigma/step size (will be modified).
   */
  CMAES(const size_t lambda = 0,
        const TransformationPolicyType& 
              transformationPolicy = TransformationPolicyType(),
        const size_t batchSize = 32,
        const size_t maxIterations = 1000,
        const double tolerance = 1e-5,
        const SelectionPolicyType& selectionPolicy = SelectionPolicyType(),
        double stepSize = 0);

  /**
   * Construct the CMA-ES optimizer with the given function and parameters 
   * (including lower and upper bounds). The defaults here are not necessarily 
   * good for the given problem, so it is suggested that the values used be 
   * tailored to the task at hand.  The maximum number of iterations refers to 
   * the maximum number of points that are processed (i.e., one iteration 
   * equals one point; one iteration does not equal one pass over the dataset).
   *
   * @param lambda The population size(0 use the default size).
   * @param lowerBound Lower bound of decision variables.
   * @param upperBound Upper bound of decision variables.
   * @param batchSize Batch size to use for the objective calculation.
   * @param maxIterations Maximum number of iterations allowed(0 means no
      limit).
   * @param tolerance Maximum absolute tolerance to terminate algorithm.
   * @param selectionPolicy Instantiated selection policy used to calculate the
   * objective.
   * @param stepSize Starting sigma/step size (will be modified).
   */
<<<<<<< HEAD
  ens_deprecated CMAES(const size_t lambda = 0,
                       const double lowerBound = -10,
                       const double upperBound = 10,
                       const size_t batchSize = 32,
                       const size_t maxIterations = 1000,
                       const double tolerance = 1e-5,
                       const SelectionPolicyType& selectionPolicy = SelectionPolicyType(),
                       double stepSize = 0);
=======
  CMAES(const size_t lambda = 0,
        const double lowerBound = -10,
        const double upperBound = 10,
        const size_t batchSize = 32,
        const size_t maxIterations = 1000,
        const double tolerance = 1e-5,
        const SelectionPolicyType& selectionPolicy = SelectionPolicyType(),
        double stepSize = 0);
>>>>>>> 1cfe9841

  /**
   * Optimize the given function using CMA-ES. The given starting point will be
   * modified to store the finishing point of the algorithm, and the final
   * objective value is returned.
   *
   * @tparam SeparableFunctionType Type of the function to be optimized.
   * @tparam MatType Type of matrix to optimize.
   * @tparam CallbackTypes Types of callback functions.
   * @param function Function to optimize.
   * @param iterate Starting point (will be modified).
   * @param callbacks Callback functions.
   * @return Objective value of the final point.
   */
  template<typename SeparableFunctionType,
      typename MatType,
      typename... CallbackTypes>
      typename MatType::elem_type Optimize(SeparableFunctionType& function,
          MatType& iterate,
          CallbackTypes&&... callbacks);

  //! Get the population size.
  size_t PopulationSize() const { return lambda; }
  //! Modify the population size.
  size_t& PopulationSize() { return lambda; }

  //! Get the batch size.
  size_t BatchSize() const { return batchSize; }
  //! Modify the batch size.
  size_t& BatchSize() { return batchSize; }

  //! Get the maximum number of iterations (0 indicates no limit).
  size_t MaxIterations() const { return maxIterations; }
  //! Modify the maximum number of iterations (0 indicates no limit).
  size_t& MaxIterations() { return maxIterations; }

  //! Get the tolerance for termination.
  double Tolerance() const { return tolerance; }
  //! Modify the tolerance for termination.
  double& Tolerance() { return tolerance; }

  //! Get the selection policy.
  const SelectionPolicyType& SelectionPolicy() const { return selectionPolicy; }
  //! Modify the selection policy.
  SelectionPolicyType& SelectionPolicy() { return selectionPolicy; }

  //! Get the transformation policy.
  const TransformationPolicyType& TransformationPolicy() const
  { return transformationPolicy; }
  //! Modify the transformation policy.
  TransformationPolicyType& TransformationPolicy() 
  { return transformationPolicy; }

  //! Get the step size.
  double StepSize() const
  { return stepSize; }
  //! Modify the step size.
  double& StepSize()
  { return stepSize; }

 private:
  //! Population size.
  size_t lambda;

  //! The batch size for processing.
  size_t batchSize;

  //! The maximum number of allowed iterations.
  size_t maxIterations;

  //! The tolerance for termination.
  double tolerance;

  //! The selection policy used to calculate the objective.
  SelectionPolicyType selectionPolicy;

  //! The transformationPolicy used to map coordinates to the suitable domain
  //! while evaluating fitness. This mapping is also done after optimization 
  //! has completed.
  TransformationPolicyType transformationPolicy;

  //! The step size.
  double stepSize;
};

/**
 * Convenient typedef for CMAES approximation.
 */
template<typename TransformationPolicyType = EmptyTransformation<>,
         typename SelectionPolicyType = RandomSelection>
using ApproxCMAES = CMAES<SelectionPolicyType, TransformationPolicyType>;

} // namespace ens

// Include implementation.
#include "cmaes_impl.hpp"

#endif<|MERGE_RESOLUTION|>--- conflicted
+++ resolved
@@ -57,12 +57,6 @@
 class CMAES
 {
  public:
-
-   //! Type of Selection Policy.
-   typedef SelectionPolicyType selectionPolicyType;
-   //! Type of Transformation Policy.
-   typedef TransformationPolicyType transformationPolicyType;
-
   /**
    * Construct the CMA-ES optimizer with the given function and parameters. The
    * defaults here are not necessarily good for the given problem, so it is
@@ -110,16 +104,6 @@
    * objective.
    * @param stepSize Starting sigma/step size (will be modified).
    */
-<<<<<<< HEAD
-  ens_deprecated CMAES(const size_t lambda = 0,
-                       const double lowerBound = -10,
-                       const double upperBound = 10,
-                       const size_t batchSize = 32,
-                       const size_t maxIterations = 1000,
-                       const double tolerance = 1e-5,
-                       const SelectionPolicyType& selectionPolicy = SelectionPolicyType(),
-                       double stepSize = 0);
-=======
   CMAES(const size_t lambda = 0,
         const double lowerBound = -10,
         const double upperBound = 10,
@@ -128,7 +112,6 @@
         const double tolerance = 1e-5,
         const SelectionPolicyType& selectionPolicy = SelectionPolicyType(),
         double stepSize = 0);
->>>>>>> 1cfe9841
 
   /**
    * Optimize the given function using CMA-ES. The given starting point will be
