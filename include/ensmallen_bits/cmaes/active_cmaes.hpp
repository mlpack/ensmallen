/**
 * @file active_cmaes.hpp
 * @author Marcus Edel
 * @author Suvarsha Chennareddy
 *
 * Definition of the Active Covariance Matrix Adaptation Evolution Strategy 
 * as proposed by G.A Jastrebski and D.V Arnold in "Improving Evolution 
 * Strategies through Active Covariance Matrix Adaptation".
 *
 * ensmallen is free software; you may redistribute it and/or modify it under
 * the terms of the 3-clause BSD license.  You should have received a copy of
 * the 3-clause BSD license along with ensmallen.  If not, see
 * http://www.opensource.org/licenses/BSD-3-Clause for more information.
 */
#ifndef ENSMALLEN_CMAES_ACTIVE_CMAES_HPP
#define ENSMALLEN_CMAES_ACTIVE_CMAES_HPP

#include "full_selection.hpp"
#include "random_selection.hpp"
#include "transformation_policies/empty_transformation.hpp"
#include "transformation_policies/boundary_box_constraint.hpp"

namespace ens {

/**
 * Active CMA-ES is a variant of the stochastic search algorithm
 * CMA-ES - Covariance Matrix Adaptation Evolution Strategy.
 * Active CMA-ES actively reduces the uncertainty in unfavourable directions by
 * exploiting the information about bad mutations in the covariance matrix 
 * update step. This isn't for the purpose of accelerating progress, but 
 * instead for speeding up the adaptation of the covariance matrix (which, in 
 * turn, will lead to faster progress).
 *
 * For more information, please refer to:
 *
 * @code
 * @INPROCEEDINGS{1688662,
 *   author={Jastrebski, G.A. and Arnold, D.V.},
 *   booktitle={2006 IEEE International Conference on Evolutionary 
                Computation},
 *   title={Improving Evolution Strategies through Active Covariance 
            Matrix Adaptation},
 *   year={2006},
 *   volume={},
 *   number={},
 *   pages={2814-2821},
 *   doi={10.1109/CEC.2006.1688662}}
 * @endcode
 *
 * Active CMA-ES can optimize separable functions.  For more details, see the
 * documentation on function types included with this distribution or on the
 * ensmallen website.
 *
 * @tparam SelectionPolicy The selection strategy used for the evaluation step.
 * @tparam TransformationPolicy The transformation strategy used to 
 *       map decision variables to the desired domain during fitness evaluation
 *       and termination. Use EmptyTransformation if the domain isn't bounded.
 */
template<typename SelectionPolicyType = FullSelection,
         typename TransformationPolicyType = EmptyTransformation<>>
class ActiveCMAES
{
 public:

   //! Type of Selection Policy.
   typedef SelectionPolicyType selectionPolicyType;
   //! Type of Transformation Policy.
   typedef TransformationPolicyType transformationPolicyType;

  /**
   * Construct the Active CMA-ES optimizer with the given function and parameters. The
   * defaults here are not necessarily good for the given problem, so it is
   * suggested that the values used be tailored to the task at hand.  The
   * maximum number of iterations refers to the maximum number of points that
   * are processed (i.e., one iteration equals one point; one iteration does not
   * equal one pass over the dataset).
   *
   * @param lambda The population size (0 use the default size).
   * @param transformationPolicy Instantiated transformation policy used to 
   *     map the coordinates to the desired domain.
   * @param batchSize Batch size to use for the objective calculation.
   * @param maxIterations Maximum number of iterations allowed (0 means no
   *     limit).
   * @param tolerance Maximum absolute tolerance to terminate algorithm.
   * @param selectionPolicy Instantiated selection policy used to calculate the
   *     objective.
   * @param stepSize Starting sigma/step size (will be modified).
   */
  ActiveCMAES(
      const size_t lambda = 0,
      const TransformationPolicyType& 
          transformationPolicy = TransformationPolicyType(),
      const size_t batchSize = 32,
      const size_t maxIterations = 1000,
      const double tolerance = 1e-5,
      const SelectionPolicyType& selectionPolicy = SelectionPolicyType(),
      double stepSize = 0);

  /**
   * Construct the Active CMA-ES optimizer with the given function and parameters 
   * (including lower and upper bounds). The defaults here are not necessarily 
   * good for the given problem, so it is suggested that the values used be 
   * tailored to the task at hand.  The maximum number of iterations refers to 
   * the maximum number of points that are processed (i.e., one iteration 
   * equals one point; one iteration does not equal one pass over the dataset). 
   *
   * @param lambda The population size(0 use the default size).
   * @param lowerBound Lower bound of decision variables.
   * @param upperBound Upper bound of decision variables.
   * @param batchSize Batch size to use for the objective calculation.
   * @param maxIterations Maximum number of iterations allowed(0 means no
      limit).
   * @param tolerance Maximum absolute tolerance to terminate algorithm.
   * @param selectionPolicy Instantiated selection policy used to calculate the
   * objective.
   * @param stepSize Starting sigma/step size (will be modified).
   */
<<<<<<< HEAD
  ens_deprecated ActiveCMAES(const size_t lambda = 0,
                       const double lowerBound = -10,
                       const double upperBound = 10,
                       const size_t batchSize = 32,
                       const size_t maxIterations = 1000,
                       const double tolerance = 1e-5,
                       const SelectionPolicyType& selectionPolicy = SelectionPolicyType(),
                       double stepSize = 0);
=======
  ActiveCMAES(
      const size_t lambda = 0,
      const double lowerBound = -10,
      const double upperBound = 10,
      const size_t batchSize = 32,
      const size_t maxIterations = 1000,
      const double tolerance = 1e-5,
      const SelectionPolicyType& selectionPolicy = SelectionPolicyType(),
      double stepSize = 0);
>>>>>>> 1cfe9841

  /**
   * Optimize the given function using Active CMA-ES. The given starting point will be
   * modified to store the finishing point of the algorithm, and the final
   * objective value is returned.
   *
   * @tparam SeparableFunctionType Type of the function to be optimized.
   * @tparam MatType Type of matrix to optimize.
   * @tparam CallbackTypes Types of callback functions.
   * @param function Function to optimize.
   * @param iterate Starting point (will be modified).
   * @param callbacks Callback functions.
   * @return Objective value of the final point.
   */
  template<typename SeparableFunctionType,
      typename MatType,
      typename... CallbackTypes>
      typename MatType::elem_type Optimize(
          SeparableFunctionType& function,
          MatType& iterate,
          CallbackTypes&&... callbacks);

  //! Get the population size.
  size_t PopulationSize() const { return lambda; }
  //! Modify the population size.
  size_t& PopulationSize() { return lambda; }

  //! Get the batch size.
  size_t BatchSize() const { return batchSize; }
  //! Modify the batch size.
  size_t& BatchSize() { return batchSize; }

  //! Get the maximum number of iterations (0 indicates no limit).
  size_t MaxIterations() const { return maxIterations; }
  //! Modify the maximum number of iterations (0 indicates no limit).
  size_t& MaxIterations() { return maxIterations; }

  //! Get the tolerance for termination.
  double Tolerance() const { return tolerance; }
  //! Modify the tolerance for termination.
  double& Tolerance() { return tolerance; }

  //! Get the selection policy.
  const SelectionPolicyType& SelectionPolicy() const { return selectionPolicy; }
  //! Modify the selection policy.
  SelectionPolicyType& SelectionPolicy() { return selectionPolicy; }

  //! Get the transformation policy.
  const TransformationPolicyType& TransformationPolicy() const
  { return transformationPolicy; }
  //! Modify the transformation policy.
  TransformationPolicyType& TransformationPolicy() 
  { return transformationPolicy; }

  //! Get the step size.
  double StepSize() const
  { return stepSize; }
  //! Modify the step size.
  double& StepSize()
  { return stepSize; }

 private:
  //! Population size.
  size_t lambda;

  //! The batch size for processing.
  size_t batchSize;

  //! The maximum number of allowed iterations.
  size_t maxIterations;

  //! The tolerance for termination.
  double tolerance;

  //! The selection policy used to calculate the objective.
  SelectionPolicyType selectionPolicy;

  //! The transformationPolicy used to map coordinates to the suitable domain
  //! while evaluating fitness. This mapping is also done after optimization 
  //! has completed.
  TransformationPolicyType transformationPolicy;

  //! The step size.
  double stepSize;
};

/**
 * Convenient typedef for Active CMAES approximation.
 */
template<typename TransformationPolicyType = EmptyTransformation<>,
         typename SelectionPolicyType = RandomSelection>
using ApproxActiveCMAES = ActiveCMAES<SelectionPolicyType, TransformationPolicyType>;

} // namespace ens

// Include implementation.
#include "active_cmaes_impl.hpp"

#endif<|MERGE_RESOLUTION|>--- conflicted
+++ resolved
@@ -61,12 +61,6 @@
 class ActiveCMAES
 {
  public:
-
-   //! Type of Selection Policy.
-   typedef SelectionPolicyType selectionPolicyType;
-   //! Type of Transformation Policy.
-   typedef TransformationPolicyType transformationPolicyType;
-
   /**
    * Construct the Active CMA-ES optimizer with the given function and parameters. The
    * defaults here are not necessarily good for the given problem, so it is
@@ -115,16 +109,6 @@
    * objective.
    * @param stepSize Starting sigma/step size (will be modified).
    */
-<<<<<<< HEAD
-  ens_deprecated ActiveCMAES(const size_t lambda = 0,
-                       const double lowerBound = -10,
-                       const double upperBound = 10,
-                       const size_t batchSize = 32,
-                       const size_t maxIterations = 1000,
-                       const double tolerance = 1e-5,
-                       const SelectionPolicyType& selectionPolicy = SelectionPolicyType(),
-                       double stepSize = 0);
-=======
   ActiveCMAES(
       const size_t lambda = 0,
       const double lowerBound = -10,
@@ -134,7 +118,6 @@
       const double tolerance = 1e-5,
       const SelectionPolicyType& selectionPolicy = SelectionPolicyType(),
       double stepSize = 0);
->>>>>>> 1cfe9841
 
   /**
    * Optimize the given function using Active CMA-ES. The given starting point will be
