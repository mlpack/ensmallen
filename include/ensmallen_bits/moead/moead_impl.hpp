/**
 * @file moead_impl.hpp
 * @author Nanubala Gnana Sai
 *
 * Implementation of the MOEA/D-DE algorithm. Used for multi-objective
 * optimization problems on arbitrary functions.
 *
 * ensmallen is free software; you may redistribute it and/or modify it under
 * the terms of the 3-clause BSD license.  You should have received a copy of
 * the 3-clause BSD license along with ensmallen.  If not, see
 * http://www.opensource.org/licenses/BSD-3-Clause for more Information.
 */

#ifndef ENSMALLEN_MOEAD_MOEAD_IMPL_HPP
#define ENSMALLEN_MOEAD_MOEAD_IMPL_HPP

#include "moead.hpp"
#include <assert.h>

namespace ens {
template <typename InitPolicyType, typename DecompPolicyType>
inline MOEAD<InitPolicyType, DecompPolicyType>::
MOEAD(const size_t populationSize,
      const size_t maxGenerations,
      const double crossoverProb,
      const double neighborProb,
      const size_t neighborSize,
      const double distributionIndex,
      const double differentialWeight,
      const size_t maxReplace,
      const double epsilon,
      const arma::vec& lowerBound,
      const arma::vec& upperBound,
      const InitPolicyType initPolicy,
      const DecompPolicyType decompPolicy) :
    populationSize(populationSize),
    maxGenerations(maxGenerations),
    crossoverProb(crossoverProb),
    neighborProb(neighborProb),
    neighborSize(neighborSize),
    distributionIndex(distributionIndex),
    differentialWeight(differentialWeight),
    maxReplace(maxReplace),
    epsilon(epsilon),
    lowerBound(lowerBound),
    upperBound(upperBound),
    initPolicy(initPolicy),
    decompPolicy(decompPolicy)
  { /* Nothing to do here. */ }

template <typename InitPolicyType, typename DecompPolicyType>
inline MOEAD<InitPolicyType, DecompPolicyType>::
MOEAD(const size_t populationSize,
      const size_t maxGenerations,
      const double crossoverProb,
      const double neighborProb,
      const size_t neighborSize,
      const double distributionIndex,
      const double differentialWeight,
      const size_t maxReplace,
      const double epsilon,
      const double lowerBound,
      const double upperBound,
      const InitPolicyType initPolicy,
      const DecompPolicyType decompPolicy) :
    populationSize(populationSize),
    maxGenerations(maxGenerations),
    crossoverProb(crossoverProb),
    neighborProb(neighborProb),
    neighborSize(neighborSize),
    distributionIndex(distributionIndex),
    differentialWeight(differentialWeight),
    maxReplace(maxReplace),
    epsilon(epsilon),
<<<<<<< HEAD
    lowerBound(typename ColType::elem_type(lowerBound) *
        ColType(1, GetFillType<ColType>::ones)),
    upperBound(typename ColType::elem_type(upperBound) *
        ColType(1, GetFillType<ColType>::ones)),
=======
    lowerBound(lowerBound * arma::ones(1, 1)),
    upperBound(upperBound * arma::ones(1, 1)),
>>>>>>> 7442e833
    initPolicy(initPolicy),
    decompPolicy(decompPolicy)
  { /* Nothing to do here. */ }

  //! Optimize the function.
template <typename InitPolicyType, typename DecompPolicyType>
template<typename MatType,
         typename... ArbitraryFunctionType,
         typename... CallbackTypes>
typename MatType::elem_type MOEAD<InitPolicyType, DecompPolicyType>::
Optimize(std::tuple<ArbitraryFunctionType...>& objectives,
         MatType& iterateIn,
         CallbackTypes&&... callbacks)
{
  return Optimize(objectives, iterateIn, paretoFront, paretoSet,
      std::forward<CallbackTypes>(callbacks)...);
}
//! Optimize the function.
template <typename InitPolicyType, typename DecompPolicyType>
template<typename MatType,
         typename CubeType,
         typename... ArbitraryFunctionType,
         typename... CallbackTypes>
typename MatType::elem_type MOEAD<InitPolicyType, DecompPolicyType>::
Optimize(std::tuple<ArbitraryFunctionType...>& objectives,
         MatType& iterateIn,
         CubeType& paretoFrontIn,
         CubeType& paretoSetIn,
         CallbackTypes&&... callbacks)
{
  // Population Size must be at least 3 for MOEA/D-DE to work.
  if (populationSize < 3)
  {
    throw std::logic_error("MOEA/D-DE::Optimize(): population size should be "
        "at least 3!");
  }

  // Convenience typedefs.
  typedef typename MatType::elem_type ElemType;
  typedef typename MatTypeTraits<MatType>::BaseMatType BaseMatType;

  typedef typename ForwardType<MatType>::uvec UVecType;
  typedef typename ForwardType<MatType>::umat UMatType;
  typedef typename ForwardType<MatType>::brow BaseRowType;
  typedef typename ForwardType<MatType>::bcol BaseColType;
  typedef typename ForwardType<CubeType>::bmat CubeBaseMatType;

  BaseMatType& iterate = (BaseMatType&) iterateIn;

  // Make sure that we have the methods that we need.  Long name...
  traits::CheckArbitraryFunctionTypeAPI<ArbitraryFunctionType...,
      BaseMatType>();
  RequireDenseFloatingPointType<BaseMatType>();

  if (neighborSize < 2)
  {
    throw std::invalid_argument(
        "neighborSize should be atleast 2, however "
        + std::to_string(neighborSize) + " was detected."
    );
  }

  if (neighborSize > populationSize - 1u)
  {
    std::ostringstream oss;
    oss << "MOEAD::Optimize(): " << "neighborSize is " << neighborSize
        << " but populationSize is " << populationSize << "(should be"
        << " atleast " << (neighborSize + 1u) << ")" << std::endl;
    throw std::logic_error(oss.str());
  }

  // Check if lower bound is a vector of a single dimension.
  if (lowerBound.n_rows == 1)
    lowerBound = lowerBound(0, 0) * arma::ones(iterate.n_rows, iterate.n_cols);

  // Check if upper bound is a vector of a single dimension.
  if (upperBound.n_rows == 1)
    upperBound = upperBound(0, 0) * arma::ones(iterate.n_rows, iterate.n_cols);

  // Check the dimensions of lowerBound and upperBound.
  assert(lowerBound.n_rows == iterate.n_rows && "The dimensions of "
      "lowerBound are not the same as the dimensions of iterate.");
  assert(upperBound.n_rows == iterate.n_rows && "The dimensions of "
      "upperBound are not the same as the dimensions of iterate.");

  //! Useful temporaries for float-like comparisons.
  const BaseMatType castedLowerBound = arma::conv_to<BaseMatType>::from(
      lowerBound);
  const BaseMatType castedUpperBound = arma::conv_to<BaseMatType>::from(
      upperBound);

  const size_t numObjectives = sizeof...(ArbitraryFunctionType);
  const size_t numVariables = iterate.n_rows;

  // Controls early termination of the optimization process.
  bool terminate = false;

  // The weight matrix. Each vector represents a decomposition
  // subproblem (M X N).
  const BaseMatType weights = initPolicy.template Generate<BaseMatType>(
      numObjectives, populationSize, epsilon);

  // 1.1 Storing the indices of nearest neighbors of each weight vector.
  UMatType neighborIndices(neighborSize, populationSize);
  for (size_t i = 0; i < populationSize; ++i)
  {
    // Cache the distance between weights[i] and other weights.
    const BaseRowType distances =
        conv_to<BaseRowType>::from(
        sqrt(sum(square(weights.col(i) - weights.each_col()))));
    UVecType sortedIndices = stable_sort_index(distances);
    // Ignore distance from self.
    neighborIndices.col(i) = sortedIndices(
          typename GetProxyType<UVecType>::span(1, neighborSize), 0);
  }

  // 1.2 Random generation of the initial population.
  std::vector<BaseMatType> population(populationSize);
  for (BaseMatType& individual : population)
  {
    individual = randu<BaseMatType>(
        iterate.n_rows, iterate.n_cols) - ElemType(0.5) + iterate;

    // Constrain all genes to be within bounds.
    individual = min(max(individual, castedLowerBound), castedUpperBound);
  }

  Info << "MOEA/D-DE initialized successfully. Optimization started."
      << std::endl;

  std::vector<BaseColType> populationFitness(populationSize);
  for (size_t i = 0; i < populationSize; ++i)
  {
    populationFitness[i].set_size(numObjectives);
    populationFitness[i].zeros();
  }
  EvaluateObjectives(population, objectives, populationFitness);

  // 1.3 Initialize the ideal point z.
  BaseColType idealPoint(numObjectives);
  idealPoint.fill(std::numeric_limits<ElemType>::max());

  for (const BaseColType& individualFitness : populationFitness)
    idealPoint = min(idealPoint, individualFitness);

  Callback::BeginOptimization(*this, objectives, iterate, callbacks...);

  // 2 The main loop.
  for (size_t generation = 1;
      generation <= maxGenerations && !terminate; ++generation)
  {
    // Shuffle indexes of subproblems.
    const UVecType shuffleTemp = shuffle(
        linspace<UVecType>(0, populationSize - 1, populationSize));

    for (size_t i = 0; i < shuffleTemp.n_elem; ++i)
    {
      const size_t subProblemIdx = shuffleTemp(i);
      // 2.1 Randomly select two indices in neighborIndices[subProblemIdx]
      // and use them to make a child.
      size_t r1, r2, r3;
      r1 = subProblemIdx;
      // Randomly choose to sample from the population or the neighbors.
      const bool sampleNeighbor = arma::randu() < neighborProb;
      std::tie(r2, r3) =
          Mating(subProblemIdx, neighborIndices, sampleNeighbor);

      // 2.2 - 2.3 Reproduction and Repair: Differential Operator followed by
      // Polynomial Mutation.
      BaseMatType candidate(iterate.n_rows, iterate.n_cols);

      for (size_t geneIdx = 0; geneIdx < numVariables; ++geneIdx)
      {
        if (arma::randu() < crossoverProb)
        {
          candidate(geneIdx) = population[r1](geneIdx) +
              ElemType(differentialWeight) * (population[r2](geneIdx) -
              population[r3](geneIdx));

          // Boundary conditions.
          if (candidate(geneIdx) < castedLowerBound(geneIdx))
          {
            candidate(geneIdx) = castedLowerBound(geneIdx) +
                arma::randu<ElemType>() *
                (population[r1](geneIdx) - castedLowerBound(geneIdx));
          }
          if (candidate(geneIdx) > castedUpperBound(geneIdx))
          {
            candidate(geneIdx) = castedUpperBound(geneIdx) -
                arma::randu<ElemType>() *
                (castedUpperBound(geneIdx) - population[r1](geneIdx));
          }
        }
        else
          candidate(geneIdx) = population[r1](geneIdx);
      }

      Mutate(candidate, 1.0 / static_cast<double>(numVariables),
          castedLowerBound, castedUpperBound);

      BaseColType candidateFitness(numObjectives);
      //! Creating temp vectors to pass to EvaluateObjectives.
      std::vector<BaseMatType> candidateContainer { candidate };
      std::vector<BaseColType> fitnessContainer { candidateFitness };
      EvaluateObjectives(candidateContainer, objectives, fitnessContainer);
      candidateFitness = std::move(fitnessContainer[0]);
      //! Flush out the dummy containers.
      fitnessContainer.clear();
      candidateContainer.clear();

      // 2.4 Update of ideal point.
      idealPoint = min(idealPoint, candidateFitness);

      // 2.5 Update of the population.
      size_t replaceCounter = 0;
      const size_t sampleSize = sampleNeighbor ? neighborSize : populationSize;

      const arma::uvec idxShuffle = shuffle(
          linspace<arma::uvec>(0, sampleSize - 1, sampleSize));

      for (size_t i = 0; i < idxShuffle.n_elem; ++i)
      {
        const size_t idx = idxShuffle(i);
        // Preserve diversity by controlling replacement of neighbors
        // by child solution.
        if (replaceCounter >= maxReplace)
          break;

        const size_t pick = sampleNeighbor ?
            neighborIndices(idx, subProblemIdx) : idx;

        const ElemType candidateDecomposition = decompPolicy.template
            Apply<BaseColType>(conv_to<BaseColType>::from(weights.col(pick)),
            idealPoint, candidateFitness);
        const ElemType parentDecomposition = decompPolicy.template
            Apply<BaseColType>(conv_to<BaseColType>::from(weights.col(pick)),
            idealPoint, populationFitness[pick]);

        if (candidateDecomposition < parentDecomposition)
        {
          population[pick] = candidate;
          populationFitness[pick] = candidateFitness;
          ++replaceCounter;
        }
      }
    } // End of pass over all subproblems.

    //  The final population itself is the best front.
    const std::vector<arma::uvec> frontIndices { arma::shuffle(
        arma::linspace<arma::uvec>(0, populationSize - 1, populationSize)) };

    terminate |= Callback::GenerationalStepTaken(*this, objectives, iterate,
        populationFitness, frontIndices, callbacks...);
  } // End of pass over all the generations.

  // Set the candidates from the Pareto Set as the output.
  paretoSetIn.set_size(
      population[0].n_rows, population[0].n_cols, population.size());

  // The Pareto Front is stored, can be obtained via ParetoSet() getter.
  for (size_t solutionIdx = 0; solutionIdx < population.size(); ++solutionIdx)
  {
    paretoSetIn.slice(solutionIdx) =
        conv_to<CubeBaseMatType>::from(population[solutionIdx]);
  }

  // Set the candidates from the Pareto Front as the output.
  paretoFrontIn.set_size(populationFitness[0].n_rows, populationFitness[0].n_cols,
      populationFitness.size());

  // The Pareto Front is stored, can be obtained via ParetoFront() getter.
  for (size_t solutionIdx = 0;
      solutionIdx < populationFitness.size(); ++solutionIdx)
  {
    paretoFrontIn.slice(solutionIdx) =
        conv_to<CubeBaseMatType>::from(populationFitness[solutionIdx]);
  }

  // Assign iterate to first element of the Pareto Set.
  iterate = population[0];

  Callback::EndOptimization(*this, objectives, iterate, callbacks...);

  ElemType performance = std::numeric_limits<ElemType>::max();

  for (size_t geneIdx = 0; geneIdx < numObjectives; ++geneIdx)
  {
    if (accu(populationFitness[geneIdx]) < performance)
      performance = accu(populationFitness[geneIdx]);
  }

  return performance;
}

//! Randomly chooses to select from parents or neighbors.
template <typename InitPolicyType, typename DecompPolicyType>
inline std::tuple<size_t, size_t>
MOEAD<InitPolicyType, DecompPolicyType>::
Mating(size_t subProblemIdx,
       const arma::umat& neighborIndices,
       bool sampleNeighbor)
{
  //! Indexes of two points from the sample space.
  size_t pointA = sampleNeighbor
      ? neighborIndices(
            arma::randi(arma::distr_param(0, neighborSize - 1u)), subProblemIdx)
      : arma::randi(arma::distr_param(0, populationSize - 1u));

  size_t pointB = sampleNeighbor
      ? neighborIndices(
            arma::randi(arma::distr_param(0, neighborSize - 1u)), subProblemIdx)
      : arma::randi(arma::distr_param(0, populationSize - 1u));

  //! If the sampled points are equal, then modify one of them
  //! within reasonable bounds.
  if (pointA == pointB)
  {
    if (pointA == populationSize - 1u)
      --pointA;
    else
      ++pointA;
  }

  return std::make_tuple(pointA, pointB);
}

//! Perform Polynomial mutation of the candidate.
template <typename InitPolicyType, typename DecompPolicyType>
template<typename MatType>
inline void MOEAD<InitPolicyType, DecompPolicyType>::
Mutate(MatType& candidate,
       double mutationRate,
       const MatType& lowerBound,
       const MatType& upperBound)
{
    typedef typename InputMatType::elem_type ElemType;

    const size_t numVariables = candidate.n_rows;
    for (size_t geneIdx = 0; geneIdx < numVariables; ++geneIdx)
    {
      // Should this gene be mutated?
      if (arma::randu() > mutationRate)
        continue;

      const double geneRange = upperBound(geneIdx) - lowerBound(geneIdx);
      // Normalised distance from the bounds.
      const double lowerDelta = (candidate(geneIdx) - lowerBound(geneIdx)) /
          geneRange;
      const double upperDelta = (upperBound(geneIdx) - candidate(geneIdx)) /
          geneRange;
      const double mutationPower = 1. / (distributionIndex + 1.0);
      const double rand = arma::randu();
      double value, perturbationFactor;
      if (rand < 0.5)
      {
        value = 2.0 * rand + (1.0 - 2.0 * rand) *
            std::pow(upperDelta, distributionIndex + 1.0);
        perturbationFactor = std::pow(value, mutationPower) - 1.0;
      }
      else
      {
        value = 2.0 * (1.0 - rand) + 2.0 *(rand - 0.5) *
            std::pow(lowerDelta, distributionIndex + 1.0);
        perturbationFactor = 1.0 - std::pow(value, mutationPower);
      }

      candidate(geneIdx) += ElemType(perturbationFactor * geneRange);
    }
    //! Enforce bounds.
    candidate = min(max(candidate, lowerBound), upperBound);
}

//! No objectives to evaluate.
template <typename InitPolicyType,
          typename DecompPolicyType>
template<std::size_t I,
         typename InputMatType,
         typename InputColType,
         typename ...ArbitraryFunctionType>
typename std::enable_if<I == sizeof...(ArbitraryFunctionType), void>::type
MOEAD<InitPolicyType, DecompPolicyType>::EvaluateObjectives(
    std::vector<InputMatType>&,
    std::tuple<ArbitraryFunctionType...>&,
    std::vector<InputColType>&)
{
 // Nothing to do here.
}

//! Evaluate the objectives for the entire population.
template <typename InitPolicyType, typename DecompPolicyType>
template<std::size_t I,
         typename InputMatType,
         typename InputColType,
         typename ...ArbitraryFunctionType>
typename std::enable_if<I < sizeof...(ArbitraryFunctionType), void>::type
MOEAD<InitPolicyType, DecompPolicyType>::
EvaluateObjectives(
    std::vector<InputMatType>& population,
    std::tuple<ArbitraryFunctionType...>& objectives,
    std::vector<InputColType>& calculatedObjectives)
{
  for (size_t i = 0; i < population.size(); i++)
  {
    calculatedObjectives[i](I) = std::get<I>(objectives).Evaluate(population[i]);
    EvaluateObjectives<I+1, InputMatType, InputColType,
        ArbitraryFunctionType...>(population, objectives, calculatedObjectives);
  }
}

}  // namespace ens

#endif<|MERGE_RESOLUTION|>--- conflicted
+++ resolved
@@ -72,15 +72,8 @@
     differentialWeight(differentialWeight),
     maxReplace(maxReplace),
     epsilon(epsilon),
-<<<<<<< HEAD
-    lowerBound(typename ColType::elem_type(lowerBound) *
-        ColType(1, GetFillType<ColType>::ones)),
-    upperBound(typename ColType::elem_type(upperBound) *
-        ColType(1, GetFillType<ColType>::ones)),
-=======
     lowerBound(lowerBound * arma::ones(1, 1)),
     upperBound(upperBound * arma::ones(1, 1)),
->>>>>>> 7442e833
     initPolicy(initPolicy),
     decompPolicy(decompPolicy)
   { /* Nothing to do here. */ }
@@ -416,41 +409,41 @@
        const MatType& lowerBound,
        const MatType& upperBound)
 {
-    typedef typename InputMatType::elem_type ElemType;
-
-    const size_t numVariables = candidate.n_rows;
-    for (size_t geneIdx = 0; geneIdx < numVariables; ++geneIdx)
+  typedef typename MatType::elem_type ElemType;
+
+  const size_t numVariables = candidate.n_rows;
+  for (size_t geneIdx = 0; geneIdx < numVariables; ++geneIdx)
+  {
+    // Should this gene be mutated?
+    if (arma::randu() > mutationRate)
+      continue;
+
+    const double geneRange = upperBound(geneIdx) - lowerBound(geneIdx);
+    // Normalised distance from the bounds.
+    const double lowerDelta = (candidate(geneIdx) - lowerBound(geneIdx)) /
+        geneRange;
+    const double upperDelta = (upperBound(geneIdx) - candidate(geneIdx)) /
+        geneRange;
+    const double mutationPower = 1. / (distributionIndex + 1.0);
+    const double rand = arma::randu();
+    double value, perturbationFactor;
+    if (rand < 0.5)
     {
-      // Should this gene be mutated?
-      if (arma::randu() > mutationRate)
-        continue;
-
-      const double geneRange = upperBound(geneIdx) - lowerBound(geneIdx);
-      // Normalised distance from the bounds.
-      const double lowerDelta = (candidate(geneIdx) - lowerBound(geneIdx)) /
-          geneRange;
-      const double upperDelta = (upperBound(geneIdx) - candidate(geneIdx)) /
-          geneRange;
-      const double mutationPower = 1. / (distributionIndex + 1.0);
-      const double rand = arma::randu();
-      double value, perturbationFactor;
-      if (rand < 0.5)
-      {
-        value = 2.0 * rand + (1.0 - 2.0 * rand) *
-            std::pow(upperDelta, distributionIndex + 1.0);
-        perturbationFactor = std::pow(value, mutationPower) - 1.0;
-      }
-      else
-      {
-        value = 2.0 * (1.0 - rand) + 2.0 *(rand - 0.5) *
-            std::pow(lowerDelta, distributionIndex + 1.0);
-        perturbationFactor = 1.0 - std::pow(value, mutationPower);
-      }
-
-      candidate(geneIdx) += ElemType(perturbationFactor * geneRange);
+      value = 2.0 * rand + (1.0 - 2.0 * rand) *
+          std::pow(upperDelta, distributionIndex + 1.0);
+      perturbationFactor = std::pow(value, mutationPower) - 1.0;
     }
-    //! Enforce bounds.
-    candidate = min(max(candidate, lowerBound), upperBound);
+    else
+    {
+      value = 2.0 * (1.0 - rand) + 2.0 * (rand - 0.5) *
+          std::pow(lowerDelta, distributionIndex + 1.0);
+      perturbationFactor = 1.0 - std::pow(value, mutationPower);
+    }
+
+    candidate(geneIdx) += ElemType(perturbationFactor * geneRange);
+  }
+  //! Enforce bounds.
+  candidate = min(max(candidate, lowerBound), upperBound);
 }
 
 //! No objectives to evaluate.
