--- conflicted
+++ resolved
@@ -150,15 +150,11 @@
     // TODO: remove in ensmallen 4.0.0.
     #if defined(ENS_OLD_SEPARABLE_STEP_BEHAVIOR)
     iterate -= stepSize / dt * (m / biasCorrection1) /
-<<<<<<< HEAD
-        (arma::sqrt(v / biasCorrection2) + epsilon);
+        (sqrt(v / biasCorrection2) + epsilon);
     #else
     iterate -= (stepSize / (dt * effectiveBatchSize)) * (m / biasCorrection1) /
-        (arma::sqrt(v / biasCorrection2) + epsilon);
+        (sqrt(v / biasCorrection2) + epsilon);
     #endif
-=======
-        (sqrt(v / biasCorrection2) + epsilon);
->>>>>>> 198525ca
 
     terminate |= Callback::StepTaken(*this, f, iterate, callbacks...);
 
