--- conflicted
+++ resolved
@@ -96,12 +96,8 @@
       // Find possible atom to be deleted.
       arma::vec gap = sqTerm -
           currentCoeffs % trans(gradient.t() * currentAtoms);
-<<<<<<< HEAD
-      arma::uword ind = gap.min();
-=======
 
       arma::uword ind = gap.index_min();
->>>>>>> 8579b392
 
       // Try deleting the atom.
       arma::mat newAtoms(currentAtoms.n_rows, currentAtoms.n_cols - 1);
