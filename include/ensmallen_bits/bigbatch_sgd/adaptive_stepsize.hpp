--- conflicted
+++ resolved
@@ -126,7 +126,6 @@
 
       delta1 = gradient;
 
-<<<<<<< HEAD
       for (size_t j = 1, k = 1; j < backtrackingBatchSize; ++j, ++k)
       {
         function.Gradient(iterate, offset + j, functionGradient, 1);
@@ -135,44 +134,13 @@
         // Compute sample variance.
         vB += arma::norm(functionGradient - delta1, 2.0) *
             arma::norm(functionGradient - delta0, 2.0);
-=======
-    // Update sample variance & norm of the gradient.
-    sampleVariance = vB;
-    gradientNorm = std::pow(arma::norm(gradient / backtrackingBatchSize, 2),
-        2.0);
-
-    // Compute curvature.  If it can't be computed (typically due to floating
-    // point representation issues), call it 0.  If the curvature is 0, the step
-    // size will not decay.
-    const double vNum = arma::trace(arma::trans(iterate - iteratePrev) *
-        (gradient - gradPrevIterate));
-    const double vDenom = std::pow(arma::norm(iterate - iteratePrev, 2), 2.0);
-    const double vTmp = vNum / vDenom;
-    const double v = std::isfinite(vTmp) ? vTmp : 0.0;
->>>>>>> 9d2a5f07
 
         delta1 = delta0;
         gradient += functionGradient;
 
-<<<<<<< HEAD
         // Used for curvature calculation.
         function.Gradient(iteratePrev, offset + j, functionGradientPrev, 1);
         gradPrevIterate += functionGradientPrev;
-=======
-    // TODO: Develop an absolute strategy to deal with stepSizeDecay updates in
-    // case we arrive at local minima. See mlpack#1469 for more details.
-    double stepSizeDecay = 0;
-    if (gradientNorm && sampleVariance && batchSize && v)
-    {
-      if (batchSize < function.NumFunctions())
-      {
-        stepSizeDecay = (1 - (1 / ((double) batchSize - 1) * sampleVariance) /
-            (batchSize * gradientNorm)) / v;
-      }
-      else
-      {
-        stepSizeDecay = 1 / v;
->>>>>>> 9d2a5f07
       }
 
       // Update sample variance & norm of the gradient.
@@ -180,10 +148,14 @@
       gradientNorm = std::pow(arma::norm(gradient / backtrackingBatchSize, 2),
           2.0);
 
-      // Compute curvature.
-      double v = arma::trace(arma::trans(iterate - iteratePrev) *
-          (gradient - gradPrevIterate)) /
-          std::pow(arma::norm(iterate - iteratePrev, 2), 2.0);
+      // Compute curvature.  If it can't be computed (typically due to floating
+      // point representation issues), call it 0.  If the curvature is 0, the
+      // step size will not decay.
+      const double vNum = arma::trace(arma::trans(iterate - iteratePrev) *
+          (gradient - gradPrevIterate));
+      const double vDenom = std::pow(arma::norm(iterate - iteratePrev, 2), 2.0);
+      const double vTmp = vNum / vDenom;
+      const double v = std::isfinite(vTmp) ? vTmp : 0.0;
 
       // Update previous iterate.
       iteratePrev = iterate;
