/**
 * @file sa_impl.hpp
 * @auther Zhihao Lou
 *
 * The implementation of the SA optimizer.
 *
 * ensmallen is free software; you may redistribute it and/or modify it under
 * the terms of the 3-clause BSD license.  You should have received a copy of
 * the 3-clause BSD license along with ensmallen.  If not, see
 * http://www.opensource.org/licenses/BSD-3-Clause for more information.
 */
#ifndef ENSMALLEN_SA_SA_IMPL_HPP
#define ENSMALLEN_SA_SA_IMPL_HPP

#include <ensmallen_bits/function.hpp>

namespace ens {

template<typename CoolingScheduleType>
SA<CoolingScheduleType>::SA(
    const CoolingScheduleType& coolingSchedule,
    const size_t maxIterations,
    const double initT,
    const size_t initMoves,
    const size_t moveCtrlSweep,
    const double tolerance,
    const size_t maxToleranceSweep,
    const double maxMoveCoef,
    const double initMoveCoef,
    const double gain) :
    coolingSchedule(coolingSchedule),
    maxIterations(maxIterations),
    temperature(initT),
    initMoves(initMoves),
    moveCtrlSweep(moveCtrlSweep),
    tolerance(tolerance),
    maxToleranceSweep(maxToleranceSweep),
    maxMoveCoef(maxMoveCoef),
    initMoveCoef(initMoveCoef),
    gain(gain)
{
  // Nothing to do.
}

//! Optimize the function (minimize).
template<typename CoolingScheduleType>
template<typename FunctionType, typename MatType, typename... CallbackTypes>
typename MatType::elem_type SA<CoolingScheduleType>::Optimize(
    FunctionType& function,
    MatType& iterateIn,
    CallbackTypes&&... callbacks)
{
  // Convenience typedefs.
  typedef typename MatType::elem_type ElemType;
  typedef typename MatTypeTraits<MatType>::BaseMatType BaseMatType;

  // Make sure we have the methods that we need.
  traits::CheckArbitraryFunctionTypeAPI<FunctionType, BaseMatType>();
  RequireFloatingPointType<BaseMatType>();

  BaseMatType& iterate = (BaseMatType&) iterateIn;

  const size_t rows = iterate.n_rows;
  const size_t cols = iterate.n_cols;

  // Controls early termination of the optimization process.
  bool terminate = false;

  size_t frozenCount = 0;
  ElemType energy = function.Evaluate(iterate);
  terminate |= Callback::Evaluate(*this, function, iterate, energy,
      callbacks...);

  ElemType oldEnergy;

  size_t idx = 0;
  size_t sweepCounter = 0;

  BaseMatType accept(rows, cols);
  BaseMatType moveSize(rows, cols, GetFillType<BaseMatType>::none);
  moveSize.fill(ElemType(initMoveCoef));

  Callback::BeginOptimization(*this, function, iterate, callbacks...);

  // Initial moves to get rid of dependency of initial states.
  for (size_t i = 0; i < initMoves; ++i)
  {
    terminate |= GenerateMove(function, iterate, accept, moveSize, energy, idx,
        sweepCounter, callbacks...);
    if (terminate)
      break;
  }

  // Iterating and cooling.
  for (size_t i = 0; i != maxIterations && !terminate; ++i)
  {
    oldEnergy = energy;
    terminate |= GenerateMove(function, iterate, accept, moveSize, energy, idx,
        sweepCounter, callbacks...);
    if (terminate)
      break;
    terminate |= Callback::StepTaken(*this, function, iterate, callbacks...);
    temperature = coolingSchedule.NextTemperature(temperature, energy);

    // Determine if the optimization has entered (or continues to be in) a
    // frozen state.
    if (std::abs(energy - oldEnergy) < tolerance)
      ++frozenCount;
    else
      frozenCount = 0;

    // Terminate, if possible.
    if (frozenCount >= maxToleranceSweep * moveCtrlSweep * iterate.n_elem)
    {
      Info << "SA: minimized within tolerance " << tolerance << " for "
          << maxToleranceSweep << " sweeps after " << i << " iterations; "
          << "terminating optimization." << std::endl;

      Callback::EndOptimization(*this, function, iterate, callbacks...);
      return energy;
    }
  }

  Warn << "SA: maximum iterations (" << maxIterations << ") reached; "
      << "terminating optimization." << std::endl;

  Callback::EndOptimization(*this, function, iterate, callbacks...);
  return energy;
}

/**
 * GenerateMove proposes a move on element iterate(idx), and determines
 * it that move is acceptable or not according to the Metropolis criterion.
 * After that it increments idx so next call will make a move on next
 * parameters. When all elements of the state have been moved (a sweep), it
 * resets idx and increments sweepCounter. When sweepCounter reaches
 * moveCtrlSweep, it performs moveControl and resets sweepCounter.
 */
template<typename CoolingScheduleType>
template<typename FunctionType, typename MatType, typename... CallbackTypes>
bool SA<CoolingScheduleType>::GenerateMove(
    FunctionType& function,
    MatType& iterate,
    MatType& accept,
    MatType& moveSize,
    typename MatType::elem_type& energy,
    size_t& idx,
    size_t& sweepCounter,
    CallbackTypes&... callbacks)
{
  typedef typename MatType::elem_type ElemType;

  const ElemType prevEnergy = energy;
  const ElemType prevValue = iterate(idx);

  // It is possible to use a non-Laplace distribution here, but it is difficult
  // because the acceptance ratio should be as close to 0.44 as possible, and
  // MoveControl() is derived for the Laplace distribution.

  // Sample from a Laplace distribution with scale parameter moveSize(idx).
  const ElemType unif = 2 * arma::randu<ElemType>() - 1;
  const ElemType move = (unif < 0) ? (moveSize(idx) * std::log(1 + unif)) :
      (-moveSize(idx) * std::log(1 - unif));

  iterate(idx) += move;
  energy = function.Evaluate(iterate);

  const bool terminate = Callback::Evaluate(*this, function, iterate, energy,
      callbacks...);

  // According to the Metropolis criterion, accept the move with probability
  // min{1, exp(-(E_new - E_old) / T)}.
  const double xi = arma::randu();
  const double delta = energy - prevEnergy;
  const double criterion = std::exp(-delta / temperature);
  if (delta <= 0. || criterion > xi)
  {
    accept(idx) += ElemType(1.);
  }
  else // Reject the move; restore previous state.
  {
    iterate(idx) = prevValue;
    energy = prevEnergy;
  }

  ++idx;
  if (idx == iterate.n_elem) // Finished with a sweep.
  {
    idx = 0;
    ++sweepCounter;
  }

  if (sweepCounter == moveCtrlSweep) // Do MoveControl().
  {
    MoveControl(moveCtrlSweep, accept, moveSize);
    sweepCounter = 0;
  }

  return terminate;
}

/**
 * MoveControl() uses a proportional feedback control to determine the size
 * parameter to pass to the move generation distribution. The target of such
 * move control is to make the acceptance ratio, accept/nMoves, be as close to
 * 0.44 as possible. Generally speaking, the larger the move size is, the larger
 * the function value change of the move will be, and less likely such move will
 * be accepted by the Metropolis criterion. Thus, the move size is controlled by
 *
 * log(moveSize) = log(moveSize) + gain * (accept/nMoves - target)
 *
 * For more theory and the mysterious 0.44 value, see Jimmy K.-C. Lam and
 * Jean-Marc Delosme. `An efficient simulated annealing schedule: derivation'.
 * Technical Report 8816, Yale University, 1988.
 */
template<typename CoolingScheduleType>
template<typename MatType>
inline void SA<CoolingScheduleType>::MoveControl(const size_t nMoves,
                                                 MatType& accept,
                                                 MatType& moveSize)
{
  typedef typename MatType::elem_type ElemType;

  MatType target(accept.n_rows, accept.n_cols, GetFillType<MatType>::none);
  target.fill(ElemType(0.44));

  moveSize = log(moveSize);
  moveSize += ElemType(gain) * (accept / (ElemType) nMoves - target);
  moveSize = exp(moveSize);
<<<<<<< HEAD

  moveSize.clamp(ElemType(-maxMoveCoef), ElemType(maxMoveCoef));
=======
  moveSize.clamp(-std::numeric_limits<typename MatType::elem_type>::max(),
      maxMoveCoef);
>>>>>>> 7442e833

  accept.zeros();
}

} // namespace ens

#endif<|MERGE_RESOLUTION|>--- conflicted
+++ resolved
@@ -227,13 +227,7 @@
   moveSize = log(moveSize);
   moveSize += ElemType(gain) * (accept / (ElemType) nMoves - target);
   moveSize = exp(moveSize);
-<<<<<<< HEAD
-
   moveSize.clamp(ElemType(-maxMoveCoef), ElemType(maxMoveCoef));
-=======
-  moveSize.clamp(-std::numeric_limits<typename MatType::elem_type>::max(),
-      maxMoveCoef);
->>>>>>> 7442e833
 
   accept.zeros();
 }
