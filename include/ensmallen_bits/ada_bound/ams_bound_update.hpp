/**
 * @file ams_bound_update.hpp
 * @author Marcus Edel
 *
 * Implments the AMSBound Optimizer. AMSBound is a variant of Adam which
 * employs dynamic bounds on learning rates.
 *
 * ensmallen is free software; you may redistribute it and/or modify it under
 * the terms of the 3-clause BSD license.  You should have received a copy of
 * the 3-clause BSD license along with ensmallen.  If not, see
 * http://www.opensource.org/licenses/BSD-3-Clause for more information.
 */
#ifndef ENSMALLEN_AMS_BOUND_UPDATE_HPP
#define ENSMALLEN_AMS_BOUND_UPDATE_HPP

namespace ens {

/**
 * AMSBound employs dynamic bounds on learning rates to achieve a gradual and
 * smooth transition from adaptive methods to SGD.
 *
 * For more information, see the following.
 *
 * @code
 * @inproceedings{Luo2019AdaBound,
 *   author    = {Luo, Liangchen and Xiong, Yuanhao and Liu, Yan and Sun, Xu},
 *   title     = {Adaptive Gradient Methods with Dynamic Bound of Learning
 *                Rate},
 *   booktitle = {Proceedings of the 7th International Conference on Learning
 *                Representations},
 *   month     = {May},
 *   year      = {2019},
 *   address   = {New Orleans, Louisiana}
 * }
 * @endcode
 */
class AMSBoundUpdate
{
 public:
  /**
   * Construct the AMSBound update policy with the given parameters.
   *
   * @param finalLr The final (SGD) learning rate.
   * @param gamma The convergence speed of the bound functions.
   * @param epsilon The epsilon value used to initialise the squared gradient
   *        parameter.
   * @param beta1 The smoothing parameter.
   * @param beta2 The second moment coefficient.
   */
  AMSBoundUpdate(const double finalLr = 0.1,
                 const double gamma = 1e-3,
                 const double epsilon = 1e-8,
                 const double beta1 = 0.9,
                 const double beta2 = 0.999) :
      finalLr(finalLr),
      gamma(gamma),
      epsilon(epsilon),
      beta1(beta1),
      beta2(beta2)
  {
    // Nothing to do.
  }

  //! Get the final (SGD) learning rate.
  double FinalLr() const { return finalLr; }
  //! Modify the final (SGD) learning rate.
  double& FinalLr() { return finalLr; }

  //! Get the convergence speed of the bound functions.
  double Gamma() const { return finalLr; }
  //! Modify the convergence speed of the bound functions.
  double& Gamma() { return finalLr; }

  //! Get the value used to initialise the squared gradient parameter.
  double Epsilon() const { return epsilon; }
  //! Modify the value used to initialise the squared gradient parameter.
  double& Epsilon() { return epsilon; }

  //! Get the smoothing parameter.
  double Beta1() const { return beta1; }
  //! Modify the smoothing parameter.
  double& Beta1() { return beta1; }

  //! Get the second moment coefficient.
  double Beta2() const { return beta2; }
  //! Modify the second moment coefficient.
  double& Beta2() { return beta2; }

  /**
   * The UpdatePolicyType policy classes must contain an internal 'Policy'
   * template class with two template arguments: MatType and GradType.  This is
   * instantiated at the start of the optimization, and holds parameters
   * specific to an individual optimization.
   */
  template<typename MatType, typename GradType>
  class Policy
  {
   public:
    /**
     * This constructor is called by the SGD Optimize() method before the start
     * of the iteration update process.
     *
     * @param parent AMSBoundUpdate object.
     * @param rows Number of rows in the gradient matrix.
     * @param cols Number of columns in the gradient matrix.
     */
    Policy(AMSBoundUpdate& parent, const size_t rows, const size_t cols) :
        parent(parent), first(true), initialStepSize(0), iteration(0)
    {
      m.zeros(rows, cols);
      v.zeros(rows, cols);
      vImproved.zeros(rows, cols);
    }

    /**
     * Update step for AMSBound.
     *
     * @param iterate Parameters that minimize the function.
     * @param stepSize Step size to be used for the given iteration.
     * @param gradient The gradient matrix.
     */
    void Update(MatType& iterate,
                const double stepSize,
                const GradType& gradient)
    {
      // Convenience typedefs.
      typedef typename MatType::elem_type ElemType;

      // Save the initial step size.
      if (first)
      {
        first = false;
        initialStepSize = stepSize;
      }

      // Increment the iteration counter variable.
      ++iteration;

      // Decay the first and second moment running average coefficient.
      m *= parent.beta1;
      m += (1 - parent.beta1) * gradient;

      v *= parent.beta2;
      v += (1 - parent.beta2) * (gradient % gradient);

<<<<<<< HEAD
      const ElemType biasCorrection1 = 1.0 - pow(parent.beta1,
          parent.iteration);
      const ElemType biasCorrection2 = 1.0 - pow(parent.beta2,
          parent.iteration);
=======
      const ElemType biasCorrection1 = 1.0 - std::pow(parent.beta1, iteration);
      const ElemType biasCorrection2 = 1.0 - std::pow(parent.beta2, iteration);
>>>>>>> 6b0a0031

      const ElemType fl = parent.finalLr * stepSize / initialStepSize;
      const ElemType lower = fl * (1.0 - 1.0 / (parent.gamma * iteration + 1));
      const ElemType upper = fl * (1.0 + 1.0 / (parent.gamma * iteration));

      // Element wise maximum of past and present squared gradients.
      vImproved = max(vImproved, v);

      // Applies bounds on actual learning rate.
      iterate -= clamp((stepSize *
          sqrt(biasCorrection2) / biasCorrection1) /
          (sqrt(vImproved) + parent.epsilon),  lower, upper) % m;
    }

   private:
    // Instantiated parent object.
    AMSBoundUpdate& parent;

    // The exponential moving average of gradient values.
    GradType m;

    // The exponential moving average of squared gradient values.
    GradType v;

    // Whether this is the first call of the Update method.
    bool first;

    // The initial (Adam) learning rate.
    double initialStepSize;

    // The optimal squared gradient value.
    GradType vImproved;

    // The number of iterations.
    size_t iteration;
  };

 private:
  // The final (SGD) learning rate.
  double finalLr;

  // The convergence speed of the bound functions.
  double gamma;

  // The epsilon value used to initialise the squared gradient parameter.
  double epsilon;

  // The smoothing parameter.
  double beta1;

  // The second moment coefficient.
  double beta2;
};

} // namespace ens

#endif<|MERGE_RESOLUTION|>--- conflicted
+++ resolved
@@ -143,15 +143,8 @@
       v *= parent.beta2;
       v += (1 - parent.beta2) * (gradient % gradient);
 
-<<<<<<< HEAD
-      const ElemType biasCorrection1 = 1.0 - pow(parent.beta1,
-          parent.iteration);
-      const ElemType biasCorrection2 = 1.0 - pow(parent.beta2,
-          parent.iteration);
-=======
       const ElemType biasCorrection1 = 1.0 - std::pow(parent.beta1, iteration);
       const ElemType biasCorrection2 = 1.0 - std::pow(parent.beta2, iteration);
->>>>>>> 6b0a0031
 
       const ElemType fl = parent.finalLr * stepSize / initialStepSize;
       const ElemType lower = fl * (1.0 - 1.0 / (parent.gamma * iteration + 1));
@@ -161,8 +154,7 @@
       vImproved = max(vImproved, v);
 
       // Applies bounds on actual learning rate.
-      iterate -= clamp((stepSize *
-          sqrt(biasCorrection2) / biasCorrection1) /
+      iterate -= clamp((stepSize * sqrt(biasCorrection2) / biasCorrection1) /
           (sqrt(vImproved) + parent.epsilon),  lower, upper) % m;
     }
 
