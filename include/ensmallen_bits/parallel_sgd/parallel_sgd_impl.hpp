--- conflicted
+++ resolved
@@ -180,13 +180,9 @@
 
             // Call out to utility function to use the right type of OpenMP
             // lock.
-<<<<<<< HEAD
             // TODO: if batch size support > 1 is added, `stepSize` will need to
             // be updated here.
-            UpdateLocation(iterate, row, i, stepSize * value);
-=======
             UpdateLocation(iterate, row, i, ElemType(stepSize) * value);
->>>>>>> 3b4e1e26
           }
         }
         terminate |= Callback::StepTaken(*this, function, iterate,
