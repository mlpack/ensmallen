/**
 * @file agemoea_impl.hpp
 * @author Satyam Shukla
 *
 * Implementation of the AGEMOEA algorithm. Used for multi-objective
 * optimization problems on arbitrary functions.
 *
 * ensmallen is free software; you may redistribute it and/or modify it under
 * the terms of the 3-clause BSD license.  You should have received a copy of
 * the 3-clause BSD license along with ensmallen.  If not, see
 * http://www.opensource.org/licenses/BSD-3-Clause for more Information.
 */

#ifndef ENSMALLEN_AGEMOEA_AGEMOEA_IMPL_HPP
#define ENSMALLEN_AGEMOEA_AGEMOEA_IMPL_HPP

#include "agemoea.hpp"
#include <assert.h>

namespace ens {

inline AGEMOEA::AGEMOEA(const size_t populationSize,
                        const size_t maxGenerations,
                        const double crossoverProb,
                        const double distributionIndex,
                        const double epsilon,
                        const double eta,
                        const arma::vec& lowerBound,
                        const arma::vec& upperBound) :
    numObjectives(0),
    numVariables(0),
    populationSize(populationSize),
    maxGenerations(maxGenerations),
    crossoverProb(crossoverProb),
    distributionIndex(distributionIndex),
    epsilon(epsilon),
    eta(eta),
    lowerBound(lowerBound),
    upperBound(upperBound)
{ /* Nothing to do here. */ }

inline AGEMOEA::AGEMOEA(const size_t populationSize,
                        const size_t maxGenerations,
                        const double crossoverProb,
                        const double distributionIndex,
                        const double epsilon,
                        const double eta,
                        const double lowerBound,
                        const double upperBound) :
    numObjectives(0),
    numVariables(0),
    populationSize(populationSize),
    maxGenerations(maxGenerations),
    crossoverProb(crossoverProb),
    distributionIndex(distributionIndex),
    epsilon(epsilon),
    eta(eta),
    lowerBound(lowerBound * arma::ones(1, 1)),
    upperBound(upperBound * arma::ones(1, 1))
{ /* Nothing to do here. */ }

//! Optimize the function.
template<typename MatType,
         typename... ArbitraryFunctionType,
         typename... CallbackTypes>
typename MatType::elem_type AGEMOEA::Optimize(
    std::tuple<ArbitraryFunctionType...>& objectives,
    MatType& iterateIn,
    CallbackTypes&&... callbacks)
{
  return Optimize(objectives, iterateIn, paretoFront, paretoSet,
      std::forward<CallbackTypes>(callbacks)...);
}

//! Optimize the function.
template<typename MatType,
         typename CubeType,
         typename... ArbitraryFunctionType,
         typename... CallbackTypes>
typename MatType::elem_type AGEMOEA::Optimize(
    std::tuple<ArbitraryFunctionType...>& objectives,
    MatType& iterateIn,
    CubeType& paretoFrontIn,
    CubeType& paretoSetIn,
    CallbackTypes&&... callbacks)
{
  // Make sure for evolution to work at least four candidates are present.
  if (populationSize < 4 && populationSize % 4 != 0)
  {
    throw std::logic_error("AGEMOEA::Optimize(): population size should be at"
        " least 4, and, a multiple of 4!");
  }

  // Convenience typedefs.
  typedef typename MatType::elem_type ElemType;
  typedef typename MatTypeTraits<MatType>::BaseMatType BaseMatType;
  typedef typename ForwardType<MatType>::bcol BaseColType;
  typedef typename ForwardType<CubeType>::bmat CubeBaseMatType;

  BaseMatType& iterate = (BaseMatType&) iterateIn;

  // Make sure that we have the methods that we need.  Long name...
  traits::CheckArbitraryFunctionTypeAPI<ArbitraryFunctionType...,
      BaseMatType>();
  RequireDenseFloatingPointType<BaseMatType>();

  // Check if lower bound is a vector of a single dimension.
  if (lowerBound.n_rows == 1)
    lowerBound = lowerBound(0, 0) * arma::ones(iterate.n_rows, iterate.n_cols);

  // Check if upper bound is a vector of a single dimension.
  if (upperBound.n_rows == 1)
    upperBound = upperBound(0, 0) * arma::ones(iterate.n_rows, iterate.n_cols);

  // Check the dimensions of lowerBound and upperBound.
  assert(lowerBound.n_rows == iterate.n_rows && "The dimensions of "
      "lowerBound are not the same as the dimensions of iterate.");
  assert(upperBound.n_rows == iterate.n_rows && "The dimensions of "
      "upperBound are not the same as the dimensions of iterate.");

  numObjectives = sizeof...(ArbitraryFunctionType);
  numVariables = iterate.n_rows;

  // Cache calculated objectives.
  std::vector<BaseColType> calculatedObjectives(populationSize);

  // Population size reserved to 2 * populationSize + 1 to accommodate
  // for the size of intermediate candidate population.
  std::vector<BaseMatType> population;
  population.reserve(2 * populationSize + 1);

  // Pareto fronts, initialized during non-dominated sorting.
  // Stores indices of population belonging to a certain front.
  std::vector<std::vector<size_t> > fronts;
  // Initialised in SurvivalScoreAssignment.
  std::vector<ElemType> survivalScore;
  // Initialised during non-dominated sorting.
  std::vector<size_t> ranks;

  //! Useful temporaries for float-like comparisons.
  const BaseMatType castedLowerBound = conv_to<BaseMatType>::from(lowerBound);
  const BaseMatType castedUpperBound = conv_to<BaseMatType>::from(upperBound);

  // Controls early termination of the optimization process.
  bool terminate = false;

  // Generate the population based on a uniform distribution around the given
  // starting point.
  for (size_t i = 0; i < populationSize; i++)
  {
    population.push_back(arma::randu<BaseMatType>(iterate.n_rows,
        iterate.n_cols) - ElemType(0.5) + iterate);

    // Constrain all genes to be within bounds.
    population[i] = arma::min(arma::max(population[i], castedLowerBound),
        castedUpperBound);
  }

  Info << "AGEMOEA initialized successfully. Optimization started." << std::endl;

  // Iterate until maximum number of generations is obtained.
  Callback::BeginOptimization(*this, objectives, iterate, callbacks...);

  for (size_t generation = 1; generation <= maxGenerations && !terminate; generation++)
  {
    // Create new population of candidate from the present elite population.
    // Have P_t, generate G_t using P_t.
    BinaryTournamentSelection(population, castedLowerBound, castedUpperBound);

    // Evaluate the objectives for the new population.
    calculatedObjectives.resize(population.size());
    std::fill(calculatedObjectives.begin(), calculatedObjectives.end(),
        BaseColType(numObjectives, GetFillType<MatType>::zeros));
    EvaluateObjectives(population, objectives, calculatedObjectives);

    // Perform fast non dominated sort on P_t ∪ G_t.
    ranks.resize(population.size());
    FastNonDominatedSort<BaseMatType>(fronts, ranks, calculatedObjectives);

    arma::Col<ElemType> idealPoint(calculatedObjectives[fronts[0][0]]);
    for (size_t index = 1; index < fronts[0].size(); index++)
    {
      idealPoint = arma::min(idealPoint,
          calculatedObjectives[fronts[0][index]]);
    }

    // Perform survival score assignment.
    survivalScore.resize(population.size());
    std::fill(survivalScore.begin(), survivalScore.end(), 0.);
<<<<<<< HEAD
    ElemType dimension;
    arma::Col<typename MatType::elem_type> normalize(numObjectives,
        arma::fill::zeros);
=======
    double dimension;
    BaseColType normalize(numObjectives, GetFillType<MatType>::zeros);
>>>>>>> b77cf519
    for (size_t fNum = 0; fNum < fronts.size(); fNum++)
    {
      SurvivalScoreAssignment<BaseMatType>(fronts[fNum], idealPoint,
      calculatedObjectives, survivalScore, normalize, dimension, fNum);
    }

    // Sort based on survival score.
    std::sort(population.begin(), population.end(),
      [this, ranks, survivalScore, population]
        (BaseMatType candidateP, BaseMatType candidateQ)
          {
            size_t idxP{}, idxQ{};
            for (size_t i = 0; i < population.size(); i++)
            {
<<<<<<< HEAD
              if (arma::approx_equal(population[i], candidateP,
                  "absdiff", ElemType(epsilon)))
                idxP = i;

              if (arma::approx_equal(population[i], candidateQ,
                  "absdiff", ElemType(epsilon)))
=======
              if (approx_equal(population[i], candidateP,
                  "absdiff", epsilon))
                idxP = i;

              if (approx_equal(population[i], candidateQ,
                  "absdiff", epsilon))
>>>>>>> b77cf519
                idxQ = i;
            }

            return SurvivalScoreOperator<BaseMatType>(idxP, idxQ, ranks,
                survivalScore);
          }
    );

    // Yield a new population P_{t+1} of size populationSize.
    // Discards unfit population from the R_{t} to yield P_{t+1}.
    population.resize(populationSize);

    terminate |= Callback::GenerationalStepTaken(*this, objectives, iterate,
        calculatedObjectives, fronts, callbacks...);
  }
  EvaluateObjectives(population, objectives, calculatedObjectives);
  // Set the candidates from the Pareto Set as the output.
<<<<<<< HEAD
  paretoSet.set_size(population[0].n_rows, population[0].n_cols,
=======
  paretoSetIn.set_size(population[0].n_rows, population[0].n_cols,
>>>>>>> b77cf519
      population.size());
  // The Pareto Set is stored, can be obtained via ParetoSet() getter.
  for (size_t solutionIdx = 0; solutionIdx < population.size(); ++solutionIdx)
  {
    paretoSetIn.slice(solutionIdx) =
      conv_to<CubeBaseMatType>::from(population[solutionIdx]);
  }

  // Set the candidates from the Pareto Front as the output.
<<<<<<< HEAD
  paretoFront.set_size(calculatedObjectives[0].n_rows,
=======
  paretoFrontIn.set_size(calculatedObjectives[0].n_rows,
>>>>>>> b77cf519
      calculatedObjectives[0].n_cols, population.size());
  // The Pareto Front is stored, can be obtained via ParetoFront() getter.
  for (size_t solutionIdx = 0; solutionIdx < population.size(); ++solutionIdx)
  {
    paretoFrontIn.slice(solutionIdx) =
      conv_to<CubeBaseMatType>::from(calculatedObjectives[solutionIdx]);
  }

  // Clear rcFront, in case it is later requested by the user for reverse
  // compatibility reasons.
  rcFront.clear();

  // Assign iterate to first element of the Pareto Set.
  iterate = population[fronts[0][0]];

  Callback::EndOptimization(*this, objectives, iterate, callbacks...);

  ElemType performance = std::numeric_limits<ElemType>::max();

  for (const BaseColType& objective: calculatedObjectives)
    if (accu(objective) < performance)
      performance = accu(objective);

  return performance;
}

//! No objectives to evaluate.
template<std::size_t I,
         typename InputMatType,
         typename ObjectiveMatType,
         typename ...ArbitraryFunctionType>
typename std::enable_if<I == sizeof...(ArbitraryFunctionType), void>::type
AGEMOEA::EvaluateObjectives(
    std::vector<InputMatType>&,
    std::tuple<ArbitraryFunctionType...>&,
    std::vector<ObjectiveMatType>&)
{
  // Nothing to do here.
}

//! Evaluate the objectives for the entire population.
template<std::size_t I,
         typename InputMatType,
         typename ObjectiveMatType,
         typename ...ArbitraryFunctionType>
typename std::enable_if<I < sizeof...(ArbitraryFunctionType), void>::type
AGEMOEA::EvaluateObjectives(
    std::vector<InputMatType>& population,
    std::tuple<ArbitraryFunctionType...>& objectives,
    std::vector<ObjectiveMatType>& calculatedObjectives)
{
  for (size_t i = 0; i < population.size(); i++)
  {
    calculatedObjectives[i](I) = std::get<I>(objectives).Evaluate(population[i]);
    EvaluateObjectives<I+1, InputMatType, ObjectiveMatType,
        ArbitraryFunctionType...>(population, objectives,
        calculatedObjectives);
  }
}

//! Reproduce and generate new candidates.
<<<<<<< HEAD
template<typename MatType>
inline void AGEMOEA::BinaryTournamentSelection(std::vector<MatType>& population,
                                               const MatType& lowerBound,
                                               const MatType& upperBound)
=======
template<typename InputMatType>
inline void AGEMOEA::BinaryTournamentSelection(std::vector<InputMatType>& population,
                                             const InputMatType& lowerBound,
                                             const InputMatType& upperBound)
>>>>>>> b77cf519
{
  std::vector<InputMatType> children;

  while (children.size() < population.size())
  {
    // Choose two random parents for reproduction from the elite population.
    size_t indexA = arma::randi<size_t>(
<<<<<<< HEAD
        arma::distr_param(0, populationSize - 1));
    size_t indexB = arma::randi<size_t>(
        arma::distr_param(0, populationSize - 1));
=======
      arma::distr_param(0, populationSize - 1));
    size_t indexB = arma::randi<size_t>(arma::distr_param(0, populationSize - 1));
>>>>>>> b77cf519

    // Make sure that the parents differ.
    if (indexA == indexB)
    {
      if (indexB < populationSize - 1)
        indexB++;
      else
        indexB--;
    }

    // Initialize the children to the respective parents.
    InputMatType childA = population[indexA], childB = population[indexB];

    if (arma::randu() <= crossoverProb)
      Crossover(childA, childB, population[indexA], population[indexB],
                lowerBound, upperBound);

    Mutate(childA, 1.0 / static_cast<double>(numVariables),
        lowerBound, upperBound);
    Mutate(childB, 1.0 / static_cast<double>(numVariables),
        lowerBound, upperBound);

    // Add the children to the candidate population.
    children.push_back(childA);
    children.push_back(childB);
  }

  // Add the candidates to the elite population.
  population.insert(std::end(population), std::begin(children),
      std::end(children));
}

//! Perform simulated binary crossover (SBX) of genes for the children.
template<typename InputMatType>
inline void AGEMOEA::Crossover(InputMatType& childA,
                               InputMatType& childB,
                               const InputMatType& parentA,
                               const InputMatType& parentB,
                               const InputMatType& lowerBound,
                               const InputMatType& upperBound)
{
<<<<<<< HEAD
  typedef typename MatType::elem_type ElemType;

  // Generates a child from two parent individuals according to the polynomial
  // probability distribution.
  arma::Cube<ElemType> parents(parentA.n_rows, parentA.n_cols, 2);
  parents.slice(0) = parentA;
  parents.slice(1) = parentB;
  MatType current_min =  arma::min(parents, 2);
  MatType current_max =  arma::max(parents, 2);

  if (accu(parentA - parentB <= ElemType(1e-14)))
  {
    childA = parentA;
    childB = parentB;
    return;
  }

  MatType current_diff = current_max - current_min;
  current_diff.transform( [](ElemType val)
      { return (val < ElemType(1e-10) ? ElemType(1e-10) : val); } );

  const ElemType convEta = ElemType(eta);

  // Calculating beta used for the final crossover.
  MatType beta1 = 1 + 2 * (current_min - lowerBound) / current_diff;
  MatType beta2 = 1 + 2 * (upperBound - current_max) / current_diff;
  MatType alpha1 = 2 - pow(beta1, -(convEta + 1));
  MatType alpha2 = 2 - pow(beta2, -(convEta + 1));

  MatType us(size(alpha1), GetFillType<MatType>::randu);
  MatType mask1 = conv_to<MatType>::from(us > (1 / alpha1));
  MatType betaq1 = pow(us % alpha1, 1 / (convEta + 1));
  betaq1 = betaq1 % conv_to<MatType>::from(mask1 != 1) +
      pow((1 / (2 - us % alpha1)), 1 / (convEta + 1)) % mask1;
  MatType mask2 = conv_to<MatType>::from(us > (1 / alpha2));
  MatType betaq2 = pow(us % alpha2, 1 / (convEta + 1));
  betaq2 = betaq2 % conv_to<MatType>::from(mask1 != 1) +
      pow((1 / (2 - us % alpha2)), 1 / (convEta + 1)) % mask2;

  // Variables after the cross over for all of them.
  MatType c1 = ((current_min + current_max) - betaq1 % current_diff) / 2;
  MatType c2 = ((current_min + current_max) + betaq2 % current_diff) / 2;
  c1 = min(max(c1, lowerBound), upperBound);
  c2 = min(max(c2, lowerBound), upperBound);

  // Decision for the crossover between the two parents for each variable.
  us.randu();
  childA = parentA % conv_to<MatType>::from(us <= ElemType(0.5));
  childB = parentB % conv_to<MatType>::from(us <= ElemType(0.5));
  us.randu();
  childA += c1 % conv_to<MatType>::from((us <= ElemType(0.5)) % (childA == 0));
  childA += c2 % conv_to<MatType>::from((us > ElemType(0.5)) % (childA == 0));
  childB += c2 % conv_to<MatType>::from((us <= ElemType(0.5)) % (childB == 0));
  childB += c1 % conv_to<MatType>::from((us > ElemType(0.5)) % (childB == 0));
=======
  typedef typename ForwardType<InputMatType>::bcube BaseCubeType;
  typedef typename ForwardType<InputMatType>::umat UMatType;

    //! Generates a child from two parent individuals
    // according to the polynomial probability distribution.
    BaseCubeType parents(parentA.n_rows,
      parentA.n_cols, 2);
    parents.slice(0) = parentA;
    parents.slice(1) = parentB;
    InputMatType current_min = min(parents, 2);
    InputMatType current_max = max(parents, 2);

    if (accu(parentA - parentB < 1e-14))
    {
      childA = parentA;
      childB = parentB;
      return;
    }
    InputMatType current_diff = current_max - current_min;
    current_diff.transform( [](typename InputMatType::elem_type val)
      { return (val < 1e-10 ? 1e-10:val); } );

    // Calculating beta used for the final crossover.
    InputMatType beta1 = 1 + 2.0 * (current_min - lowerBound) / current_diff;
    InputMatType beta2 = 1 + 2.0 * (upperBound - current_max) / current_diff;
    InputMatType alpha1 = 2 - pow(beta1, -(eta + 1));
    InputMatType alpha2 = 2 - pow(beta2, -(eta + 1));

    InputMatType us(size(alpha1), GetFillType<InputMatType>::randu);

    UMatType mask1 = us > (1.0 / alpha1);
    InputMatType betaq1 = pow(us % alpha1, 1. / (eta + 1));
    betaq1 = betaq1 % (mask1 != 1.0) + pow((1.0 / (2.0 - us % alpha1)),
        1.0 / (eta + 1)) % mask1;
    UMatType mask2 = us > (1.0 / alpha2);
    InputMatType betaq2 = pow(us % alpha2, 1 / (eta + 1));
    betaq2 = betaq2 % (mask1 != 1.0) + pow((1.0 / (2.0 - us % alpha2)),
        1.0 / (eta + 1)) % mask2;

    // Variables after the cross over for all of them.
    InputMatType c1 = 0.5 * ((current_min + current_max) - betaq1 % current_diff);
    InputMatType c2 = 0.5 * ((current_min + current_max) + betaq2 % current_diff);
    c1 = min(max(c1, lowerBound), upperBound);
    c2 = min(max(c2, lowerBound), upperBound);

    // Decision for the crossover between the two parents for each variable.
    us.randu();
    childA = parentA % (us <= 0.5);
    childB = parentB % (us <= 0.5);
    us.randu();
    childA = childA + c1 % ((us <= 0.5) % (childA == 0));
    childA = childA + c2 % ((us > 0.5) % (childA == 0));
    childB = childB + c2 % ((us <= 0.5) % (childB == 0));
    childB = childB + c1 % ((us > 0.5) % (childB == 0));
>>>>>>> b77cf519
}

//! Perform Polynomial mutation of the candidate.
template<typename MatType>
inline void AGEMOEA::Mutate(MatType& candidate,
                            double mutationRate,
                            const MatType& lowerBound,
                            const MatType& upperBound)
{
  const size_t numVariables = candidate.n_rows;
  for (size_t geneIdx = 0; geneIdx < numVariables; ++geneIdx)
  {
    // Should this gene be mutated?
    if (arma::randu() > mutationRate)
      continue;

    const double geneRange = upperBound(geneIdx) - lowerBound(geneIdx);
    // Normalised distance from the bounds.
    const double lowerDelta = (candidate(geneIdx)
        - lowerBound(geneIdx)) / geneRange;
    const double upperDelta = (upperBound(geneIdx)
        - candidate(geneIdx)) / geneRange;
    const double mutationPower = 1. / (distributionIndex + 1.0);
    const double rand = arma::randu();
    double value, perturbationFactor;
    if (rand < 0.5)
    {
<<<<<<< HEAD
      value = 2.0 * rand + (1.0 - 2.0 * rand) *
          std::pow(upperDelta, distributionIndex + 1.0);
      perturbationFactor = std::pow(value, mutationPower) - 1.0;
    }
    else
    {
      value = 2.0 * (1.0 - rand) + 2.0 *(rand - 0.5) *
          std::pow(lowerDelta, distributionIndex + 1.0);
      perturbationFactor = 1.0 - std::pow(value, mutationPower);
    }

    candidate(geneIdx) += perturbationFactor * geneRange;
  }
  //! Enforce bounds.
  candidate = arma::min(arma::max(candidate, lowerBound), upperBound);
=======
      // Should this gene be mutated?
      if (arma::randu() > mutationRate)
        continue;

      const double geneRange = upperBound(geneIdx) - lowerBound(geneIdx);
      // Normalised distance from the bounds.
      const double lowerDelta = (candidate(geneIdx)
          - lowerBound(geneIdx)) / geneRange;
      const double upperDelta = (upperBound(geneIdx)
          - candidate(geneIdx)) / geneRange;
      const double mutationPower = 1. / (distributionIndex + 1.0);
      const double rand = arma::randu();
      double value, perturbationFactor;
      if (rand < 0.5)
      {
        value = 2.0 * rand + (1.0 - 2.0 * rand) *
            std::pow(upperDelta, distributionIndex + 1.0);
        perturbationFactor = std::pow(value, mutationPower) - 1.0;
      }
      else
      {
        value = 2.0 * (1.0 - rand) + 2.0 *(rand - 0.5) *
            std::pow(lowerDelta, distributionIndex + 1.0);
        perturbationFactor = 1.0 - std::pow(value, mutationPower);
      }

      candidate(geneIdx) += perturbationFactor * geneRange;
    }
    //! Enforce bounds.
    candidate = min(max(candidate, lowerBound), upperBound);
>>>>>>> b77cf519
}

template <typename MatType>
inline void AGEMOEA::NormalizeFront(
      std::vector<arma::Col<typename MatType::elem_type> >& calculatedObjectives,
      arma::Col<typename MatType::elem_type>& normalization,
      const std::vector<size_t>& front,
      const arma::Row<size_t>& extreme)
{
  arma::Mat<typename MatType::elem_type> vectorizedObjectives(numObjectives,
      front.size());
  arma::Mat<typename MatType::elem_type> vectorizedExtremes(numObjectives,
      extreme.n_elem);
  for (size_t i = 0; i < front.size(); i++)
  {
    vectorizedObjectives.col(i) = calculatedObjectives[front[i]];
  }
  for (size_t i = 0; i < extreme.n_elem; i++)
  {
    vectorizedExtremes.col(i) = calculatedObjectives[front[extreme[i]]];
  }

  if (front.size() < numObjectives)
  {
    normalization = arma::max(vectorizedObjectives, 1);
    return;
  }
  arma::Col<typename MatType::elem_type> temp;
  arma::uvec unique = arma::find_unique(extreme);
  if (extreme.n_elem != unique.n_elem)
  {
    normalization = arma::max(vectorizedObjectives, 1);
    return;
  }
  arma::Col<typename MatType::elem_type> one(extreme.n_elem, arma::fill::ones);
  arma::Col<typename MatType::elem_type> hyperplane(numObjectives, arma::fill::zeros);
  try{
    hyperplane = arma::solve(
    vectorizedExtremes.t(), one);
  }
  catch(...)
  {
    normalization = arma::max(vectorizedObjectives, 1);
    normalization = normalization + (normalization == 0);
    return;
  }
  if (hyperplane.has_inf() || hyperplane.has_nan() || (arma::accu(hyperplane < 0.0) > 0))
  {
    normalization = arma::max(vectorizedObjectives, 1);
  }
  else
  {
    normalization = 1. / hyperplane;
    if (normalization.has_inf() || normalization.has_nan())
    {
      normalization = arma::max(vectorizedObjectives, 1);
    }
  }
  normalization = normalization + (normalization == 0);
}

template <typename MatType>
inline typename MatType::elem_type AGEMOEA::GetGeometry(
    std::vector<arma::Col<typename MatType::elem_type> >& calculatedObjectives,
    const std::vector<size_t>& front,
    const arma::Row<size_t>& extreme)
{
  typedef typename MatType::elem_type ElemType;

  arma::Row<ElemType> d;
  arma::Col<ElemType> zero(numObjectives, arma::fill::zeros);
  arma::Col<ElemType> one(numObjectives, arma::fill::ones);

  PointToLineDistance<MatType>(d, calculatedObjectives, front, zero, one);

  for (size_t i = 0; i < extreme.size(); i++)
  {
    d[extreme[i]] = arma::Datum<typename MatType::elem_type>::inf;
  }

  size_t index = arma::index_min(d);
<<<<<<< HEAD
  ElemType avg = accu(calculatedObjectives[front[index]]) / numObjectives;
  ElemType p = std::log(ElemType(numObjectives)) / std::log(1 / avg);
  if (p <= ElemType(0.1) || std::isnan(p))
    p = 1;
=======
  double avg = arma::accu(calculatedObjectives[front[index]]) / static_cast<double> (numObjectives);
  double p = std::log(numObjectives) / std::log(1.0 / avg);
  if (p <= 0.1 || std::isnan(p))
    p = 1.0;
>>>>>>> b77cf519

  return p;
}

//! Pairwise distance for each point in the given front.
template <typename MatType>
inline void AGEMOEA::PairwiseDistance(
    MatType& f,
    std::vector<arma::Col<typename MatType::elem_type> >& calculatedObjectives,
    const std::vector<size_t>& front,
<<<<<<< HEAD
    const typename MatType::elem_type dimension)
=======
    double dimension)
>>>>>>> b77cf519
{
  for (size_t i = 0; i < front.size(); i++)
  {
    for (size_t j = i + 1; j < front.size(); j++)
    {
      f(i, j) = std::pow(accu(pow(abs(
          calculatedObjectives[front[i]] - calculatedObjectives[front[j]]),
          dimension)), 1 / dimension);
      f(j, i) = f(i, j);
    }
  }
}

//! Find the index of the of the extreme points in the given front.
template <typename MatType>
void AGEMOEA::FindExtremePoints(
    arma::Row<size_t>& indexes,
    std::vector<arma::Col<typename MatType::elem_type> >& calculatedObjectives,
    const std::vector<size_t>& front)
{
  typedef typename MatType::elem_type ElemType;

  if (numObjectives >= front.size())
  {
    indexes = arma::linspace<arma::Row<size_t>>(0, front.size() - 1, front.size());
    return;
  }

  arma::Mat<ElemType> W(numObjectives, numObjectives, arma::fill::eye);
  W = W + 1e-6;
  std::vector<bool> selected(front.size());
  arma::Col<ElemType> z(numObjectives, arma::fill::zeros);
  arma::Row<ElemType> dists;
  for (size_t i = 0; i < numObjectives; i++)
  {
    PointToLineDistance<MatType>(dists, calculatedObjectives, front, z, W.col(i));
    for (size_t j = 0; j < front.size(); j++)
      if (selected[j]){dists[j] = arma::datum::inf;}
    indexes[i] = dists.index_min();
    selected[dists.index_min()] = true;
  }
}

//! Find the distance of a front from a line formed by two points.
template <typename MatType>
void AGEMOEA::PointToLineDistance(
    arma::Row<typename MatType::elem_type>& distances,
    std::vector<arma::Col<typename MatType::elem_type> >& calculatedObjectives,
    const std::vector<size_t>& front,
    const arma::Col<typename MatType::elem_type>& pointA,
    const arma::Col<typename MatType::elem_type>& pointB)
{
  typedef typename MatType::elem_type ElemType;
  arma::Row<ElemType> distancesTemp(front.size());
  arma::Col<ElemType> ba = pointB - pointA;
  arma::Col<ElemType> pa;

  for (size_t i = 0; i < front.size(); i++)
  {
    size_t ind = front[i];

    pa = (calculatedObjectives[ind] - pointA);
    double t = arma::dot(pa, ba) / arma::dot(ba, ba);
    distancesTemp[i] = arma::accu(arma::pow((pa - t * ba), 2));
  }
  distances = distancesTemp;
}

//! Sort population into Pareto fronts.
template<typename MatType>
inline void AGEMOEA::FastNonDominatedSort(
    std::vector<std::vector<size_t> >& fronts,
    std::vector<size_t>& ranks,
    std::vector<arma::Col<typename MatType::elem_type> >& calculatedObjectives)
{
  std::map<size_t, size_t> dominationCount;
  std::map<size_t, std::set<size_t> > dominated;

  // Reset and initialize fronts.
  fronts.clear();
  fronts.push_back(std::vector<size_t>());

  for (size_t p = 0; p < calculatedObjectives.size(); p++)
  {
    dominated[p] = std::set<size_t>();
    dominationCount[p] = 0;

    for (size_t q = 0; q < calculatedObjectives.size(); q++)
    {
      if (Dominates<MatType>(calculatedObjectives, p, q))
        dominated[p].insert(q);
      else if (Dominates<MatType>(calculatedObjectives, q, p))
        dominationCount[p] += 1;
    }

    if (dominationCount[p] == 0)
    {
      ranks[p] = 0;
      fronts[0].push_back(p);
    }
  }

  size_t i = 0;

  while (!fronts[i].empty())
  {
    std::vector<size_t> nextFront;

    for (size_t p: fronts[i])
    {
      for (size_t q: dominated[p])
      {
        dominationCount[q]--;

        if (dominationCount[q] == 0)
        {
          ranks[q] = i + 1;
          nextFront.push_back(q);
        }
      }
    }

    i++;
    fronts.push_back(nextFront);
  }
  // Remove the empty final set.
  fronts.pop_back();
}

//! Check if a candidate Pareto dominates another candidate.
template<typename MatType>
inline bool AGEMOEA::Dominates(
    std::vector<arma::Col<typename MatType::elem_type> >& calculatedObjectives,
    size_t candidateP,
    size_t candidateQ)
{
  bool allBetterOrEqual = true;
  bool atleastOneBetter = false;
  size_t n_objectives = calculatedObjectives[0].n_elem;

  for (size_t i = 0; i < n_objectives; i++)
  {
    // P is worse than Q for the i-th objective function.
    if (calculatedObjectives[candidateP](i) > calculatedObjectives[candidateQ](i))
      allBetterOrEqual = false;

    // P is better than Q for the i-th objective function.
    else if (calculatedObjectives[candidateP](i) <
        calculatedObjectives[candidateQ](i))
      atleastOneBetter = true;
  }

  return allBetterOrEqual && atleastOneBetter;
}

//! Assign diversity score for a given point and the selected set.
template <typename MatType>
inline typename MatType::elem_type AGEMOEA::DiversityScore(
    std::set<size_t>& selected,
    const MatType& pairwiseDistance,
    size_t S)
{
  typedef typename MatType::elem_type ElemType;
  ElemType m = arma::datum::inf;
  ElemType m1 = arma::datum::inf;
  std::set<size_t>::iterator it;
  for (it = selected.begin(); it != selected.end(); it++)
  {
    if (*it == S){ continue; }
    if (pairwiseDistance(S, *it) < m)
    {
      m1 = m;
      m = pairwiseDistance(S, *it);
    }
    else if (pairwiseDistance(S, *it) < m1)
    {
      m1 = pairwiseDistance(S, *it);
    }
  }
  m1 = (m1 == arma::datum::inf) ? 0 : m1;
  m = (m == arma::datum::inf) ? 0 : m;
  return m + m1;
}

//! Assign survival score for a front of the population.
template <typename MatType>
inline void AGEMOEA::SurvivalScoreAssignment(
    const std::vector<size_t>& front,
    const arma::Col<typename MatType::elem_type>& idealPoint,
    std::vector<arma::Col<typename MatType::elem_type>>& calculatedObjectives,
    std::vector<typename MatType::elem_type>& survivalScore,
    arma::Col<typename MatType::elem_type>& normalize,
    typename MatType::elem_type& dimension,
    size_t fNum)
{
  typedef typename MatType::elem_type ElemType;

  // Calculations for the first front.
  if (fNum == 0)
  {
    if (front.size() < numObjectives)
    {
      dimension = 1;
      arma::Row<size_t> extreme(numObjectives, arma::fill::zeros);
      NormalizeFront<MatType>(calculatedObjectives, normalize, front, extreme);
      return;
    }

    for (size_t index = 0; index < front.size(); index++)
    {
      calculatedObjectives[front[index]] = calculatedObjectives[front[index]]
          - idealPoint;
    }

    arma::Row<size_t> extreme(numObjectives, arma::fill::zeros);
    FindExtremePoints<MatType>(extreme, calculatedObjectives, front);
    NormalizeFront<MatType>(calculatedObjectives, normalize, front, extreme);

    for (size_t index = 0; index < front.size(); index++)
    {
      calculatedObjectives[front[index]] = calculatedObjectives[front[index]]
          / normalize;
    }

    std::set<size_t> selected;
    std::set<size_t> remaining;

    // Create the selected and remaining sets.
    for (size_t index: extreme)
    {
      selected.insert(index);
      survivalScore[front[index]] = arma::Datum<ElemType>::inf;
    }

    dimension = GetGeometry<MatType>(calculatedObjectives, front, extreme);
    for (size_t i = 0; i < front.size(); i++)
    {
      if (selected.count(i) == 0)
      {
        remaining.insert(i);
      }
    }

    arma::Mat<ElemType> pairwise(front.size(), front.size(), arma::fill::zeros);
<<<<<<< HEAD
    PairwiseDistance<MatType>(pairwise, calculatedObjectives, front, dimension);
=======
    PairwiseDistance<MatType>(pairwise,calculatedObjectives,front,dimension);
>>>>>>> b77cf519
    arma::Row<typename MatType::elem_type> value(front.size(),
        arma::fill::zeros);

    // Calculate the diversity and proximity score.
    for (size_t i = 0; i < front.size(); i++)
    {
      pairwise.col(i) = pairwise.col(i) / std::pow(accu(pow(
        arma::abs(calculatedObjectives[front[i]]), dimension)), 1 / dimension);
    }

    while (remaining.size() > 0)
    {
      std::set<size_t>::iterator it;
      value = value.fill(-1);
      for (it = remaining.begin(); it != remaining.end(); it++)
      {
        value[*it] = DiversityScore<MatType>(selected, pairwise, *it);
      }
      size_t index = arma::index_max(value);
      survivalScore[front[index]] = value[index];
      selected.insert(index);
      remaining.erase(index);
    }
  }

  // Calculations for the other fronts.
  else
  {
    for (size_t i = 0; i < front.size(); i++)
    {
<<<<<<< HEAD
      calculatedObjectives[front[i]] =
          (calculatedObjectives[front[i]]) / normalize;
      survivalScore[front[i]] =  1 / std::pow(accu(pow(abs(
          calculatedObjectives[front[i]] - idealPoint), dimension)),
              1 / dimension);
=======
      calculatedObjectives[front[i]] = (calculatedObjectives[front[i]]) / normalize;
      survivalScore[front[i]] =  1.0 / std::pow(arma::accu(arma::pow(arma::abs(
          calculatedObjectives[front[i]] - idealPoint), dimension)),
              1.0 / dimension);
>>>>>>> b77cf519
    }
  }
}

//! Comparator for survival score based sorting.
template<typename MatType>
inline bool AGEMOEA::SurvivalScoreOperator(
    size_t idxP,
    size_t idxQ,
    const std::vector<size_t>& ranks,
    const std::vector<typename MatType::elem_type>& survivalScore)
{
  if (ranks[idxP] < ranks[idxQ])
    return true;
  else if (ranks[idxP] == ranks[idxQ] && survivalScore[idxP] > survivalScore[idxQ])
    return true;

  return false;
}

} // namespace ens

#endif<|MERGE_RESOLUTION|>--- conflicted
+++ resolved
@@ -152,7 +152,7 @@
         iterate.n_cols) - ElemType(0.5) + iterate);
 
     // Constrain all genes to be within bounds.
-    population[i] = arma::min(arma::max(population[i], castedLowerBound),
+    population[i] = min(max(population[i], castedLowerBound),
         castedUpperBound);
   }
 
@@ -180,21 +180,14 @@
     arma::Col<ElemType> idealPoint(calculatedObjectives[fronts[0][0]]);
     for (size_t index = 1; index < fronts[0].size(); index++)
     {
-      idealPoint = arma::min(idealPoint,
-          calculatedObjectives[fronts[0][index]]);
+      idealPoint = min(idealPoint, calculatedObjectives[fronts[0][index]]);
     }
 
     // Perform survival score assignment.
     survivalScore.resize(population.size());
     std::fill(survivalScore.begin(), survivalScore.end(), 0.);
-<<<<<<< HEAD
     ElemType dimension;
-    arma::Col<typename MatType::elem_type> normalize(numObjectives,
-        arma::fill::zeros);
-=======
-    double dimension;
     BaseColType normalize(numObjectives, GetFillType<MatType>::zeros);
->>>>>>> b77cf519
     for (size_t fNum = 0; fNum < fronts.size(); fNum++)
     {
       SurvivalScoreAssignment<BaseMatType>(fronts[fNum], idealPoint,
@@ -209,21 +202,12 @@
             size_t idxP{}, idxQ{};
             for (size_t i = 0; i < population.size(); i++)
             {
-<<<<<<< HEAD
               if (arma::approx_equal(population[i], candidateP,
                   "absdiff", ElemType(epsilon)))
                 idxP = i;
 
               if (arma::approx_equal(population[i], candidateQ,
                   "absdiff", ElemType(epsilon)))
-=======
-              if (approx_equal(population[i], candidateP,
-                  "absdiff", epsilon))
-                idxP = i;
-
-              if (approx_equal(population[i], candidateQ,
-                  "absdiff", epsilon))
->>>>>>> b77cf519
                 idxQ = i;
             }
 
@@ -241,11 +225,7 @@
   }
   EvaluateObjectives(population, objectives, calculatedObjectives);
   // Set the candidates from the Pareto Set as the output.
-<<<<<<< HEAD
-  paretoSet.set_size(population[0].n_rows, population[0].n_cols,
-=======
   paretoSetIn.set_size(population[0].n_rows, population[0].n_cols,
->>>>>>> b77cf519
       population.size());
   // The Pareto Set is stored, can be obtained via ParetoSet() getter.
   for (size_t solutionIdx = 0; solutionIdx < population.size(); ++solutionIdx)
@@ -255,11 +235,7 @@
   }
 
   // Set the candidates from the Pareto Front as the output.
-<<<<<<< HEAD
-  paretoFront.set_size(calculatedObjectives[0].n_rows,
-=======
   paretoFrontIn.set_size(calculatedObjectives[0].n_rows,
->>>>>>> b77cf519
       calculatedObjectives[0].n_cols, population.size());
   // The Pareto Front is stored, can be obtained via ParetoFront() getter.
   for (size_t solutionIdx = 0; solutionIdx < population.size(); ++solutionIdx)
@@ -321,17 +297,10 @@
 }
 
 //! Reproduce and generate new candidates.
-<<<<<<< HEAD
-template<typename MatType>
-inline void AGEMOEA::BinaryTournamentSelection(std::vector<MatType>& population,
-                                               const MatType& lowerBound,
-                                               const MatType& upperBound)
-=======
 template<typename InputMatType>
 inline void AGEMOEA::BinaryTournamentSelection(std::vector<InputMatType>& population,
-                                             const InputMatType& lowerBound,
-                                             const InputMatType& upperBound)
->>>>>>> b77cf519
+                                               const InputMatType& lowerBound,
+                                               const InputMatType& upperBound)
 {
   std::vector<InputMatType> children;
 
@@ -339,14 +308,9 @@
   {
     // Choose two random parents for reproduction from the elite population.
     size_t indexA = arma::randi<size_t>(
-<<<<<<< HEAD
         arma::distr_param(0, populationSize - 1));
     size_t indexB = arma::randi<size_t>(
         arma::distr_param(0, populationSize - 1));
-=======
-      arma::distr_param(0, populationSize - 1));
-    size_t indexB = arma::randi<size_t>(arma::distr_param(0, populationSize - 1));
->>>>>>> b77cf519
 
     // Make sure that the parents differ.
     if (indexA == indexB)
@@ -388,117 +352,61 @@
                                const InputMatType& lowerBound,
                                const InputMatType& upperBound)
 {
-<<<<<<< HEAD
-  typedef typename MatType::elem_type ElemType;
-
-  // Generates a child from two parent individuals according to the polynomial
-  // probability distribution.
-  arma::Cube<ElemType> parents(parentA.n_rows, parentA.n_cols, 2);
+  typedef typename InputMatType::elem_type ElemType;
+  typedef typename ForwardType<InputMatType>::bcube BaseCubeType;
+  typedef typename ForwardType<InputMatType>::umat UMatType;
+
+  // Generates a child from two parent individuals
+  // according to the polynomial probability distribution.
+  BaseCubeType parents(parentA.n_rows,
+    parentA.n_cols, 2);
   parents.slice(0) = parentA;
   parents.slice(1) = parentB;
-  MatType current_min =  arma::min(parents, 2);
-  MatType current_max =  arma::max(parents, 2);
-
-  if (accu(parentA - parentB <= ElemType(1e-14)))
+  InputMatType current_min = min(parents, 2);
+  InputMatType current_max = max(parents, 2);
+
+  if (accu(parentA - parentB < ElemType(1e-14)))
   {
     childA = parentA;
     childB = parentB;
     return;
   }
-
-  MatType current_diff = current_max - current_min;
+  InputMatType current_diff = current_max - current_min;
   current_diff.transform( [](ElemType val)
       { return (val < ElemType(1e-10) ? ElemType(1e-10) : val); } );
 
-  const ElemType convEta = ElemType(eta);
-
   // Calculating beta used for the final crossover.
-  MatType beta1 = 1 + 2 * (current_min - lowerBound) / current_diff;
-  MatType beta2 = 1 + 2 * (upperBound - current_max) / current_diff;
-  MatType alpha1 = 2 - pow(beta1, -(convEta + 1));
-  MatType alpha2 = 2 - pow(beta2, -(convEta + 1));
-
-  MatType us(size(alpha1), GetFillType<MatType>::randu);
-  MatType mask1 = conv_to<MatType>::from(us > (1 / alpha1));
-  MatType betaq1 = pow(us % alpha1, 1 / (convEta + 1));
-  betaq1 = betaq1 % conv_to<MatType>::from(mask1 != 1) +
-      pow((1 / (2 - us % alpha1)), 1 / (convEta + 1)) % mask1;
-  MatType mask2 = conv_to<MatType>::from(us > (1 / alpha2));
-  MatType betaq2 = pow(us % alpha2, 1 / (convEta + 1));
-  betaq2 = betaq2 % conv_to<MatType>::from(mask1 != 1) +
-      pow((1 / (2 - us % alpha2)), 1 / (convEta + 1)) % mask2;
+  InputMatType beta1 = 1 + 2 * (current_min - lowerBound) / current_diff;
+  InputMatType beta2 = 1 + 2 * (upperBound - current_max) / current_diff;
+  InputMatType alpha1 = 2 - pow(beta1, -(eta + 1));
+  InputMatType alpha2 = 2 - pow(beta2, -(eta + 1));
+
+  InputMatType us(size(alpha1), GetFillType<InputMatType>::randu);
+
+  UMatType mask1 = us > (1 / alpha1);
+  InputMatType betaq1 = pow(us % alpha1, 1. / (eta + 1));
+  betaq1 = betaq1 % (mask1 != 1) + pow((1 / (2 - us % alpha1)),
+      1 / (eta + 1)) % mask1;
+  UMatType mask2 = us > (1 / alpha2);
+  InputMatType betaq2 = pow(us % alpha2, 1 / (eta + 1));
+  betaq2 = betaq2 % (mask1 != 1) + pow((1 / (2 - us % alpha2)),
+      1 / (eta + 1)) % mask2;
 
   // Variables after the cross over for all of them.
-  MatType c1 = ((current_min + current_max) - betaq1 % current_diff) / 2;
-  MatType c2 = ((current_min + current_max) + betaq2 % current_diff) / 2;
+  InputMatType c1 = ((current_min + current_max) - betaq1 % current_diff) / 2;
+  InputMatType c2 = ((current_min + current_max) + betaq2 % current_diff) / 2;
   c1 = min(max(c1, lowerBound), upperBound);
   c2 = min(max(c2, lowerBound), upperBound);
 
   // Decision for the crossover between the two parents for each variable.
   us.randu();
-  childA = parentA % conv_to<MatType>::from(us <= ElemType(0.5));
-  childB = parentB % conv_to<MatType>::from(us <= ElemType(0.5));
+  childA = parentA % (us <= ElemType(0.5));
+  childB = parentB % (us <= ElemType(0.5));
   us.randu();
-  childA += c1 % conv_to<MatType>::from((us <= ElemType(0.5)) % (childA == 0));
-  childA += c2 % conv_to<MatType>::from((us > ElemType(0.5)) % (childA == 0));
-  childB += c2 % conv_to<MatType>::from((us <= ElemType(0.5)) % (childB == 0));
-  childB += c1 % conv_to<MatType>::from((us > ElemType(0.5)) % (childB == 0));
-=======
-  typedef typename ForwardType<InputMatType>::bcube BaseCubeType;
-  typedef typename ForwardType<InputMatType>::umat UMatType;
-
-    //! Generates a child from two parent individuals
-    // according to the polynomial probability distribution.
-    BaseCubeType parents(parentA.n_rows,
-      parentA.n_cols, 2);
-    parents.slice(0) = parentA;
-    parents.slice(1) = parentB;
-    InputMatType current_min = min(parents, 2);
-    InputMatType current_max = max(parents, 2);
-
-    if (accu(parentA - parentB < 1e-14))
-    {
-      childA = parentA;
-      childB = parentB;
-      return;
-    }
-    InputMatType current_diff = current_max - current_min;
-    current_diff.transform( [](typename InputMatType::elem_type val)
-      { return (val < 1e-10 ? 1e-10:val); } );
-
-    // Calculating beta used for the final crossover.
-    InputMatType beta1 = 1 + 2.0 * (current_min - lowerBound) / current_diff;
-    InputMatType beta2 = 1 + 2.0 * (upperBound - current_max) / current_diff;
-    InputMatType alpha1 = 2 - pow(beta1, -(eta + 1));
-    InputMatType alpha2 = 2 - pow(beta2, -(eta + 1));
-
-    InputMatType us(size(alpha1), GetFillType<InputMatType>::randu);
-
-    UMatType mask1 = us > (1.0 / alpha1);
-    InputMatType betaq1 = pow(us % alpha1, 1. / (eta + 1));
-    betaq1 = betaq1 % (mask1 != 1.0) + pow((1.0 / (2.0 - us % alpha1)),
-        1.0 / (eta + 1)) % mask1;
-    UMatType mask2 = us > (1.0 / alpha2);
-    InputMatType betaq2 = pow(us % alpha2, 1 / (eta + 1));
-    betaq2 = betaq2 % (mask1 != 1.0) + pow((1.0 / (2.0 - us % alpha2)),
-        1.0 / (eta + 1)) % mask2;
-
-    // Variables after the cross over for all of them.
-    InputMatType c1 = 0.5 * ((current_min + current_max) - betaq1 % current_diff);
-    InputMatType c2 = 0.5 * ((current_min + current_max) + betaq2 % current_diff);
-    c1 = min(max(c1, lowerBound), upperBound);
-    c2 = min(max(c2, lowerBound), upperBound);
-
-    // Decision for the crossover between the two parents for each variable.
-    us.randu();
-    childA = parentA % (us <= 0.5);
-    childB = parentB % (us <= 0.5);
-    us.randu();
-    childA = childA + c1 % ((us <= 0.5) % (childA == 0));
-    childA = childA + c2 % ((us > 0.5) % (childA == 0));
-    childB = childB + c2 % ((us <= 0.5) % (childB == 0));
-    childB = childB + c1 % ((us > 0.5) % (childB == 0));
->>>>>>> b77cf519
+  childA = childA + c1 % ((us <= ElemType(0.5)) % (childA == 0));
+  childA = childA + c2 % ((us >  ElemType(0.5)) % (childA == 0));
+  childB = childB + c2 % ((us <= ElemType(0.5)) % (childB == 0));
+  childB = childB + c1 % ((us >  ElemType(0.5)) % (childB == 0));
 }
 
 //! Perform Polynomial mutation of the candidate.
@@ -526,7 +434,6 @@
     double value, perturbationFactor;
     if (rand < 0.5)
     {
-<<<<<<< HEAD
       value = 2.0 * rand + (1.0 - 2.0 * rand) *
           std::pow(upperDelta, distributionIndex + 1.0);
       perturbationFactor = std::pow(value, mutationPower) - 1.0;
@@ -541,39 +448,7 @@
     candidate(geneIdx) += perturbationFactor * geneRange;
   }
   //! Enforce bounds.
-  candidate = arma::min(arma::max(candidate, lowerBound), upperBound);
-=======
-      // Should this gene be mutated?
-      if (arma::randu() > mutationRate)
-        continue;
-
-      const double geneRange = upperBound(geneIdx) - lowerBound(geneIdx);
-      // Normalised distance from the bounds.
-      const double lowerDelta = (candidate(geneIdx)
-          - lowerBound(geneIdx)) / geneRange;
-      const double upperDelta = (upperBound(geneIdx)
-          - candidate(geneIdx)) / geneRange;
-      const double mutationPower = 1. / (distributionIndex + 1.0);
-      const double rand = arma::randu();
-      double value, perturbationFactor;
-      if (rand < 0.5)
-      {
-        value = 2.0 * rand + (1.0 - 2.0 * rand) *
-            std::pow(upperDelta, distributionIndex + 1.0);
-        perturbationFactor = std::pow(value, mutationPower) - 1.0;
-      }
-      else
-      {
-        value = 2.0 * (1.0 - rand) + 2.0 *(rand - 0.5) *
-            std::pow(lowerDelta, distributionIndex + 1.0);
-        perturbationFactor = 1.0 - std::pow(value, mutationPower);
-      }
-
-      candidate(geneIdx) += perturbationFactor * geneRange;
-    }
-    //! Enforce bounds.
-    candidate = min(max(candidate, lowerBound), upperBound);
->>>>>>> b77cf519
+  candidate = min(arma::max(candidate, lowerBound), upperBound);
 }
 
 template <typename MatType>
@@ -655,17 +530,10 @@
   }
 
   size_t index = arma::index_min(d);
-<<<<<<< HEAD
   ElemType avg = accu(calculatedObjectives[front[index]]) / numObjectives;
   ElemType p = std::log(ElemType(numObjectives)) / std::log(1 / avg);
   if (p <= ElemType(0.1) || std::isnan(p))
     p = 1;
-=======
-  double avg = arma::accu(calculatedObjectives[front[index]]) / static_cast<double> (numObjectives);
-  double p = std::log(numObjectives) / std::log(1.0 / avg);
-  if (p <= 0.1 || std::isnan(p))
-    p = 1.0;
->>>>>>> b77cf519
 
   return p;
 }
@@ -676,11 +544,7 @@
     MatType& f,
     std::vector<arma::Col<typename MatType::elem_type> >& calculatedObjectives,
     const std::vector<size_t>& front,
-<<<<<<< HEAD
     const typename MatType::elem_type dimension)
-=======
-    double dimension)
->>>>>>> b77cf519
 {
   for (size_t i = 0; i < front.size(); i++)
   {
@@ -925,11 +789,7 @@
     }
 
     arma::Mat<ElemType> pairwise(front.size(), front.size(), arma::fill::zeros);
-<<<<<<< HEAD
     PairwiseDistance<MatType>(pairwise, calculatedObjectives, front, dimension);
-=======
-    PairwiseDistance<MatType>(pairwise,calculatedObjectives,front,dimension);
->>>>>>> b77cf519
     arma::Row<typename MatType::elem_type> value(front.size(),
         arma::fill::zeros);
 
@@ -960,18 +820,11 @@
   {
     for (size_t i = 0; i < front.size(); i++)
     {
-<<<<<<< HEAD
       calculatedObjectives[front[i]] =
           (calculatedObjectives[front[i]]) / normalize;
       survivalScore[front[i]] =  1 / std::pow(accu(pow(abs(
           calculatedObjectives[front[i]] - idealPoint), dimension)),
               1 / dimension);
-=======
-      calculatedObjectives[front[i]] = (calculatedObjectives[front[i]]) / normalize;
-      survivalScore[front[i]] =  1.0 / std::pow(arma::accu(arma::pow(arma::abs(
-          calculatedObjectives[front[i]] - idealPoint), dimension)),
-              1.0 / dimension);
->>>>>>> b77cf519
     }
   }
 }
