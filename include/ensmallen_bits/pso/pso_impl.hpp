--- conflicted
+++ resolved
@@ -134,12 +134,8 @@
     // If there is no significant improvement, terminate.
     if (performanceHorizon.front() - performanceHorizon.back() < impTolerance)
       break;
-<<<<<<< HEAD
     
     //TODO: Parallelize this.
-=======
-
->>>>>>> 63e4d460
     // Calculate fitness and evaluate personal best.
     #pragma omp parallel for
     for (size_t j = 0; j < numParticles; j++)
