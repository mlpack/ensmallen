# The tests that need to be compiled.
set(ENSMALLEN_TESTS_SOURCES
    main.cpp
<<<<<<< HEAD
#     coot_test.cpp
# #   active_cmaes_test.cpp
#     ada_belief_test.cpp
#     ada_bound_test.cpp
#     ada_delta_test.cpp
#     ada_grad_test.cpp
#     ada_sqrt_test.cpp
#     adam_test.cpp
# #   aug_lagrangian_test.cpp
#     bigbatch_sgd_test.cpp
# #   callbacks_test.cpp
# #   cd_test.cpp
# #   cmaes_test.cpp
#     cne_test.cpp
#     de_test.cpp
#     demon_adam_test.cpp
#     demon_sgd_test.cpp
#      eve_test.cpp
# #   frankwolfe_test.cpp
#      ftml_test.cpp
# #   function_test.cpp
# #   gradient_descent_test.cpp
# #   grid_search_test.cpp
# #   iqn_test.cpp
# #   indicators_test.cpp
#     katyusha_test.cpp
# #   lbfgs_test.cpp
# #   line_search_test.cpp
#     lookahead_test.cpp
# #   lrsdp_test.cpp
# #   moead_test.cpp
# #   agemoea_test.cpp
#     momentum_sgd_test.cpp
#     nesterov_momentum_sgd_test.cpp
# #   nsga2_test.cpp
# #   parallel_sgd_test.cpp
# #   proximal_test.cpp
# #   pso_test.cpp
#     quasi_hyperbolic_momentum_sgd_test.cpp
#     rmsprop_test.cpp
# #   sa_test.cpp
#     sarah_test.cpp
#     sdp_primal_dual_test.cpp
#     sgdr_test.cpp
=======
    active_cmaes_test.cpp
    ada_belief_test.cpp
    ada_bound_test.cpp
    ada_delta_test.cpp
    ada_grad_test.cpp
    ada_sqrt_test.cpp
    adam_test.cpp
    aug_lagrangian_test.cpp
    bigbatch_sgd_test.cpp
    callbacks_test.cpp
    cd_test.cpp
    cmaes_test.cpp
    cne_test.cpp
    de_test.cpp
    demon_adam_test.cpp
    demon_sgd_test.cpp
    eve_test.cpp
    frankwolfe_test.cpp
    ftml_test.cpp
    function_test.cpp
    gradient_descent_test.cpp
    grid_search_test.cpp
    iqn_test.cpp
    indicators_test.cpp
    katyusha_test.cpp
    lbfgs_test.cpp
    line_search_test.cpp
    lookahead_test.cpp
    lrsdp_test.cpp
    moead_test.cpp
    agemoea_test.cpp
    momentum_sgd_test.cpp
    nesterov_momentum_sgd_test.cpp
    nsga2_test.cpp
    parallel_sgd_test.cpp
    pop_cmaes_test.cpp
    proximal_test.cpp
    pso_test.cpp
    quasi_hyperbolic_momentum_sgd_test.cpp
    rmsprop_test.cpp
    sa_test.cpp
    sarah_test.cpp
    sdp_primal_dual_test.cpp
    sgdr_test.cpp
>>>>>>> 78680bc8
    sgd_test.cpp
#     smorms3_test.cpp
#     snapshot_ensembles.cpp
# #   spalera_sgd_test.cpp
#     spsa_test.cpp
#     svrg_test.cpp
#     swats_test.cpp
#     wn_grad_test.cpp
#     yogi_test.cpp
)

set(CMAKE_RUNTIME_OUTPUT_DIRECTORY ${CMAKE_BINARY_DIR})
add_executable(ensmallen_tests EXCLUDE_FROM_ALL ${ENSMALLEN_TESTS_SOURCES})
target_link_libraries(ensmallen_tests PRIVATE ensmallen)

# Copy test data into place.
add_custom_command(TARGET ensmallen_tests
  POST_BUILD
  COMMAND ${CMAKE_COMMAND} -E copy_directory ${CMAKE_CURRENT_SOURCE_DIR}/data/
      ${CMAKE_BINARY_DIR}/data/
)

enable_testing()
add_test(NAME ensmallen_tests COMMAND ensmallen_tests
WORKING_DIRECTORY ${CMAKE_BINARY_DIR})<|MERGE_RESOLUTION|>--- conflicted
+++ resolved
@@ -1,7 +1,6 @@
 # The tests that need to be compiled.
 set(ENSMALLEN_TESTS_SOURCES
     main.cpp
-<<<<<<< HEAD
 #     coot_test.cpp
 # #   active_cmaes_test.cpp
 #     ada_belief_test.cpp
@@ -46,53 +45,7 @@
 #     sarah_test.cpp
 #     sdp_primal_dual_test.cpp
 #     sgdr_test.cpp
-=======
-    active_cmaes_test.cpp
-    ada_belief_test.cpp
-    ada_bound_test.cpp
-    ada_delta_test.cpp
-    ada_grad_test.cpp
-    ada_sqrt_test.cpp
-    adam_test.cpp
-    aug_lagrangian_test.cpp
-    bigbatch_sgd_test.cpp
-    callbacks_test.cpp
-    cd_test.cpp
-    cmaes_test.cpp
-    cne_test.cpp
-    de_test.cpp
-    demon_adam_test.cpp
-    demon_sgd_test.cpp
-    eve_test.cpp
-    frankwolfe_test.cpp
-    ftml_test.cpp
-    function_test.cpp
-    gradient_descent_test.cpp
-    grid_search_test.cpp
-    iqn_test.cpp
-    indicators_test.cpp
-    katyusha_test.cpp
-    lbfgs_test.cpp
-    line_search_test.cpp
-    lookahead_test.cpp
-    lrsdp_test.cpp
-    moead_test.cpp
-    agemoea_test.cpp
-    momentum_sgd_test.cpp
-    nesterov_momentum_sgd_test.cpp
-    nsga2_test.cpp
-    parallel_sgd_test.cpp
-    pop_cmaes_test.cpp
-    proximal_test.cpp
-    pso_test.cpp
-    quasi_hyperbolic_momentum_sgd_test.cpp
-    rmsprop_test.cpp
-    sa_test.cpp
-    sarah_test.cpp
-    sdp_primal_dual_test.cpp
-    sgdr_test.cpp
->>>>>>> 78680bc8
-    sgd_test.cpp
+#     sgd_test.cpp
 #     smorms3_test.cpp
 #     snapshot_ensembles.cpp
 # #   spalera_sgd_test.cpp
