/**
 * @file demon_adam_test.cpp
 * @author Marcus Edel
 *
 * ensmallen is free software; you may redistribute it and/or modify it under
 * the terms of the 3-clause BSD license.  You should have received a copy of
 * the 3-clause BSD license along with ensmallen.  If not, see
 * http://www.opensource.org/licenses/BSD-3-Clause for more information.
 */

#include <ensmallen.hpp>
#include "catch.hpp"
#include "test_function_tools.hpp"
#include "test_types.hpp"

using namespace ens;
using namespace ens::test;

TEMPLATE_TEST_CASE("DemonAdam_LogisticRegressionFunction", "[DemonAdam]",
    ENS_ALL_TEST_TYPES)
{
  DemonAdam optimizer(0.2, 32, 0.9, 0.9, 0.999, Tolerances<TestType>::Obj,
      10000, Tolerances<TestType>::Obj / 10, true, true, true);
  // This may require a few attempts to get right.
  LogisticRegressionFunctionTest<TestType>(optimizer,
      Tolerances<TestType>::LRTrainAcc,
      Tolerances<TestType>::LRTestAcc,
      6);
}

TEMPLATE_TEST_CASE("DemonAdaMax_LogisticRegressionFunction", "[DemonAdam]",
    ENS_ALL_TEST_TYPES)
{
  DemonAdamType<AdaMaxUpdate> optimizer(0.5, 10, 0.9, 0.9, 0.999,
      Tolerances<TestType>::Obj, 10000, Tolerances<TestType>::Obj / 10, true,
      true, true);
  // This may require a few attempts to get right.
  LogisticRegressionFunctionTest<TestType>(optimizer,
      Tolerances<TestType>::LRTrainAcc,
      Tolerances<TestType>::LRTestAcc,
      6);
}

TEMPLATE_TEST_CASE("DemonAdam_SphereFunction", "[DemonAdam]",
    ENS_ALL_TEST_TYPES, ENS_SPARSE_TEST_TYPES)
{
  DemonAdam optimizer(0.5, 2, 0.9);
<<<<<<< HEAD
  FunctionTest<SphereFunctionType<TestType, arma::Row<size_t>>, TestType>(
      optimizer,
      10 * Tolerances<TestType>::LargeObj,
      Tolerances<TestType>::LargeCoord);
=======
  FunctionTest<SphereFunction, TestType>(optimizer, 1.0, 0.1);
>>>>>>> 7442e833
}

TEMPLATE_TEST_CASE("DemonAdam_MatyasFunction", "[DemonAdam]",
    ENS_ALL_TEST_TYPES)
{
  DemonAdam optimizer(0.5, 1, 0.9);
<<<<<<< HEAD
  FunctionTest<MatyasFunction, TestType>(optimizer,
      Tolerances<TestType>::LargeObj, Tolerances<TestType>::LargeCoord);
=======
  FunctionTest<MatyasFunction, TestType>(optimizer, 0.1, 0.01);
}

TEMPLATE_TEST_CASE("DemonAdam_SphereFunction", "[DemonAdam]",
    arma::sp_mat)
{
  DemonAdam optimizer(0.5, 2, 0.9);
  FunctionTest<SphereFunction, TestType>(optimizer, 1.0, 0.1);
>>>>>>> 7442e833
}

#ifdef USE_COOT

TEMPLATE_TEST_CASE("DemonAdam_LogisticRegressionFunction", "[DemonAdam]",
    coot::mat)
{
  DemonAdam optimizer(0.2, 32, 0.9, 0.9, 0.999, 1e-8,
      10000, 1e-9, true, true, true);
  LogisticRegressionFunctionTest<TestType, coot::Row<size_t>>(
      optimizer, 0.003, 0.006, 6);
}

TEMPLATE_TEST_CASE("DemonAdaMax_LogisticRegressionFunction", "[DemonAdam]",
    coot::mat)
{
  DemonAdamType<AdaMaxUpdate> optimizer(0.5, 10, 0.9, 0.9, 0.999, 1e-8,
      10000, 1e-9, true, true, true);
  LogisticRegressionFunctionTest<TestType, coot::Row<size_t>>(
      optimizer, 0.003, 0.006, 6);
}

TEMPLATE_TEST_CASE("DemonAdam_SphereFunction", "[DemonAdam]",
    coot::mat, coot::fmat)
{
  DemonAdam optimizer(0.5, 2, 0.9);
  FunctionTest<SphereFunction, TestType>(optimizer, 1.0, 0.1);
}

TEMPLATE_TEST_CASE("DemonAdam_MatyasFunction", "[DemonAdam]",
    coot::mat, coot::fmat)
{
  DemonAdam optimizer(0.5, 1, 0.9);
  FunctionTest<MatyasFunction, TestType>(optimizer, 0.1, 0.01);
}

#endif<|MERGE_RESOLUTION|>--- conflicted
+++ resolved
@@ -45,33 +45,18 @@
     ENS_ALL_TEST_TYPES, ENS_SPARSE_TEST_TYPES)
 {
   DemonAdam optimizer(0.5, 2, 0.9);
-<<<<<<< HEAD
-  FunctionTest<SphereFunctionType<TestType, arma::Row<size_t>>, TestType>(
+  FunctionTest<SphereFunction, TestType>(
       optimizer,
       10 * Tolerances<TestType>::LargeObj,
       Tolerances<TestType>::LargeCoord);
-=======
-  FunctionTest<SphereFunction, TestType>(optimizer, 1.0, 0.1);
->>>>>>> 7442e833
 }
 
 TEMPLATE_TEST_CASE("DemonAdam_MatyasFunction", "[DemonAdam]",
     ENS_ALL_TEST_TYPES)
 {
   DemonAdam optimizer(0.5, 1, 0.9);
-<<<<<<< HEAD
   FunctionTest<MatyasFunction, TestType>(optimizer,
       Tolerances<TestType>::LargeObj, Tolerances<TestType>::LargeCoord);
-=======
-  FunctionTest<MatyasFunction, TestType>(optimizer, 0.1, 0.01);
-}
-
-TEMPLATE_TEST_CASE("DemonAdam_SphereFunction", "[DemonAdam]",
-    arma::sp_mat)
-{
-  DemonAdam optimizer(0.5, 2, 0.9);
-  FunctionTest<SphereFunction, TestType>(optimizer, 1.0, 0.1);
->>>>>>> 7442e833
 }
 
 #ifdef USE_COOT
