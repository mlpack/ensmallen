/**
 * @file demon_adam_test.cpp
 * @author Marcus Edel
 *
 * ensmallen is free software; you may redistribute it and/or modify it under
 * the terms of the 3-clause BSD license.  You should have received a copy of
 * the 3-clause BSD license along with ensmallen.  If not, see
 * http://www.opensource.org/licenses/BSD-3-Clause for more information.
 */
#if defined(ENS_USE_COOT)
  #include <armadillo>
  #include <bandicoot>
#endif
#include <ensmallen.hpp>
#include "catch.hpp"
#include "test_function_tools.hpp"
#include "test_types.hpp"

using namespace ens;
using namespace ens::test;

TEMPLATE_TEST_CASE("DemonAdam_LogisticRegressionFunction", "[DemonAdam]",
    ENS_ALL_TEST_TYPES)
{
<<<<<<< HEAD
  DemonAdam optimizer(6.4, 32, 0.9, 0.9, 0.999, 1e-8,
      10000, 1e-9, true, true, true);
  LogisticRegressionFunctionTest<TestType>(optimizer, 0.003, 0.006, 6);
=======
  DemonAdam optimizer(0.2, 32, 0.9, 0.9, 0.999, Tolerances<TestType>::Obj,
      10000, Tolerances<TestType>::Obj / 10, true, true, true);
  // This may require a few attempts to get right.
  LogisticRegressionFunctionTest<TestType>(optimizer,
      Tolerances<TestType>::LRTrainAcc,
      Tolerances<TestType>::LRTestAcc,
      6);
>>>>>>> 3b4e1e26
}

TEMPLATE_TEST_CASE("DemonAdaMax_LogisticRegressionFunction", "[DemonAdam]",
    ENS_ALL_TEST_TYPES)
{
<<<<<<< HEAD
  DemonAdamType<AdaMaxUpdate> optimizer(5.0, 10, 0.9, 0.9, 0.999, 1e-8,
      10000, 1e-9, true, true, true);
  LogisticRegressionFunctionTest<TestType>(optimizer, 0.003, 0.006, 6);
=======
  DemonAdamType<AdaMaxUpdate> optimizer(0.5, 10, 0.9, 0.9, 0.999,
      Tolerances<TestType>::Obj, 10000, Tolerances<TestType>::Obj / 10, true,
      true, true);
  // This may require a few attempts to get right.
  LogisticRegressionFunctionTest<TestType>(optimizer,
      Tolerances<TestType>::LRTrainAcc,
      Tolerances<TestType>::LRTestAcc,
      6);
>>>>>>> 3b4e1e26
}

TEMPLATE_TEST_CASE("DemonAdam_SphereFunction", "[DemonAdam]",
    ENS_ALL_TEST_TYPES, ENS_SPARSE_TEST_TYPES)
{
<<<<<<< HEAD
  DemonAdam optimizer(1.0, 2, 0.9);
  FunctionTest<SphereFunction, TestType>(optimizer, 1.0, 0.1);
=======
  DemonAdam optimizer(0.5, 2, 0.9);
  FunctionTest<SphereFunction, TestType>(
      optimizer,
      10 * Tolerances<TestType>::LargeObj,
      Tolerances<TestType>::LargeCoord);
>>>>>>> 3b4e1e26
}

TEMPLATE_TEST_CASE("DemonAdam_MatyasFunction", "[DemonAdam]",
    ENS_ALL_TEST_TYPES)
{
  DemonAdam optimizer(0.5, 1, 0.9);
<<<<<<< HEAD
  FunctionTest<MatyasFunction, TestType>(optimizer, 0.1, 0.01);
}

TEMPLATE_TEST_CASE("DemonAdam_SphereFunction", "[DemonAdam]",
    arma::sp_mat)
{
  DemonAdam optimizer(1.0, 2, 0.9);
  FunctionTest<SphereFunction, TestType>(optimizer, 1.0, 0.1);
=======
  FunctionTest<MatyasFunction, TestType>(optimizer,
      Tolerances<TestType>::LargeObj, Tolerances<TestType>::LargeCoord);
>>>>>>> 3b4e1e26
}

#ifdef ENS_HAVE_COOT

TEMPLATE_TEST_CASE("DemonAdam_LogisticRegressionFunction", "[DemonAdam]",
    coot::mat)
{
  DemonAdam optimizer(6.4, 32, 0.9, 0.9, 0.999, 1e-8,
      10000, 1e-9, true, true, true);
  LogisticRegressionFunctionTest<TestType, coot::Row<size_t>>(
      optimizer, 0.003, 0.006, 6);
}

TEMPLATE_TEST_CASE("DemonAdaMax_LogisticRegressionFunction", "[DemonAdam]",
    coot::mat)
{
  DemonAdamType<AdaMaxUpdate> optimizer(5.0, 10, 0.9, 0.9, 0.999, 1e-8,
      10000, 1e-9, true, true, true);
  LogisticRegressionFunctionTest<TestType, coot::Row<size_t>>(
      optimizer, 0.003, 0.006, 6);
}

TEMPLATE_TEST_CASE("DemonAdam_SphereFunction", "[DemonAdam]",
    coot::mat, coot::fmat)
{
  DemonAdam optimizer(1.0, 2, 0.9);
  FunctionTest<SphereFunction, TestType>(optimizer, 1.0, 0.1);
}

TEMPLATE_TEST_CASE("DemonAdam_MatyasFunction", "[DemonAdam]",
    coot::mat, coot::fmat)
{
  DemonAdam optimizer(0.5, 1, 0.9);
  FunctionTest<MatyasFunction, TestType>(optimizer, 0.1, 0.01);
}

#endif<|MERGE_RESOLUTION|>--- conflicted
+++ resolved
@@ -22,30 +22,19 @@
 TEMPLATE_TEST_CASE("DemonAdam_LogisticRegressionFunction", "[DemonAdam]",
     ENS_ALL_TEST_TYPES)
 {
-<<<<<<< HEAD
-  DemonAdam optimizer(6.4, 32, 0.9, 0.9, 0.999, 1e-8,
-      10000, 1e-9, true, true, true);
-  LogisticRegressionFunctionTest<TestType>(optimizer, 0.003, 0.006, 6);
-=======
-  DemonAdam optimizer(0.2, 32, 0.9, 0.9, 0.999, Tolerances<TestType>::Obj,
+  DemonAdam optimizer(6.4, 32, 0.9, 0.9, 0.999, Tolerances<TestType>::Obj,
       10000, Tolerances<TestType>::Obj / 10, true, true, true);
   // This may require a few attempts to get right.
   LogisticRegressionFunctionTest<TestType>(optimizer,
       Tolerances<TestType>::LRTrainAcc,
       Tolerances<TestType>::LRTestAcc,
       6);
->>>>>>> 3b4e1e26
 }
 
 TEMPLATE_TEST_CASE("DemonAdaMax_LogisticRegressionFunction", "[DemonAdam]",
     ENS_ALL_TEST_TYPES)
 {
-<<<<<<< HEAD
-  DemonAdamType<AdaMaxUpdate> optimizer(5.0, 10, 0.9, 0.9, 0.999, 1e-8,
-      10000, 1e-9, true, true, true);
-  LogisticRegressionFunctionTest<TestType>(optimizer, 0.003, 0.006, 6);
-=======
-  DemonAdamType<AdaMaxUpdate> optimizer(0.5, 10, 0.9, 0.9, 0.999,
+  DemonAdamType<AdaMaxUpdate> optimizer(5.0, 10, 0.9, 0.9, 0.999,
       Tolerances<TestType>::Obj, 10000, Tolerances<TestType>::Obj / 10, true,
       true, true);
   // This may require a few attempts to get right.
@@ -53,41 +42,23 @@
       Tolerances<TestType>::LRTrainAcc,
       Tolerances<TestType>::LRTestAcc,
       6);
->>>>>>> 3b4e1e26
 }
 
 TEMPLATE_TEST_CASE("DemonAdam_SphereFunction", "[DemonAdam]",
     ENS_ALL_TEST_TYPES, ENS_SPARSE_TEST_TYPES)
 {
-<<<<<<< HEAD
   DemonAdam optimizer(1.0, 2, 0.9);
-  FunctionTest<SphereFunction, TestType>(optimizer, 1.0, 0.1);
-=======
-  DemonAdam optimizer(0.5, 2, 0.9);
   FunctionTest<SphereFunction, TestType>(
       optimizer,
       10 * Tolerances<TestType>::LargeObj,
       Tolerances<TestType>::LargeCoord);
->>>>>>> 3b4e1e26
 }
 
 TEMPLATE_TEST_CASE("DemonAdam_MatyasFunction", "[DemonAdam]",
     ENS_ALL_TEST_TYPES)
 {
   DemonAdam optimizer(0.5, 1, 0.9);
-<<<<<<< HEAD
   FunctionTest<MatyasFunction, TestType>(optimizer, 0.1, 0.01);
-}
-
-TEMPLATE_TEST_CASE("DemonAdam_SphereFunction", "[DemonAdam]",
-    arma::sp_mat)
-{
-  DemonAdam optimizer(1.0, 2, 0.9);
-  FunctionTest<SphereFunction, TestType>(optimizer, 1.0, 0.1);
-=======
-  FunctionTest<MatyasFunction, TestType>(optimizer,
-      Tolerances<TestType>::LargeObj, Tolerances<TestType>::LargeCoord);
->>>>>>> 3b4e1e26
 }
 
 #ifdef ENS_HAVE_COOT
