--- conflicted
+++ resolved
@@ -58,49 +58,8 @@
     ENS_ALL_TEST_TYPES)
 {
   DemonAdam optimizer(0.5, 1, 0.9);
-<<<<<<< HEAD
-  FunctionTest<MatyasFunction, TestType>(optimizer, 0.1, 0.01);
-}
-=======
   FunctionTest<MatyasFunction, TestType>(
       optimizer,
       10 * Tolerances<TestType>::LargeObj,
       Tolerances<TestType>::LargeCoord);
-}
-
-#ifdef ENS_HAVE_COOT
-
-TEMPLATE_TEST_CASE("DemonAdam_LogisticRegressionFunction", "[DemonAdam]",
-    coot::mat)
-{
-  DemonAdam optimizer(6.4, 32, 0.9, 0.9, 0.999, 1e-8,
-      10000, 1e-9, true, true, true);
-  LogisticRegressionFunctionTest<TestType, coot::Row<size_t>>(
-      optimizer, 0.003, 0.006, 6);
-}
-
-TEMPLATE_TEST_CASE("DemonAdaMax_LogisticRegressionFunction", "[DemonAdam]",
-    coot::mat)
-{
-  DemonAdamType<AdaMaxUpdate> optimizer(5.0, 10, 0.9, 0.9, 0.999, 1e-8,
-      10000, 1e-9, true, true, true);
-  LogisticRegressionFunctionTest<TestType, coot::Row<size_t>>(
-      optimizer, 0.003, 0.006, 6);
-}
-
-TEMPLATE_TEST_CASE("DemonAdam_SphereFunction", "[DemonAdam]",
-    coot::mat, coot::fmat)
-{
-  DemonAdam optimizer(1.0, 2, 0.9);
-  FunctionTest<SphereFunction, TestType>(optimizer, 1.0, 0.1);
-}
-
-TEMPLATE_TEST_CASE("DemonAdam_MatyasFunction", "[DemonAdam]",
-    coot::mat, coot::fmat)
-{
-  DemonAdam optimizer(0.5, 1, 0.9);
-  FunctionTest<MatyasFunction, TestType>(optimizer, 0.1, 0.01);
-}
-
-#endif
->>>>>>> 205a2b6b
+}