--- conflicted
+++ resolved
@@ -25,32 +25,22 @@
 
 TEMPLATE_TEST_CASE("Adam_SphereFunction", "[Adam]", ENS_ALL_TEST_TYPES)
 {
-<<<<<<< HEAD
-  Adam optimizer(1.0, 2, 0.7, 0.999, 1e-8, 50000, 1e-3, false);
-  FunctionTest<SphereFunction, TestType>(optimizer, 0.5, 0.2);
-=======
-  Adam optimizer(0.5, 2, 0.7, 0.999, Tolerances<TestType>::Obj, 50000, 1e-3,
+  Adam optimizer(1.0, 2, 0.7, 0.999, Tolerances<TestType>::Obj, 50000, 1e-3,
       false);
   FunctionTest<SphereFunction, TestType>(
       optimizer,
       10 * Tolerances<TestType>::LargeObj,
       10 * Tolerances<TestType>::LargeCoord);
->>>>>>> 3b4e1e26
 }
 
 TEMPLATE_TEST_CASE("Adam_StyblinskiTangFunction", "[Adam]", ENS_ALL_TEST_TYPES)
 {
-<<<<<<< HEAD
-  Adam optimizer(1.0, 2, 0.7, 0.999, 1e-8, 50000, 1e-3, false);
-  FunctionTest<StyblinskiTangFunction, TestType>(optimizer, 0.5, 0.1);
-=======
-  Adam optimizer(0.5, 2, 0.7, 0.999, Tolerances<TestType>::Obj, 50000, 1e-3,
+  Adam optimizer(1.0, 2, 0.7, 0.999, Tolerances<TestType>::Obj, 50000, 1e-3,
       false);
   FunctionTest<StyblinskiTangFunction, TestType>(
       optimizer,
       30 * Tolerances<TestType>::LargeObj,
       10 * Tolerances<TestType>::LargeCoord);
->>>>>>> 3b4e1e26
 }
 
 TEMPLATE_TEST_CASE("Adam_McCormickFunction", "[Adam]", ENS_ALL_TEST_TYPES)
@@ -106,13 +96,8 @@
 TEMPLATE_TEST_CASE("Adam_LogisticRegressionFunction", "[Adam]",
     ENS_ALL_TEST_TYPES)
 {
-<<<<<<< HEAD
   Adam adam(0.032);
-  LogisticRegressionFunctionTest<TestType>(adam, 0.003, 0.006);
-=======
-  Adam adam;
   LogisticRegressionFunctionTest<TestType>(adam);
->>>>>>> 3b4e1e26
 }
 
 TEMPLATE_TEST_CASE("AdaMax_LogisticRegressionFunction", "[Adam]",
@@ -134,13 +119,8 @@
 TEMPLATE_TEST_CASE("Nadam_LogisticRegressionFunction", "[Adam]",
     ENS_ALL_TEST_TYPES)
 {
-<<<<<<< HEAD
   Nadam nadam(0.032);
-  LogisticRegressionFunctionTest<TestType>(nadam, 0.003, 0.006);
-=======
-  Nadam nadam;
   LogisticRegressionFunctionTest<TestType>(nadam);
->>>>>>> 3b4e1e26
 }
 
 TEMPLATE_TEST_CASE("NadaMax_LogisticRegressionFunction", "[Adam]",
@@ -154,109 +134,70 @@
 TEMPLATE_TEST_CASE("OptimisticAdam_LogisticRegressionFunction", "[Adam]",
     ENS_ALL_TEST_TYPES)
 {
-<<<<<<< HEAD
   OptimisticAdam optimisticAdam(0.032);
-  LogisticRegressionFunctionTest<TestType>(optimisticAdam, 0.003, 0.006);
-=======
-  OptimisticAdam optimisticAdam;
   LogisticRegressionFunctionTest<TestType>(optimisticAdam);
->>>>>>> 3b4e1e26
 }
 
 TEMPLATE_TEST_CASE("Padam_LogisticRegressionFunction", "[Adam]",
     ENS_ALL_TEST_TYPES)
 {
-<<<<<<< HEAD
   Padam optimizer(0.032);
-  LogisticRegressionFunctionTest<TestType>(optimizer, 0.003, 0.006);
-=======
-  Padam optimizer;
   LogisticRegressionFunctionTest<TestType>(optimizer);
->>>>>>> 3b4e1e26
 }
 
 TEMPLATE_TEST_CASE("QHAdam_LogisticRegressionFunction", "[Adam]",
     ENS_ALL_TEST_TYPES)
 {
-<<<<<<< HEAD
   QHAdam optimizer(0.032);
-  LogisticRegressionFunctionTest<TestType>(optimizer, 0.003, 0.006);
-=======
-  QHAdam optimizer;
   LogisticRegressionFunctionTest<TestType>(optimizer);
->>>>>>> 3b4e1e26
 }
 
 TEMPLATE_TEST_CASE("Adam_AckleyFunction", "[Adam]", ENS_ALL_TEST_TYPES)
 {
-<<<<<<< HEAD
-  Adam optimizer(0.002, 2, 0.7, 0.999, 1e-8, 50000, 1e-7, false);
-  FunctionTest<AckleyFunction, TestType>(optimizer);
-=======
-  Adam optimizer(0.002, 2, 0.7, 0.999, 100 * Tolerances<TestType>::Obj / 100,
+  Adam optimizer(0.004, 2, 0.7, 0.999, 100 * Tolerances<TestType>::Obj / 100,
       1000000, Tolerances<TestType>::Obj / 100, false);
   FunctionTest<AckleyFunction, TestType>(
       optimizer,
       10 * Tolerances<TestType>::LargeObj,
       10 * Tolerances<TestType>::LargeCoord);
->>>>>>> 3b4e1e26
 }
 
 TEMPLATE_TEST_CASE("Adam_BealeFunction", "[Adam]", ENS_ALL_TEST_TYPES)
 {
-<<<<<<< HEAD
-  Adam optimizer(0.002, 2, 0.7, 0.999, 1e-8, 50000, 1e-7, false);
-  FunctionTest<BealeFunction, TestType>(optimizer, 0.1, 0.01);
-=======
-  Adam optimizer(0.005, 2, 0.7, 0.999, 10 * Tolerances<TestType>::Obj, 50000,
+  Adam optimizer(0.01, 2, 0.7, 0.999, 10 * Tolerances<TestType>::Obj, 50000,
       1e-8, false);
   FunctionTest<BealeFunction, TestType>(
       optimizer,
       3 * Tolerances<TestType>::LargeObj,
       3 * Tolerances<TestType>::LargeCoord);
->>>>>>> 3b4e1e26
 }
 
 // FP16 cannot be used for this test because the initial gradient is too large.
 TEMPLATE_TEST_CASE("Adam_GoldsteinPriceFunction", "[Adam]", ENS_TEST_TYPES)
 {
-<<<<<<< HEAD
-  Adam optimizer(0.0002, 2, 0.7, 0.999, 1e-8, 50000, 1e-9, false);
-  FunctionTest<GoldsteinPriceFunction, TestType>(optimizer, 0.1, 0.01);
-=======
-  Adam optimizer(0.1, 2, 0.7, 0.999, 100 * Tolerances<TestType>::Obj, 50000,
+  Adam optimizer(0.2, 2, 0.7, 0.999, 100 * Tolerances<TestType>::Obj, 50000,
       1e-8, false);
   FunctionTest<GoldsteinPriceFunction, TestType>(
       optimizer,
       Tolerances<TestType>::LargeObj,
       Tolerances<TestType>::LargeCoord);
->>>>>>> 3b4e1e26
 }
 
 TEMPLATE_TEST_CASE("Adam_LevyFunction", "[Adam]", ENS_ALL_TEST_TYPES)
 {
-<<<<<<< HEAD
-  Adam optimizer(0.002, 2, 0.7, 0.999, 1e-8, 50000, 1e-9, false);
-  FunctionTest<LevyFunctionN13, TestType>(optimizer, 0.1, 0.01);
-=======
-  Adam optimizer(0.0025, 2, 0.7, 0.999, Tolerances<TestType>::Obj, 50000, 1e-8,
+  Adam optimizer(0.005, 2, 0.7, 0.999, Tolerances<TestType>::Obj, 50000, 1e-8,
       false);
   FunctionTest<LevyFunctionN13, TestType>(
       optimizer,
       Tolerances<TestType>::LargeObj,
       Tolerances<TestType>::LargeCoord);
->>>>>>> 3b4e1e26
 }
 
 TEMPLATE_TEST_CASE("Adam_HimmelblauFunction", "[Adam]", ENS_ALL_TEST_TYPES)
 {
   HimmelblauFunction f;
-<<<<<<< HEAD
-  Adam optimizer(0.002, 2, 0.7, 0.999, 1e-8, 50000, 1e-9, false);
-=======
-  Adam optimizer(0.0025, 2, 0.7, 0.999, Tolerances<TestType>::Obj, 50000, 1e-8,
-      false);
->>>>>>> 3b4e1e26
+  Adam optimizer(0.005, 2, 0.7, 0.999, Tolerances<TestType>::Obj, 50000, 1e-8,
+      false);
 
   TestType coordinates = TestType("2.9; 1.9");
   optimizer.Optimize(f, coordinates);
@@ -267,17 +208,12 @@
 
 TEMPLATE_TEST_CASE("Adam_ThreeHumpCamelFunction", "[Adam]", ENS_ALL_TEST_TYPES)
 {
-<<<<<<< HEAD
-  Adam optimizer(0.002, 2, 0.7, 0.999, 1e-8, 50000, 1e-9, false);
-  FunctionTest<ThreeHumpCamelFunction, TestType>(optimizer, 0.1, 0.01);
-=======
-  Adam optimizer(0.0025, 2, 0.7, 0.999, Tolerances<TestType>::Obj, 50000, 1e-8,
+  Adam optimizer(0.005, 2, 0.7, 0.999, Tolerances<TestType>::Obj, 50000, 1e-8,
       false);
   FunctionTest<ThreeHumpCamelFunction, TestType>(
       optimizer,
       Tolerances<TestType>::LargeObj,
       Tolerances<TestType>::LargeCoord);
->>>>>>> 3b4e1e26
 }
 
 #ifdef ENS_HAVE_COOT
@@ -323,100 +259,52 @@
 
 TEMPLATE_TEST_CASE("Adam_LogisticRegressionFunction", "[Adam]", coot::mat)
 {
-<<<<<<< HEAD
   Adam adam(0.032);
-  LogisticRegressionFunctionTest<TestType, coot::Row<size_t>>(
-      adam, 0.003, 0.006);
-=======
-  Adam adam;
   LogisticRegressionFunctionTest<TestType, coot::Row<size_t>>(adam);
->>>>>>> 3b4e1e26
 }
 
 TEMPLATE_TEST_CASE("AdaMax_LogisticRegressionFunction", "[Adam]", coot::mat)
 {
-<<<<<<< HEAD
   AdaMax adamax(0.08, 8, 0.9, 0.999, 1e-8, 50000, 1e-9, true);
-  LogisticRegressionFunctionTest<TestType, coot::Row<size_t>>(
-      adamax, 0.003, 0.006);
-=======
-  AdaMax adamax(0.01, 8, 0.9, 0.999, 1e-8, 50000, 1e-9, true);
   LogisticRegressionFunctionTest<TestType, coot::Row<size_t>>(adamax);
->>>>>>> 3b4e1e26
 }
 
 TEMPLATE_TEST_CASE("AMSGrad_LogisticRegressionFunction", "[Adam]", coot::mat)
 {
-<<<<<<< HEAD
   AMSGrad amsgrad(0.08, 8, 0.9, 0.999, 1e-8, 50000, 1e-11, true);
-  LogisticRegressionFunctionTest<TestType, coot::Row<size_t>>(
-      amsgrad, 0.003, 0.006);
-=======
-  AMSGrad amsgrad(0.01, 8, 0.9, 0.999, 1e-8, 50000, 1e-11, true);
   LogisticRegressionFunctionTest<TestType, coot::Row<size_t>>(amsgrad);
->>>>>>> 3b4e1e26
 }
 
 TEMPLATE_TEST_CASE("Nadam_LogisticRegressionFunction", "[Adam]", coot::mat)
 {
-<<<<<<< HEAD
   Nadam nadam(0.032);
-  LogisticRegressionFunctionTest<TestType, coot::Row<size_t>>(
-      nadam, 0.003, 0.006);
-=======
-  Nadam nadam;
   LogisticRegressionFunctionTest<TestType, coot::Row<size_t>>(nadam);
->>>>>>> 3b4e1e26
 }
 
 TEMPLATE_TEST_CASE("NadaMax_LogisticRegressionFunction", "[Adam]", coot::mat)
 {
-<<<<<<< HEAD
   NadaMax nadamax(0.08, 8, 0.9, 0.999, 1e-8, 50000, 1e-9, true);
-  LogisticRegressionFunctionTest<TestType, coot::Row<size_t>>(
-      nadamax, 0.003, 0.006);
-=======
-  NadaMax nadamax(0.01, 8, 0.9, 0.999, 1e-8, 50000, 1e-9, true);
   LogisticRegressionFunctionTest<TestType, coot::Row<size_t>>(nadamax);
->>>>>>> 3b4e1e26
 }
 
 TEMPLATE_TEST_CASE("OptimisticAdam_LogisticRegressionFunction", "[Adam]",
     coot::mat)
 {
-<<<<<<< HEAD
   OptimisticAdam optimisticAdam(0.032);
-  LogisticRegressionFunctionTest<TestType, coot::Row<size_t>>(
-      optimisticAdam, 0.003, 0.006);
-=======
-  OptimisticAdam optimisticAdam;
   LogisticRegressionFunctionTest<TestType, coot::Row<size_t>>(optimisticAdam);
->>>>>>> 3b4e1e26
 }
 
 TEMPLATE_TEST_CASE("Padam_LogisticRegressionFunction", "[Adam]", coot::mat)
 {
-<<<<<<< HEAD
   Padam optimizer(0.032);
-  LogisticRegressionFunctionTest<TestType, coot::Row<size_t>>(
-      optimizer, 0.003, 0.006);
-=======
-  Padam optimizer;
   LogisticRegressionFunctionTest<TestType, coot::Row<size_t>>(optimizer);
->>>>>>> 3b4e1e26
 }
 
 TEMPLATE_TEST_CASE("QHAdam_LogisticRegressionFunction", "[Adam]",
     coot::mat, coot::fmat)
 {
-<<<<<<< HEAD
   QHAdam optimizer(0.032);
-  LogisticRegressionFunctionTest<TestType, coot::Row<size_t>>(
-      optimizer, 0.003, 0.006);
-=======
-  QHAdam optimizer;
   LogisticRegressionFunctionTest<TestType, coot::Row<size_t>>(optimizer);
->>>>>>> 3b4e1e26
 }
 
 #endif