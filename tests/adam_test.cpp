/**
 * @file adam_test.cpp
 * @author Vasanth Kalingeri
 * @author Vivek Pal
 * @author Sourabh Varshney
 * @author Haritha Nair
 * @author Marcus Edel
 * @author Conrad Sanderson
 *
 * ensmallen is free software; you may redistribute it and/or modify it under
 * the terms of the 3-clause BSD license.  You should have received a copy of
 * the 3-clause BSD license along with ensmallen.  If not, see
 * http://www.opensource.org/licenses/BSD-3-Clause for more information.
 */
#if defined(ENS_USE_COOT)
  #include <armadillo>
  #include <bandicoot>
#endif
#include <ensmallen.hpp>
#include "catch.hpp"
#include "test_function_tools.hpp"

using namespace ens;
using namespace ens::test;

<<<<<<< HEAD
TEMPLATE_TEST_CASE("Adam_SphereFunction", "[Adam]", ENS_ALL_TEST_TYPES)
{
  Adam optimizer(0.5, 2, 0.7, 0.999, Tolerances<TestType>::Obj, 50000, 1e-3,
      false);
  FunctionTest<SphereFunction, TestType>(
      optimizer,
      10 * Tolerances<TestType>::LargeObj,
      10 * Tolerances<TestType>::LargeCoord);
}

TEMPLATE_TEST_CASE("Adam_StyblinskiTangFunction", "[Adam]", ENS_ALL_TEST_TYPES)
{
  Adam optimizer(0.5, 2, 0.7, 0.999, Tolerances<TestType>::Obj, 50000, 1e-3,
      false);
  FunctionTest<StyblinskiTangFunction, TestType>(
      optimizer,
      30 * Tolerances<TestType>::LargeObj,
      10 * Tolerances<TestType>::LargeCoord);
}

TEMPLATE_TEST_CASE("Adam_McCormickFunction", "[Adam]", ENS_ALL_TEST_TYPES)
{
  Adam optimizer(0.4, 1, 0.7, 0.999, Tolerances<TestType>::Obj, 50000, 1e-5,
      false);
  FunctionTest<McCormickFunction, TestType>(
      optimizer,
      10 * Tolerances<TestType>::LargeObj,
      10 * Tolerances<TestType>::LargeCoord);
}

TEMPLATE_TEST_CASE("Adam_MatyasFunctionFunction", "[Adam]", ENS_ALL_TEST_TYPES)
{
  Adam optimizer(0.5, 1, 0.7, 0.999, Tolerances<TestType>::Obj, 50000, 1e-5,
      false);
  FunctionTest<MatyasFunction, TestType>(
      optimizer,
      Tolerances<TestType>::LargeObj,
      Tolerances<TestType>::LargeCoord);
}

TEMPLATE_TEST_CASE("Adam_EasomFunction", "[Adam]", ENS_ALL_TEST_TYPES)
{
  Adam optimizer(0.2, 1, 0.7, 0.999, Tolerances<TestType>::Obj, 50000, 1e-5,
      false);
  FunctionTest<EasomFunction, TestType>(
      optimizer,
      3 * Tolerances<TestType>::LargeObj,
      Tolerances<TestType>::LargeCoord);
}

TEMPLATE_TEST_CASE("Adam_BoothFunction", "[Adam]", ENS_ALL_TEST_TYPES)
{
  Adam optimizer(0.75, 1, 0.7, 0.999, Tolerances<TestType>::Obj, 50000, 1e-9,
      true);
  FunctionTest<BoothFunction, TestType>(
      optimizer,
      Tolerances<TestType>::LargeObj,
      Tolerances<TestType>::LargeCoord);
}

TEMPLATE_TEST_CASE("AMSGrad_SphereFunction", "[Adam]", ENS_ALL_TEST_TYPES)
{
  AMSGrad optimizer(0.01, 1, 0.9, 0.999, Tolerances<TestType>::Obj, 50000,
      Tolerances<TestType>::Obj / 100, true);
  FunctionTest<SphereFunction, TestType>(
      optimizer,
      10 * Tolerances<TestType>::LargeObj,
      10 * Tolerances<TestType>::LargeCoord);
}

TEMPLATE_TEST_CASE("Adam_LogisticRegressionFunction", "[Adam]",
    ENS_ALL_TEST_TYPES)
{
  Adam adam;
  LogisticRegressionFunctionTest<TestType>(adam);
}

TEMPLATE_TEST_CASE("AdaMax_LogisticRegressionFunction", "[Adam]",
    ENS_ALL_TEST_TYPES)
{
  AdaMax adamax(1e-3, 1, 0.9, 0.999, Tolerances<TestType>::Obj, 50000,
      Tolerances<TestType>::Obj / 10, true);
  LogisticRegressionFunctionTest<TestType>(adamax);
}

TEMPLATE_TEST_CASE("AMSGrad_LogisticRegressionFunction", "[Adam]",
    ENS_ALL_TEST_TYPES)
{
  AMSGrad amsgrad(1e-3, 1, 0.9, 0.999, Tolerances<TestType>::Obj, 50000,
      Tolerances<TestType>::Obj / 100, true);
  LogisticRegressionFunctionTest<TestType>(amsgrad);
}

TEMPLATE_TEST_CASE("Nadam_LogisticRegressionFunction", "[Adam]",
    ENS_ALL_TEST_TYPES)
{
  Nadam nadam;
  LogisticRegressionFunctionTest<TestType>(nadam);
}

TEMPLATE_TEST_CASE("NadaMax_LogisticRegressionFunction", "[Adam]",
    ENS_ALL_TEST_TYPES)
{
  NadaMax nadamax(1e-3, 1, 0.9, 0.999, Tolerances<TestType>::Obj, 50000,
      Tolerances<TestType>::Obj / 10, true);
  LogisticRegressionFunctionTest<TestType>(nadamax);
}

TEMPLATE_TEST_CASE("OptimisticAdam_LogisticRegressionFunction", "[Adam]",
    ENS_ALL_TEST_TYPES)
{
  OptimisticAdam optimisticAdam;
  LogisticRegressionFunctionTest<TestType>(optimisticAdam);
}

TEMPLATE_TEST_CASE("Padam_LogisticRegressionFunction", "[Adam]",
    ENS_ALL_TEST_TYPES)
{
  Padam optimizer;
  LogisticRegressionFunctionTest<TestType>(optimizer);
}

TEMPLATE_TEST_CASE("QHAdam_LogisticRegressionFunction", "[Adam]",
    ENS_ALL_TEST_TYPES)
{
  QHAdam optimizer;
  LogisticRegressionFunctionTest<TestType>(optimizer);
}

TEMPLATE_TEST_CASE("Adam_AckleyFunction", "[Adam]", ENS_ALL_TEST_TYPES)
{
  Adam optimizer(0.002, 2, 0.7, 0.999, 100 * Tolerances<TestType>::Obj / 100,
      1000000, Tolerances<TestType>::Obj / 100, false);
  FunctionTest<AckleyFunction, TestType>(
      optimizer,
      10 * Tolerances<TestType>::LargeObj,
      10 * Tolerances<TestType>::LargeCoord);
}

TEMPLATE_TEST_CASE("Adam_BealeFunction", "[Adam]", ENS_ALL_TEST_TYPES)
{
  Adam optimizer(0.005, 2, 0.7, 0.999, 10 * Tolerances<TestType>::Obj, 50000,
      1e-8, false);
  FunctionTest<BealeFunction, TestType>(
      optimizer,
      3 * Tolerances<TestType>::LargeObj,
      3 * Tolerances<TestType>::LargeCoord);
}

// FP16 cannot be used for this test because the initial gradient is too large.
TEMPLATE_TEST_CASE("Adam_GoldsteinPriceFunction", "[Adam]", ENS_TEST_TYPES)
{
  Adam optimizer(0.1, 2, 0.7, 0.999, 100 * Tolerances<TestType>::Obj, 50000,
      1e-8, false);
  FunctionTest<GoldsteinPriceFunction, TestType>(
      optimizer,
      Tolerances<TestType>::LargeObj,
      Tolerances<TestType>::LargeCoord);
}

TEMPLATE_TEST_CASE("Adam_LevyFunction", "[Adam]", ENS_ALL_TEST_TYPES)
{
  Adam optimizer(0.0025, 2, 0.7, 0.999, Tolerances<TestType>::Obj, 50000, 1e-8,
      false);
  FunctionTest<LevyFunctionN13, TestType>(
      optimizer,
      Tolerances<TestType>::LargeObj,
      Tolerances<TestType>::LargeCoord);
}

TEMPLATE_TEST_CASE("Adam_HimmelblauFunction", "[Adam]", ENS_ALL_TEST_TYPES)
{
  HimmelblauFunction f;
  Adam optimizer(0.0025, 2, 0.7, 0.999, Tolerances<TestType>::Obj, 50000, 1e-8,
      false);
=======
TEMPLATE_TEST_CASE("Adam_SphereFunction", "[Adam]", arma::mat, arma::fmat)
{
  Adam optimizer(0.5, 2, 0.7, 0.999, 1e-8, 50000, 1e-3, false);
  FunctionTest<SphereFunction, TestType>(optimizer, 0.5, 0.2);
}

TEMPLATE_TEST_CASE("Adam_StyblinskiTangFunction", "[Adam]", arma::mat)
{
  Adam optimizer(0.5, 2, 0.7, 0.999, 1e-8, 50000, 1e-3, false);
  FunctionTest<StyblinskiTangFunction, TestType>(optimizer, 0.5, 0.1);
}

TEMPLATE_TEST_CASE("Adam_McCormickFunctionFunction", "[Adam]", arma::mat)
{
  Adam optimizer(0.5, 1, 0.7, 0.999, 1e-8, 50000, 1e-5, false);
  FunctionTest<McCormickFunction, TestType>(optimizer, 0.5, 0.1);
}

TEMPLATE_TEST_CASE("Adam_MatyasFunctionFunction", "[Adam]", arma::mat)
{
  Adam optimizer(0.5, 1, 0.7, 0.999, 1e-8, 50000, 1e-5, false);
  FunctionTest<MatyasFunction, TestType>(optimizer, 0.1, 0.01);
}

TEMPLATE_TEST_CASE("Adam_EasomFunction", "[Adam]", arma::mat)
{
  Adam optimizer(0.2, 1, 0.7, 0.999, 1e-8, 50000, 1e-5, false);
  FunctionTest<EasomFunction, TestType>(optimizer, 1.5, 0.01);
}

TEMPLATE_TEST_CASE("Adam_BoothFunction", "[Adam]", arma::mat)
{
  Adam optimizer(1e-1, 1, 0.7, 0.999, 1e-8, 50000, 1e-9, true);
  FunctionTest<BoothFunction, TestType>(optimizer);
}

TEMPLATE_TEST_CASE("AMSGrad_SphereFunction", "[Adam]", arma::fmat)
{
  AMSGrad optimizer(1e-3, 1, 0.9, 0.999, 1e-8, 50000, 1e-11, true);
  FunctionTest<SphereFunction, TestType>(optimizer, 0.5, 0.1);
}

TEMPLATE_TEST_CASE("Adam_LogisticRegressionFunction", "[Adam]", arma::mat)
{
  Adam adam;
  LogisticRegressionFunctionTest<TestType>(adam, 0.003, 0.006);
}

TEMPLATE_TEST_CASE("AdaMax_LogisticRegressionFunction", "[Adam]", arma::mat)
{
  AdaMax adamax(1e-3, 1, 0.9, 0.999, 1e-8, 50000, 1e-9, true);
  LogisticRegressionFunctionTest<TestType>(adamax, 0.003, 0.006);
}

TEMPLATE_TEST_CASE("AMSGrad_LogisticRegressionFunction", "[Adam]", arma::mat)
{
  AMSGrad amsgrad(1e-3, 1, 0.9, 0.999, 1e-8, 50000, 1e-11, true);
  LogisticRegressionFunctionTest<TestType>(amsgrad, 0.003, 0.006);
}

TEMPLATE_TEST_CASE("Nadam_LogisticRegressionFunction", "[Adam]", arma::mat)
{
  Nadam nadam;
  LogisticRegressionFunctionTest<TestType>(nadam, 0.003, 0.006);
}

TEMPLATE_TEST_CASE("NadaMax_LogisticRegressionFunction", "[Adam]", arma::mat)
{
  NadaMax nadamax(1e-3, 1, 0.9, 0.999, 1e-8, 50000, 1e-9, true);
  LogisticRegressionFunctionTest<TestType>(nadamax, 0.003, 0.006);
}

TEMPLATE_TEST_CASE("OptimisticAdam_LogisticRegressionFunction", "[Adam]",
    arma::mat)
{
  OptimisticAdam optimisticAdam;
  LogisticRegressionFunctionTest<TestType>(optimisticAdam, 0.003, 0.006);
}

TEMPLATE_TEST_CASE("Padam_LogisticRegressionFunction", "[Adam]", arma::mat)
{
  Padam optimizer;
  LogisticRegressionFunctionTest<TestType>(optimizer, 0.003, 0.006);
}

TEMPLATE_TEST_CASE("QHAdam_LogisticRegressionFunction", "[Adam]",
    arma::mat, arma::fmat)
{
  QHAdam optimizer;
  LogisticRegressionFunctionTest<TestType>(optimizer, 0.003, 0.006);
}

TEMPLATE_TEST_CASE("Adam_AckleyFunction", "[Adam]", arma::mat)
{
  Adam optimizer(0.001, 2, 0.7, 0.999, 1e-8, 50000, 1e-7, false);
  FunctionTest<AckleyFunction, TestType>(optimizer);
}

TEMPLATE_TEST_CASE("Adam_BealeFunction", "[Adam]", arma::mat)
{
  Adam optimizer(0.001, 2, 0.7, 0.999, 1e-8, 50000, 1e-7, false);
  FunctionTest<BealeFunction, TestType>(optimizer, 0.1, 0.01);
}

TEMPLATE_TEST_CASE("Adam_GoldsteinPriceFunction", "[Adam]", arma::mat)
{
  Adam optimizer(0.0001, 2, 0.7, 0.999, 1e-8, 50000, 1e-9, false);
  FunctionTest<GoldsteinPriceFunction, TestType>(optimizer, 0.1, 0.01);
}

TEMPLATE_TEST_CASE("Adam_LevyFunction", "[Adam]", arma::mat)
{
  Adam optimizer(0.001, 2, 0.7, 0.999, 1e-8, 50000, 1e-9, false);
  FunctionTest<LevyFunctionN13, TestType>(optimizer, 0.1, 0.01);
}

TEMPLATE_TEST_CASE("Adam_HimmelblauFunction", "[Adam]", arma::mat)
{
  HimmelblauFunction f;
  Adam optimizer(0.001, 2, 0.7, 0.999, 1e-8, 50000, 1e-9, false);
>>>>>>> b77cf519

  TestType coordinates = TestType("2.9; 1.9");
  optimizer.Optimize(f, coordinates);

  REQUIRE(coordinates(0) == Approx(3.0).margin(0.05));
  REQUIRE(coordinates(1) == Approx(2.0).margin(0.05));
}

<<<<<<< HEAD
TEMPLATE_TEST_CASE("Adam_ThreeHumpCamelFunction", "[Adam]", ENS_ALL_TEST_TYPES)
{
  Adam optimizer(0.0025, 2, 0.7, 0.999, Tolerances<TestType>::Obj, 50000, 1e-8,
      false);
  FunctionTest<ThreeHumpCamelFunction, TestType>(
      optimizer,
      Tolerances<TestType>::LargeObj,
      Tolerances<TestType>::LargeCoord);
=======
TEMPLATE_TEST_CASE("Adam_ThreeHumpCamelFunction", "[Adam]", arma::mat)
{
  Adam optimizer(0.001, 2, 0.7, 0.999, 1e-8, 50000, 1e-9, false);
  FunctionTest<ThreeHumpCamelFunction, TestType>(optimizer, 0.1, 0.01);
>>>>>>> b77cf519
}

#ifdef ENS_HAVE_COOT

TEMPLATE_TEST_CASE("Adam_SphereFunction", "[Adam]", coot::mat, coot::fmat)
{
  Adam optimizer(0.5, 2, 0.7, 0.999, 1e-8, 50000, 1e-3, false);
  FunctionTest<SphereFunction, TestType>(optimizer, 0.5, 0.2);
}

TEMPLATE_TEST_CASE("Adam_StyblinskiTangFunction", "[Adam]", coot::mat)
{
  Adam optimizer(0.5, 2, 0.7, 0.999, 1e-8, 50000, 1e-3, false);
  FunctionTest<StyblinskiTangFunction, TestType>(optimizer, 0.5, 0.1);
}

TEMPLATE_TEST_CASE("Adam_McCormickFunction", "[Adam]", coot::mat)
{
  Adam optimizer(0.5, 1, 0.7, 0.999, 1e-8, 50000, 1e-5, false);
  FunctionTest<McCormickFunction, TestType>(optimizer, 0.5, 0.1);
}

TEMPLATE_TEST_CASE("Adam_MatyasFunction", "[Adam]", coot::mat)
{
  Adam optimizer(0.5, 1, 0.7, 0.999, 1e-8, 50000, 1e-5, false);
  FunctionTest<MatyasFunction, TestType>(optimizer, 0.1, 0.01);
}

TEMPLATE_TEST_CASE("Adam_EasomFunction", "[Adam]", coot::mat)
{
  Adam optimizer(0.2, 1, 0.7, 0.999, 1e-8, 50000, 1e-5, false);
  FunctionTest<EasomFunction, TestType>(optimizer, 1.5, 0.01);
}

TEMPLATE_TEST_CASE("Adam_BoothFunction", "[Adam]", coot::mat)
{
  Adam optimizer(1e-1, 1, 0.7, 0.999, 1e-8, 50000, 1e-9, true);
<<<<<<< HEAD
  FunctionTest<BoothFunction, TestType>(
      optimizer,
      50 * Tolerances<TestType>::Obj,
      10 * Tolerances<TestType>::Coord);
=======
  FunctionTest<BoothFunction, TestType>(optimizer);
>>>>>>> b77cf519
}

TEMPLATE_TEST_CASE("Adam_LogisticRegressionFunction", "[Adam]", coot::mat)
{
  Adam adam;
<<<<<<< HEAD
  LogisticRegressionFunctionTest<TestType, coot::Row<size_t>>(adam);
=======
  LogisticRegressionFunctionTest<TestType, coot::Row<size_t>>(
      adam, 0.003, 0.006);
>>>>>>> b77cf519
}

TEMPLATE_TEST_CASE("AdaMax_LogisticRegressionFunction", "[Adam]", coot::mat)
{
  AdaMax adamax(0.01, 8, 0.9, 0.999, 1e-8, 50000, 1e-9, true);
<<<<<<< HEAD
  LogisticRegressionFunctionTest<TestType, coot::Row<size_t>>(adamax);
=======
  LogisticRegressionFunctionTest<TestType, coot::Row<size_t>>(
      adamax, 0.003, 0.006);
>>>>>>> b77cf519
}

TEMPLATE_TEST_CASE("AMSGrad_LogisticRegressionFunction", "[Adam]", coot::mat)
{
  AMSGrad amsgrad(0.01, 8, 0.9, 0.999, 1e-8, 50000, 1e-11, true);
<<<<<<< HEAD
  LogisticRegressionFunctionTest<TestType, coot::Row<size_t>>(amsgrad);
=======
  LogisticRegressionFunctionTest<TestType, coot::Row<size_t>>(
      amsgrad, 0.003, 0.006);
>>>>>>> b77cf519
}

TEMPLATE_TEST_CASE("Nadam_LogisticRegressionFunction", "[Adam]", coot::mat)
{
  Nadam nadam;
<<<<<<< HEAD
  LogisticRegressionFunctionTest<TestType, coot::Row<size_t>>(nadam);
=======
  LogisticRegressionFunctionTest<TestType, coot::Row<size_t>>(
      nadam, 0.003, 0.006);
>>>>>>> b77cf519
}

TEMPLATE_TEST_CASE("NadaMax_LogisticRegressionFunction", "[Adam]", coot::mat)
{
  NadaMax nadamax(0.01, 8, 0.9, 0.999, 1e-8, 50000, 1e-9, true);
<<<<<<< HEAD
  LogisticRegressionFunctionTest<TestType, coot::Row<size_t>>(nadamax);
=======
  LogisticRegressionFunctionTest<TestType, coot::Row<size_t>>(
      nadamax, 0.003, 0.006);
>>>>>>> b77cf519
}

TEMPLATE_TEST_CASE("OptimisticAdam_LogisticRegressionFunction", "[Adam]",
    coot::mat)
{
  OptimisticAdam optimisticAdam;
<<<<<<< HEAD
  LogisticRegressionFunctionTest<TestType, coot::Row<size_t>>(optimisticAdam);
=======
  LogisticRegressionFunctionTest<TestType, coot::Row<size_t>>(
      optimisticAdam, 0.003, 0.006);
>>>>>>> b77cf519
}

TEMPLATE_TEST_CASE("Padam_LogisticRegressionFunction", "[Adam]", coot::mat)
{
  Padam optimizer;
<<<<<<< HEAD
  LogisticRegressionFunctionTest<TestType, coot::Row<size_t>>(optimizer);
=======
  LogisticRegressionFunctionTest<TestType, coot::Row<size_t>>(
      optimizer, 0.003, 0.006);
>>>>>>> b77cf519
}

TEMPLATE_TEST_CASE("QHAdam_LogisticRegressionFunction", "[Adam]",
    coot::mat, coot::fmat)
{
  QHAdam optimizer;
<<<<<<< HEAD
  LogisticRegressionFunctionTest<TestType, coot::Row<size_t>>(optimizer);
=======
  LogisticRegressionFunctionTest<TestType, coot::Row<size_t>>(
      optimizer, 0.003, 0.006);
>>>>>>> b77cf519
}

 #endif<|MERGE_RESOLUTION|>--- conflicted
+++ resolved
@@ -23,7 +23,6 @@
 using namespace ens;
 using namespace ens::test;
 
-<<<<<<< HEAD
 TEMPLATE_TEST_CASE("Adam_SphereFunction", "[Adam]", ENS_ALL_TEST_TYPES)
 {
   Adam optimizer(0.5, 2, 0.7, 0.999, Tolerances<TestType>::Obj, 50000, 1e-3,
@@ -199,286 +198,113 @@
   HimmelblauFunction f;
   Adam optimizer(0.0025, 2, 0.7, 0.999, Tolerances<TestType>::Obj, 50000, 1e-8,
       false);
-=======
-TEMPLATE_TEST_CASE("Adam_SphereFunction", "[Adam]", arma::mat, arma::fmat)
+
+  TestType coordinates = TestType("2.9; 1.9");
+  optimizer.Optimize(f, coordinates);
+
+  REQUIRE(coordinates(0) == Approx(3.0).margin(0.05));
+  REQUIRE(coordinates(1) == Approx(2.0).margin(0.05));
+}
+
+TEMPLATE_TEST_CASE("Adam_ThreeHumpCamelFunction", "[Adam]", ENS_ALL_TEST_TYPES)
+{
+  Adam optimizer(0.0025, 2, 0.7, 0.999, Tolerances<TestType>::Obj, 50000, 1e-8,
+      false);
+  FunctionTest<ThreeHumpCamelFunction, TestType>(
+      optimizer,
+      Tolerances<TestType>::LargeObj,
+      Tolerances<TestType>::LargeCoord);
+}
+
+#ifdef ENS_HAVE_COOT
+
+TEMPLATE_TEST_CASE("Adam_SphereFunction", "[Adam]", coot::mat, coot::fmat)
 {
   Adam optimizer(0.5, 2, 0.7, 0.999, 1e-8, 50000, 1e-3, false);
   FunctionTest<SphereFunction, TestType>(optimizer, 0.5, 0.2);
 }
 
-TEMPLATE_TEST_CASE("Adam_StyblinskiTangFunction", "[Adam]", arma::mat)
+TEMPLATE_TEST_CASE("Adam_StyblinskiTangFunction", "[Adam]", coot::mat)
 {
   Adam optimizer(0.5, 2, 0.7, 0.999, 1e-8, 50000, 1e-3, false);
   FunctionTest<StyblinskiTangFunction, TestType>(optimizer, 0.5, 0.1);
 }
 
-TEMPLATE_TEST_CASE("Adam_McCormickFunctionFunction", "[Adam]", arma::mat)
+TEMPLATE_TEST_CASE("Adam_McCormickFunction", "[Adam]", coot::mat)
 {
   Adam optimizer(0.5, 1, 0.7, 0.999, 1e-8, 50000, 1e-5, false);
   FunctionTest<McCormickFunction, TestType>(optimizer, 0.5, 0.1);
 }
 
-TEMPLATE_TEST_CASE("Adam_MatyasFunctionFunction", "[Adam]", arma::mat)
+TEMPLATE_TEST_CASE("Adam_MatyasFunction", "[Adam]", coot::mat)
 {
   Adam optimizer(0.5, 1, 0.7, 0.999, 1e-8, 50000, 1e-5, false);
   FunctionTest<MatyasFunction, TestType>(optimizer, 0.1, 0.01);
 }
 
-TEMPLATE_TEST_CASE("Adam_EasomFunction", "[Adam]", arma::mat)
+TEMPLATE_TEST_CASE("Adam_EasomFunction", "[Adam]", coot::mat)
 {
   Adam optimizer(0.2, 1, 0.7, 0.999, 1e-8, 50000, 1e-5, false);
   FunctionTest<EasomFunction, TestType>(optimizer, 1.5, 0.01);
 }
 
-TEMPLATE_TEST_CASE("Adam_BoothFunction", "[Adam]", arma::mat)
+TEMPLATE_TEST_CASE("Adam_BoothFunction", "[Adam]", coot::mat)
 {
   Adam optimizer(1e-1, 1, 0.7, 0.999, 1e-8, 50000, 1e-9, true);
-  FunctionTest<BoothFunction, TestType>(optimizer);
-}
-
-TEMPLATE_TEST_CASE("AMSGrad_SphereFunction", "[Adam]", arma::fmat)
-{
-  AMSGrad optimizer(1e-3, 1, 0.9, 0.999, 1e-8, 50000, 1e-11, true);
-  FunctionTest<SphereFunction, TestType>(optimizer, 0.5, 0.1);
-}
-
-TEMPLATE_TEST_CASE("Adam_LogisticRegressionFunction", "[Adam]", arma::mat)
-{
-  Adam adam;
-  LogisticRegressionFunctionTest<TestType>(adam, 0.003, 0.006);
-}
-
-TEMPLATE_TEST_CASE("AdaMax_LogisticRegressionFunction", "[Adam]", arma::mat)
-{
-  AdaMax adamax(1e-3, 1, 0.9, 0.999, 1e-8, 50000, 1e-9, true);
-  LogisticRegressionFunctionTest<TestType>(adamax, 0.003, 0.006);
-}
-
-TEMPLATE_TEST_CASE("AMSGrad_LogisticRegressionFunction", "[Adam]", arma::mat)
-{
-  AMSGrad amsgrad(1e-3, 1, 0.9, 0.999, 1e-8, 50000, 1e-11, true);
-  LogisticRegressionFunctionTest<TestType>(amsgrad, 0.003, 0.006);
-}
-
-TEMPLATE_TEST_CASE("Nadam_LogisticRegressionFunction", "[Adam]", arma::mat)
-{
-  Nadam nadam;
-  LogisticRegressionFunctionTest<TestType>(nadam, 0.003, 0.006);
-}
-
-TEMPLATE_TEST_CASE("NadaMax_LogisticRegressionFunction", "[Adam]", arma::mat)
-{
-  NadaMax nadamax(1e-3, 1, 0.9, 0.999, 1e-8, 50000, 1e-9, true);
-  LogisticRegressionFunctionTest<TestType>(nadamax, 0.003, 0.006);
-}
-
-TEMPLATE_TEST_CASE("OptimisticAdam_LogisticRegressionFunction", "[Adam]",
-    arma::mat)
-{
-  OptimisticAdam optimisticAdam;
-  LogisticRegressionFunctionTest<TestType>(optimisticAdam, 0.003, 0.006);
-}
-
-TEMPLATE_TEST_CASE("Padam_LogisticRegressionFunction", "[Adam]", arma::mat)
-{
-  Padam optimizer;
-  LogisticRegressionFunctionTest<TestType>(optimizer, 0.003, 0.006);
-}
-
-TEMPLATE_TEST_CASE("QHAdam_LogisticRegressionFunction", "[Adam]",
-    arma::mat, arma::fmat)
-{
-  QHAdam optimizer;
-  LogisticRegressionFunctionTest<TestType>(optimizer, 0.003, 0.006);
-}
-
-TEMPLATE_TEST_CASE("Adam_AckleyFunction", "[Adam]", arma::mat)
-{
-  Adam optimizer(0.001, 2, 0.7, 0.999, 1e-8, 50000, 1e-7, false);
-  FunctionTest<AckleyFunction, TestType>(optimizer);
-}
-
-TEMPLATE_TEST_CASE("Adam_BealeFunction", "[Adam]", arma::mat)
-{
-  Adam optimizer(0.001, 2, 0.7, 0.999, 1e-8, 50000, 1e-7, false);
-  FunctionTest<BealeFunction, TestType>(optimizer, 0.1, 0.01);
-}
-
-TEMPLATE_TEST_CASE("Adam_GoldsteinPriceFunction", "[Adam]", arma::mat)
-{
-  Adam optimizer(0.0001, 2, 0.7, 0.999, 1e-8, 50000, 1e-9, false);
-  FunctionTest<GoldsteinPriceFunction, TestType>(optimizer, 0.1, 0.01);
-}
-
-TEMPLATE_TEST_CASE("Adam_LevyFunction", "[Adam]", arma::mat)
-{
-  Adam optimizer(0.001, 2, 0.7, 0.999, 1e-8, 50000, 1e-9, false);
-  FunctionTest<LevyFunctionN13, TestType>(optimizer, 0.1, 0.01);
-}
-
-TEMPLATE_TEST_CASE("Adam_HimmelblauFunction", "[Adam]", arma::mat)
-{
-  HimmelblauFunction f;
-  Adam optimizer(0.001, 2, 0.7, 0.999, 1e-8, 50000, 1e-9, false);
->>>>>>> b77cf519
-
-  TestType coordinates = TestType("2.9; 1.9");
-  optimizer.Optimize(f, coordinates);
-
-  REQUIRE(coordinates(0) == Approx(3.0).margin(0.05));
-  REQUIRE(coordinates(1) == Approx(2.0).margin(0.05));
-}
-
-<<<<<<< HEAD
-TEMPLATE_TEST_CASE("Adam_ThreeHumpCamelFunction", "[Adam]", ENS_ALL_TEST_TYPES)
-{
-  Adam optimizer(0.0025, 2, 0.7, 0.999, Tolerances<TestType>::Obj, 50000, 1e-8,
-      false);
-  FunctionTest<ThreeHumpCamelFunction, TestType>(
-      optimizer,
-      Tolerances<TestType>::LargeObj,
-      Tolerances<TestType>::LargeCoord);
-=======
-TEMPLATE_TEST_CASE("Adam_ThreeHumpCamelFunction", "[Adam]", arma::mat)
-{
-  Adam optimizer(0.001, 2, 0.7, 0.999, 1e-8, 50000, 1e-9, false);
-  FunctionTest<ThreeHumpCamelFunction, TestType>(optimizer, 0.1, 0.01);
->>>>>>> b77cf519
-}
-
-#ifdef ENS_HAVE_COOT
-
-TEMPLATE_TEST_CASE("Adam_SphereFunction", "[Adam]", coot::mat, coot::fmat)
-{
-  Adam optimizer(0.5, 2, 0.7, 0.999, 1e-8, 50000, 1e-3, false);
-  FunctionTest<SphereFunction, TestType>(optimizer, 0.5, 0.2);
-}
-
-TEMPLATE_TEST_CASE("Adam_StyblinskiTangFunction", "[Adam]", coot::mat)
-{
-  Adam optimizer(0.5, 2, 0.7, 0.999, 1e-8, 50000, 1e-3, false);
-  FunctionTest<StyblinskiTangFunction, TestType>(optimizer, 0.5, 0.1);
-}
-
-TEMPLATE_TEST_CASE("Adam_McCormickFunction", "[Adam]", coot::mat)
-{
-  Adam optimizer(0.5, 1, 0.7, 0.999, 1e-8, 50000, 1e-5, false);
-  FunctionTest<McCormickFunction, TestType>(optimizer, 0.5, 0.1);
-}
-
-TEMPLATE_TEST_CASE("Adam_MatyasFunction", "[Adam]", coot::mat)
-{
-  Adam optimizer(0.5, 1, 0.7, 0.999, 1e-8, 50000, 1e-5, false);
-  FunctionTest<MatyasFunction, TestType>(optimizer, 0.1, 0.01);
-}
-
-TEMPLATE_TEST_CASE("Adam_EasomFunction", "[Adam]", coot::mat)
-{
-  Adam optimizer(0.2, 1, 0.7, 0.999, 1e-8, 50000, 1e-5, false);
-  FunctionTest<EasomFunction, TestType>(optimizer, 1.5, 0.01);
-}
-
-TEMPLATE_TEST_CASE("Adam_BoothFunction", "[Adam]", coot::mat)
-{
-  Adam optimizer(1e-1, 1, 0.7, 0.999, 1e-8, 50000, 1e-9, true);
-<<<<<<< HEAD
   FunctionTest<BoothFunction, TestType>(
       optimizer,
       50 * Tolerances<TestType>::Obj,
       10 * Tolerances<TestType>::Coord);
-=======
-  FunctionTest<BoothFunction, TestType>(optimizer);
->>>>>>> b77cf519
 }
 
 TEMPLATE_TEST_CASE("Adam_LogisticRegressionFunction", "[Adam]", coot::mat)
 {
   Adam adam;
-<<<<<<< HEAD
   LogisticRegressionFunctionTest<TestType, coot::Row<size_t>>(adam);
-=======
-  LogisticRegressionFunctionTest<TestType, coot::Row<size_t>>(
-      adam, 0.003, 0.006);
->>>>>>> b77cf519
 }
 
 TEMPLATE_TEST_CASE("AdaMax_LogisticRegressionFunction", "[Adam]", coot::mat)
 {
   AdaMax adamax(0.01, 8, 0.9, 0.999, 1e-8, 50000, 1e-9, true);
-<<<<<<< HEAD
   LogisticRegressionFunctionTest<TestType, coot::Row<size_t>>(adamax);
-=======
-  LogisticRegressionFunctionTest<TestType, coot::Row<size_t>>(
-      adamax, 0.003, 0.006);
->>>>>>> b77cf519
 }
 
 TEMPLATE_TEST_CASE("AMSGrad_LogisticRegressionFunction", "[Adam]", coot::mat)
 {
   AMSGrad amsgrad(0.01, 8, 0.9, 0.999, 1e-8, 50000, 1e-11, true);
-<<<<<<< HEAD
   LogisticRegressionFunctionTest<TestType, coot::Row<size_t>>(amsgrad);
-=======
-  LogisticRegressionFunctionTest<TestType, coot::Row<size_t>>(
-      amsgrad, 0.003, 0.006);
->>>>>>> b77cf519
 }
 
 TEMPLATE_TEST_CASE("Nadam_LogisticRegressionFunction", "[Adam]", coot::mat)
 {
   Nadam nadam;
-<<<<<<< HEAD
   LogisticRegressionFunctionTest<TestType, coot::Row<size_t>>(nadam);
-=======
-  LogisticRegressionFunctionTest<TestType, coot::Row<size_t>>(
-      nadam, 0.003, 0.006);
->>>>>>> b77cf519
 }
 
 TEMPLATE_TEST_CASE("NadaMax_LogisticRegressionFunction", "[Adam]", coot::mat)
 {
   NadaMax nadamax(0.01, 8, 0.9, 0.999, 1e-8, 50000, 1e-9, true);
-<<<<<<< HEAD
   LogisticRegressionFunctionTest<TestType, coot::Row<size_t>>(nadamax);
-=======
-  LogisticRegressionFunctionTest<TestType, coot::Row<size_t>>(
-      nadamax, 0.003, 0.006);
->>>>>>> b77cf519
 }
 
 TEMPLATE_TEST_CASE("OptimisticAdam_LogisticRegressionFunction", "[Adam]",
     coot::mat)
 {
   OptimisticAdam optimisticAdam;
-<<<<<<< HEAD
   LogisticRegressionFunctionTest<TestType, coot::Row<size_t>>(optimisticAdam);
-=======
-  LogisticRegressionFunctionTest<TestType, coot::Row<size_t>>(
-      optimisticAdam, 0.003, 0.006);
->>>>>>> b77cf519
 }
 
 TEMPLATE_TEST_CASE("Padam_LogisticRegressionFunction", "[Adam]", coot::mat)
 {
   Padam optimizer;
-<<<<<<< HEAD
   LogisticRegressionFunctionTest<TestType, coot::Row<size_t>>(optimizer);
-=======
-  LogisticRegressionFunctionTest<TestType, coot::Row<size_t>>(
-      optimizer, 0.003, 0.006);
->>>>>>> b77cf519
 }
 
 TEMPLATE_TEST_CASE("QHAdam_LogisticRegressionFunction", "[Adam]",
     coot::mat, coot::fmat)
 {
   QHAdam optimizer;
-<<<<<<< HEAD
   LogisticRegressionFunctionTest<TestType, coot::Row<size_t>>(optimizer);
-=======
-  LogisticRegressionFunctionTest<TestType, coot::Row<size_t>>(
-      optimizer, 0.003, 0.006);
->>>>>>> b77cf519
-}
-
- #endif+}
+
+#endif