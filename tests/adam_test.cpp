--- conflicted
+++ resolved
@@ -22,32 +22,22 @@
 
 TEMPLATE_TEST_CASE("Adam_SphereFunction", "[Adam]", ENS_ALL_TEST_TYPES)
 {
-<<<<<<< HEAD
   Adam optimizer(0.5, 2, 0.7, 0.999, Tolerances<TestType>::Obj, 50000, 1e-3,
       false);
-  FunctionTest<SphereFunctionType<TestType, arma::Row<size_t>>, TestType>(
+  FunctionTest<SphereFunction, TestType>(
       optimizer,
       10 * Tolerances<TestType>::LargeObj,
       10 * Tolerances<TestType>::LargeCoord);
-=======
-  Adam optimizer(0.5, 2, 0.7, 0.999, 1e-8, 50000, 1e-3, false);
-  FunctionTest<SphereFunction, TestType>(optimizer, 0.5, 0.2);
->>>>>>> 7442e833
 }
 
 TEMPLATE_TEST_CASE("Adam_StyblinskiTangFunction", "[Adam]", ENS_ALL_TEST_TYPES)
 {
-<<<<<<< HEAD
   Adam optimizer(0.5, 2, 0.7, 0.999, Tolerances<TestType>::Obj, 50000, 1e-3,
       false);
-  FunctionTest<StyblinskiTangFunction<TestType, arma::Row<size_t>>, TestType>(
+  FunctionTest<StyblinskiTangFunction, TestType>(
       optimizer,
       30 * Tolerances<TestType>::LargeObj,
       10 * Tolerances<TestType>::LargeCoord);
-=======
-  Adam optimizer(0.5, 2, 0.7, 0.999, 1e-8, 50000, 1e-3, false);
-  FunctionTest<StyblinskiTangFunction, TestType>(optimizer, 0.5, 0.1);
->>>>>>> 7442e833
 }
 
 TEMPLATE_TEST_CASE("Adam_McCormickFunction", "[Adam]", ENS_ALL_TEST_TYPES)
@@ -92,17 +82,12 @@
 
 TEMPLATE_TEST_CASE("AMSGrad_SphereFunction", "[Adam]", ENS_ALL_TEST_TYPES)
 {
-<<<<<<< HEAD
   AMSGrad optimizer(0.01, 1, 0.9, 0.999, Tolerances<TestType>::Obj, 50000,
       Tolerances<TestType>::Obj / 100, true);
-  FunctionTest<SphereFunctionType<TestType, arma::Row<size_t>>, TestType>(
+  FunctionTest<SphereFunction, TestType>(
       optimizer,
       10 * Tolerances<TestType>::LargeObj,
       10 * Tolerances<TestType>::LargeCoord);
-=======
-  AMSGrad optimizer(1e-3, 1, 0.9, 0.999, 1e-8, 50000, 1e-11, true);
-  FunctionTest<SphereFunction, TestType>(optimizer, 0.5, 0.1);
->>>>>>> 7442e833
 }
 
 TEMPLATE_TEST_CASE("Adam_LogisticRegressionFunction", "[Adam]",
@@ -166,12 +151,12 @@
 
 TEMPLATE_TEST_CASE("Adam_AckleyFunction", "[Adam]", ENS_ALL_TEST_TYPES)
 {
-  Adam optimizer(0.01, 2, 0.7, 0.999, 100 * Tolerances<TestType>::Obj, 50000,
-      Tolerances<TestType>::Obj, false);
+  Adam optimizer(0.002, 2, 0.7, 0.999, 100 * Tolerances<TestType>::Obj / 100,
+      1000000, Tolerances<TestType>::Obj / 100, false);
   FunctionTest<AckleyFunction, TestType>(
       optimizer,
-      Tolerances<TestType>::LargeObj,
-      Tolerances<TestType>::LargeCoord);
+      10 * Tolerances<TestType>::LargeObj,
+      10 * Tolerances<TestType>::LargeCoord);
 }
 
 TEMPLATE_TEST_CASE("Adam_BealeFunction", "[Adam]", ENS_ALL_TEST_TYPES)
