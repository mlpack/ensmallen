--- conflicted
+++ resolved
@@ -41,17 +41,15 @@
       optimizer, 0.5, 0.1);
 }
 
-#if ARMA_VERSION_MAJOR > 9 ||\
-    (ARMA_VERSION_MAJOR == 9 && ARMA_VERSION_MINOR >= 400)
-
-TEST_CASE("EveStyblinskiTangFunctionSpMatTest", "[Eve]")
+/**
+ * Test the Eve optimizer on the Styblinski-Tang function, using arma::sp_mat as
+ * the objective type.
+ */
+TEST_CASE("EveStyblinskiTangFunctionSpMatTest","[EveTest]")
 {
   Eve optimizer(1e-3, 2, 0.9, 0.999, 0.999, 1e-8, 10000, 500000, 1e-9, true);
   FunctionTest<StyblinskiTangFunction<>, arma::sp_mat>(optimizer, 0.5, 0.1);
 }
-
-<<<<<<< HEAD
-#endif
 
 #ifdef USE_COOT
 
@@ -79,15 +77,4 @@
       optimizer, 0.5, 0.1);
 }
 
-#endif
-=======
-/**
- * Test the Eve optimizer on the Styblinski-Tang function, using arma::sp_mat as
- * the objective type.
- */
-TEST_CASE("EveStyblinskiTangFunctionSpMatTest","[EveTest]")
-{
-  Eve optimizer(1e-3, 2, 0.9, 0.999, 0.999, 1e-8, 10000, 500000, 1e-9, true);
-  FunctionTest<StyblinskiTangFunction, arma::sp_mat>(optimizer, 0.5, 0.1);
-}
->>>>>>> 6b0a0031
+#endif