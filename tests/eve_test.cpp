/**
 * @file eve_test.cpp
 * @author Marcus Edel
 *
 * Test file for the Eve optimizer.
 *
 * ensmallen is free software; you may redistribute it and/or modify it under
 * the terms of the 3-clause BSD license.  You should have received a copy of
 * the 3-clause BSD license along with ensmallen.  If not, see
 * http://www.opensource.org/licenses/BSD-3-Clause for more information.
 */
#if defined(ENS_USE_COOT)
  #include <armadillo>
  #include <bandicoot>
#endif
#include <ensmallen.hpp>
#include "catch.hpp"
#include "test_function_tools.hpp"
#include "test_types.hpp"

using namespace ens;
using namespace ens::test;

TEMPLATE_TEST_CASE("Eve_LogisticRegressionFunction", "[Eve]",
    ENS_ALL_TEST_TYPES)
{
  Eve optimizer(0.01, 1, 0.9, 0.999, 0.999, Tolerances<TestType>::Obj, 10000,
      500000, Tolerances<TestType>::Obj / 10, true);
  LogisticRegressionFunctionTest<TestType, arma::Row<size_t>>(optimizer);
}

TEMPLATE_TEST_CASE("Eve_SphereFunction", "[Eve]", ENS_ALL_TEST_TYPES)
{
<<<<<<< HEAD
  Eve optimizer(2e-3, 2, 0.9, 0.999, 0.999, 1e-8, 10000, 500000, 1e-9, true);
  FunctionTest<SphereFunction, TestType>(optimizer, 0.5, 0.1);
=======
  Eve optimizer(0.01, 2, 0.9, 0.999, 0.999, Tolerances<TestType>::Obj, 10000,
      500000, Tolerances<TestType>::Obj / 10, true);
  FunctionTest<SphereFunction, TestType>(
      optimizer,
      Tolerances<TestType>::LargeObj,
      Tolerances<TestType>::LargeCoord);
>>>>>>> 3b4e1e26
}

TEMPLATE_TEST_CASE("Eve_StyblinskiTangFunction", "[Eve]", ENS_ALL_TEST_TYPES,
    ENS_SPARSE_TEST_TYPES)
{
<<<<<<< HEAD
  Eve optimizer(2e-3, 2, 0.9, 0.999, 0.999, 1e-8, 10000, 500000, 1e-9, true);
  FunctionTest<StyblinskiTangFunction, TestType>(optimizer, 0.5, 0.1);
=======
  Eve optimizer(0.08, 2, 0.9, 0.999, 0.999, Tolerances<TestType>::Obj, 10000,
      500000, Tolerances<TestType>::Obj / 10, true);
  FunctionTest<StyblinskiTangFunction, TestType>(
      optimizer,
      Tolerances<TestType>::LargeObj,
      Tolerances<TestType>::LargeCoord);
>>>>>>> 3b4e1e26
}

#ifdef ENS_HAVE_COOT

TEMPLATE_TEST_CASE("Eve_LogisticRegressionFunction", "[Eve]",
    coot::mat)
{
  Eve optimizer(1e-3, 1, 0.9, 0.999, 0.999, 1e-8, 10000, 500000, 1e-9, true);
  LogisticRegressionFunctionTest<TestType, coot::Row<size_t>>(
      optimizer, 0.003, 0.006);
}

TEMPLATE_TEST_CASE("Eve_SphereFunction", "[Eve]",
    coot::mat, coot::fmat)
{
  Eve optimizer(2e-3, 2, 0.9, 0.999, 0.999, 1e-8, 10000, 500000, 1e-9, true);
  FunctionTest<SphereFunction, TestType>(optimizer, 0.5, 0.1);
}

TEMPLATE_TEST_CASE("Eve_StyblinskiTangFunction", "[Eve]",
    coot::mat, coot::fmat)
{
  Eve optimizer(2e-3, 2, 0.9, 0.999, 0.999, 1e-8, 10000, 500000, 1e-9, true);
  FunctionTest<StyblinskiTangFunction, TestType>(optimizer, 0.5, 0.1);
}

#endif<|MERGE_RESOLUTION|>--- conflicted
+++ resolved
@@ -31,33 +31,23 @@
 
 TEMPLATE_TEST_CASE("Eve_SphereFunction", "[Eve]", ENS_ALL_TEST_TYPES)
 {
-<<<<<<< HEAD
-  Eve optimizer(2e-3, 2, 0.9, 0.999, 0.999, 1e-8, 10000, 500000, 1e-9, true);
-  FunctionTest<SphereFunction, TestType>(optimizer, 0.5, 0.1);
-=======
-  Eve optimizer(0.01, 2, 0.9, 0.999, 0.999, Tolerances<TestType>::Obj, 10000,
+  Eve optimizer(0.02, 2, 0.9, 0.999, 0.999, Tolerances<TestType>::Obj, 10000,
       500000, Tolerances<TestType>::Obj / 10, true);
   FunctionTest<SphereFunction, TestType>(
       optimizer,
       Tolerances<TestType>::LargeObj,
       Tolerances<TestType>::LargeCoord);
->>>>>>> 3b4e1e26
 }
 
 TEMPLATE_TEST_CASE("Eve_StyblinskiTangFunction", "[Eve]", ENS_ALL_TEST_TYPES,
     ENS_SPARSE_TEST_TYPES)
 {
-<<<<<<< HEAD
-  Eve optimizer(2e-3, 2, 0.9, 0.999, 0.999, 1e-8, 10000, 500000, 1e-9, true);
-  FunctionTest<StyblinskiTangFunction, TestType>(optimizer, 0.5, 0.1);
-=======
-  Eve optimizer(0.08, 2, 0.9, 0.999, 0.999, Tolerances<TestType>::Obj, 10000,
+  Eve optimizer(0.16, 2, 0.9, 0.999, 0.999, Tolerances<TestType>::Obj, 10000,
       500000, Tolerances<TestType>::Obj / 10, true);
   FunctionTest<StyblinskiTangFunction, TestType>(
       optimizer,
       Tolerances<TestType>::LargeObj,
       Tolerances<TestType>::LargeCoord);
->>>>>>> 3b4e1e26
 }
 
 #ifdef ENS_HAVE_COOT
