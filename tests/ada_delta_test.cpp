--- conflicted
+++ resolved
@@ -25,18 +25,12 @@
 TEMPLATE_TEST_CASE("AdaDelta_LogisticRegressionFunction", "[AdaDelta]",
     ENS_ALL_TEST_TYPES)
 {
-<<<<<<< HEAD
-  AdaDelta adaDelta(32.0);
-  LogisticRegressionFunctionTest<TestType, arma::Row<size_t>>(
-      adaDelta, 0.003, 0.006, 1);
-=======
   typedef typename TestType::elem_type ElemType;
 
   // Use a large epsilon if we are using FP16, to avoid underflow in the first
   // iterations.
-  AdaDelta adaDelta(1.0, 32, 0.95, sizeof(ElemType) == 2 ? 1e-4 : 1e-6);
+  AdaDelta adaDelta(32.0, 32, 0.95, sizeof(ElemType) == 2 ? 1e-4 : 1e-6);
   LogisticRegressionFunctionTest<TestType, arma::Row<size_t>>(adaDelta);
->>>>>>> 3b4e1e26
 }
 
 #ifdef ENS_HAVE_COOT
