--- conflicted
+++ resolved
@@ -32,32 +32,22 @@
 
 TEMPLATE_TEST_CASE("FTML_SphereFunction", "[FTML]", ENS_ALL_TEST_TYPES)
 {
-<<<<<<< HEAD
-  FTML optimizer(0.002, 2, 0.9, 0.999, 1e-8, 500000, 1e-9, true);
-  FunctionTest<SphereFunction, TestType>(optimizer, 0.5, 0.1);
-=======
-  FTML optimizer(0.03, 2, 0.9, 0.999, Tolerances<TestType>::Obj / 100, 500000,
+  FTML optimizer(0.06, 2, 0.9, 0.999, Tolerances<TestType>::Obj / 100, 500000,
       Tolerances<TestType>::Obj / 100, true);
   FunctionTest<SphereFunction, TestType>(
       optimizer,
       Tolerances<TestType>::LargeObj,
       Tolerances<TestType>::LargeCoord);
->>>>>>> 3b4e1e26
 }
 
 TEMPLATE_TEST_CASE("FTML_StyblinskiTangFunction", "[FTML]", ENS_ALL_TEST_TYPES)
 {
-<<<<<<< HEAD
-  FTML optimizer(0.002, 2, 0.9, 0.999, 1e-8, 100000, 1e-5, true);
-  FunctionTest<StyblinskiTangFunction, TestType>(optimizer, 0.5, 0.1);
-=======
-  FTML optimizer(0.4, 2, 0.9, 0.999, Tolerances<TestType>::Obj, 100000,
+  FTML optimizer(0.8, 2, 0.9, 0.999, Tolerances<TestType>::Obj, 100000,
       Tolerances<TestType>::Obj / 100, true);
   FunctionTest<StyblinskiTangFunction, TestType>(
       optimizer,
       10 * Tolerances<TestType>::LargeObj,
       Tolerances<TestType>::LargeCoord);
->>>>>>> 3b4e1e26
 }
 
 #ifdef ENS_HAVE_COOT
