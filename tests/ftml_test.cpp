/**
 * @file ftml_test.cpp
 * @author Ryan Curtin
 * @author Marcus Edel
 *
 * Test file for the FTML optimizer.
 *
 * ensmallen is free software; you may redistribute it and/or modify it under
 * the terms of the 3-clause BSD license.  You should have received a copy of
 * the 3-clause BSD license along with ensmallen.  If not, see
 * http://www.opensource.org/licenses/BSD-3-Clause for more information.
 */

#include <ensmallen.hpp>
#include "catch.hpp"
#include "test_function_tools.hpp"
#include "test_types.hpp"

using namespace ens;
using namespace ens::test;

TEMPLATE_TEST_CASE("FTML_LogisticRegressionFunction", "[FTML]",
    ENS_ALL_TEST_TYPES)
{
  FTML optimizer(0.005, 1, 0.9, 0.999, Tolerances<TestType>::Obj, 100000,
      Tolerances<TestType>::Obj * 10, true);
  LogisticRegressionFunctionTest<TestType, arma::Row<size_t>>(optimizer);
}

TEMPLATE_TEST_CASE("FTML_SphereFunction", "[FTML]", ENS_ALL_TEST_TYPES)
{
<<<<<<< HEAD
  FTML optimizer(0.05, 2, 0.9, 0.999, Tolerances<TestType>::Obj / 100, 500000,
      Tolerances<TestType>::Obj / 100, true);
  FunctionTest<SphereFunctionType<TestType, arma::Row<size_t>>, TestType>(
      optimizer,
      Tolerances<TestType>::LargeObj,
      Tolerances<TestType>::LargeCoord);
=======
  FTML optimizer(0.001, 2, 0.9, 0.999, 1e-8, 500000, 1e-9, true);
  FunctionTest<SphereFunction, TestType>(optimizer, 0.5, 0.1);
>>>>>>> 7442e833
}

TEMPLATE_TEST_CASE("FTML_StyblinskiTangFunction", "[FTML]", ENS_ALL_TEST_TYPES)
{
<<<<<<< HEAD
  FTML optimizer(0.4, 2, 0.9, 0.999, Tolerances<TestType>::Obj, 100000,
      Tolerances<TestType>::Obj / 100, true);
  FunctionTest<StyblinskiTangFunction<TestType, arma::Row<size_t>>, TestType>(
      optimizer,
      10 * Tolerances<TestType>::LargeObj,
      Tolerances<TestType>::LargeCoord);
=======
  FTML optimizer(0.001, 2, 0.9, 0.999, 1e-8, 100000, 1e-5, true);
  FunctionTest<StyblinskiTangFunction, TestType>(optimizer, 0.5, 0.1);
>>>>>>> 7442e833
}

#ifdef USE_COOT

TEMPLATE_TEST_CASE("FTML_LogisticRegressionFunction", "[FTML]",
    coot::mat, coot::fmat)
{
  FTML optimizer(0.001, 1, 0.9, 0.999, 1e-8, 100000, 1e-5, true);
  LogisticRegressionFunctionTest<TestType, coot::Row<size_t>>(
      optimizer, 0.003, 0.006);
}

TEMPLATE_TEST_CASE("FTML_SphereFunction", "[FTML]",
    coot::mat, coot::fmat)
{
  FTML optimizer(0.001, 2, 0.9, 0.999, 1e-8, 500000, 1e-9, true);
  FunctionTest<SphereFunction, TestType>(optimizer, 0.5, 0.1);
}

TEMPLATE_TEST_CASE("FTML_StyblinskiTangFunction", "[FTML]",
    coot::mat, coot::fmat)
{
  FTML optimizer(0.001, 2, 0.9, 0.999, 1e-8, 100000, 1e-5, true);
  FunctionTest<StyblinskiTangFunction, TestType>(optimizer, 0.5, 0.1);
}

#endif

// A test with sp_mat is not done, because FTML uses some parts internally that
// assume the objective is dense.<|MERGE_RESOLUTION|>--- conflicted
+++ resolved
@@ -29,32 +29,22 @@
 
 TEMPLATE_TEST_CASE("FTML_SphereFunction", "[FTML]", ENS_ALL_TEST_TYPES)
 {
-<<<<<<< HEAD
   FTML optimizer(0.05, 2, 0.9, 0.999, Tolerances<TestType>::Obj / 100, 500000,
       Tolerances<TestType>::Obj / 100, true);
-  FunctionTest<SphereFunctionType<TestType, arma::Row<size_t>>, TestType>(
+  FunctionTest<SphereFunction, TestType>(
       optimizer,
       Tolerances<TestType>::LargeObj,
       Tolerances<TestType>::LargeCoord);
-=======
-  FTML optimizer(0.001, 2, 0.9, 0.999, 1e-8, 500000, 1e-9, true);
-  FunctionTest<SphereFunction, TestType>(optimizer, 0.5, 0.1);
->>>>>>> 7442e833
 }
 
 TEMPLATE_TEST_CASE("FTML_StyblinskiTangFunction", "[FTML]", ENS_ALL_TEST_TYPES)
 {
-<<<<<<< HEAD
   FTML optimizer(0.4, 2, 0.9, 0.999, Tolerances<TestType>::Obj, 100000,
       Tolerances<TestType>::Obj / 100, true);
-  FunctionTest<StyblinskiTangFunction<TestType, arma::Row<size_t>>, TestType>(
+  FunctionTest<StyblinskiTangFunction, TestType>(
       optimizer,
       10 * Tolerances<TestType>::LargeObj,
       Tolerances<TestType>::LargeCoord);
-=======
-  FTML optimizer(0.001, 2, 0.9, 0.999, 1e-8, 100000, 1e-5, true);
-  FunctionTest<StyblinskiTangFunction, TestType>(optimizer, 0.5, 0.1);
->>>>>>> 7442e833
 }
 
 #ifdef USE_COOT
