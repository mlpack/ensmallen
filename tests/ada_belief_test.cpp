/**
 * @file ada_belief_test.cpp
 * @author Marcus Edel
 *
 * ensmallen is free software; you may redistribute it and/or modify it under
 * the terms of the 3-clause BSD license.  You should have received a copy of
 * the 3-clause BSD license along with ensmallen.  If not, see
 * http://www.opensource.org/licenses/BSD-3-Clause for more information.
 */
#if defined(ENS_USE_COOT)
  #include <armadillo>
  #include <bandicoot>
#endif
#include <ensmallen.hpp>
#include "catch.hpp"
#include "test_function_tools.hpp"
#include "test_types.hpp"

using namespace ens;
using namespace ens::test;

<<<<<<< HEAD
TEMPLATE_TEST_CASE("AdaBelief_LogisticRegressionFunction", "[AdaBelief]",
    ENS_ALL_TEST_TYPES)
{
  AdaBelief adaBelief;
  LogisticRegressionFunctionTest<TestType, arma::Row<size_t>>(adaBelief);
=======

TEMPLATE_TEST_CASE("AdaBelief_LogisticRegressionFunction", "[AdaBelief]",
    arma::mat, arma::fmat)
{
  AdaBelief adaBelief;
  LogisticRegressionFunctionTest<TestType, arma::Row<size_t>>(
      adaBelief, 0.003, 0.006, 1);
>>>>>>> b77cf519
}

#ifdef ENS_HAVE_COOT

TEMPLATE_TEST_CASE("AdaBelief_LogisticRegressionFunction", "[AdaBelief]",
    coot::mat, coot::fmat)
{
  AdaBelief adaBelief;
  LogisticRegressionFunctionTest<TestType, coot::Row<size_t>>(
      adaBelief, 0.003, 0.006, 1);
}

#endif<|MERGE_RESOLUTION|>--- conflicted
+++ resolved
@@ -19,21 +19,11 @@
 using namespace ens;
 using namespace ens::test;
 
-<<<<<<< HEAD
 TEMPLATE_TEST_CASE("AdaBelief_LogisticRegressionFunction", "[AdaBelief]",
     ENS_ALL_TEST_TYPES)
 {
   AdaBelief adaBelief;
   LogisticRegressionFunctionTest<TestType, arma::Row<size_t>>(adaBelief);
-=======
-
-TEMPLATE_TEST_CASE("AdaBelief_LogisticRegressionFunction", "[AdaBelief]",
-    arma::mat, arma::fmat)
-{
-  AdaBelief adaBelief;
-  LogisticRegressionFunctionTest<TestType, arma::Row<size_t>>(
-      adaBelief, 0.003, 0.006, 1);
->>>>>>> b77cf519
 }
 
 #ifdef ENS_HAVE_COOT
@@ -42,8 +32,7 @@
     coot::mat, coot::fmat)
 {
   AdaBelief adaBelief;
-  LogisticRegressionFunctionTest<TestType, coot::Row<size_t>>(
-      adaBelief, 0.003, 0.006, 1);
+  LogisticRegressionFunctionTest<TestType, coot::Row<size_t>>(adaBelief);
 }
 
 #endif