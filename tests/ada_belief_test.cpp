/**
 * @file ada_belief_test.cpp
 * @author Marcus Edel
 *
 * ensmallen is free software; you may redistribute it and/or modify it under
 * the terms of the 3-clause BSD license.  You should have received a copy of
 * the 3-clause BSD license along with ensmallen.  If not, see
 * http://www.opensource.org/licenses/BSD-3-Clause for more information.
 */
#if defined(ENS_USE_COOT)
  #include <armadillo>
  #include <bandicoot>
#endif
#include <ensmallen.hpp>
#include "catch.hpp"
#include "test_function_tools.hpp"
#include "test_types.hpp"

using namespace ens;
using namespace ens::test;

TEMPLATE_TEST_CASE("AdaBelief_LogisticRegressionFunction", "[AdaBelief]",
    ENS_ALL_TEST_TYPES)
{
<<<<<<< HEAD
  AdaBelief adaBelief(0.032);
  LogisticRegressionFunctionTest<TestType, arma::Row<size_t>>(
      adaBelief, 0.003, 0.006, 1);
=======
  AdaBelief adaBelief;
  LogisticRegressionFunctionTest<TestType, arma::Row<size_t>>(adaBelief);
>>>>>>> 3b4e1e26
}

#ifdef ENS_HAVE_COOT

TEMPLATE_TEST_CASE("AdaBelief_LogisticRegressionFunction", "[AdaBelief]",
    coot::mat, coot::fmat)
{
<<<<<<< HEAD
  AdaBelief adaBelief(0.032);
  LogisticRegressionFunctionTest<TestType, coot::Row<size_t>>(
      adaBelief, 0.003, 0.006, 1);
=======
  AdaBelief adaBelief;
  LogisticRegressionFunctionTest<TestType, coot::Row<size_t>>(adaBelief);
>>>>>>> 3b4e1e26
}

#endif<|MERGE_RESOLUTION|>--- conflicted
+++ resolved
@@ -22,14 +22,8 @@
 TEMPLATE_TEST_CASE("AdaBelief_LogisticRegressionFunction", "[AdaBelief]",
     ENS_ALL_TEST_TYPES)
 {
-<<<<<<< HEAD
   AdaBelief adaBelief(0.032);
-  LogisticRegressionFunctionTest<TestType, arma::Row<size_t>>(
-      adaBelief, 0.003, 0.006, 1);
-=======
-  AdaBelief adaBelief;
   LogisticRegressionFunctionTest<TestType, arma::Row<size_t>>(adaBelief);
->>>>>>> 3b4e1e26
 }
 
 #ifdef ENS_HAVE_COOT
@@ -37,14 +31,8 @@
 TEMPLATE_TEST_CASE("AdaBelief_LogisticRegressionFunction", "[AdaBelief]",
     coot::mat, coot::fmat)
 {
-<<<<<<< HEAD
   AdaBelief adaBelief(0.032);
-  LogisticRegressionFunctionTest<TestType, coot::Row<size_t>>(
-      adaBelief, 0.003, 0.006, 1);
-=======
-  AdaBelief adaBelief;
   LogisticRegressionFunctionTest<TestType, coot::Row<size_t>>(adaBelief);
->>>>>>> 3b4e1e26
 }
 
 #endif