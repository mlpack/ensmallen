/**
 * @file momentum_sgd_test.cpp
 * @author Ryan Curtin
 * @author Marcus Edel
 * @author Conrad Sanderson
 *
 * ensmallen is free software; you may redistribute it and/or modify it under
 * the terms of the 3-clause BSD license.  You should have received a copy of
 * the 3-clause BSD license along with ensmallen.  If not, see
 * http://www.opensource.org/licenses/BSD-3-Clause for more information.
 */

#include <ensmallen.hpp>
#include "catch.hpp"
#include "test_types.hpp"

using namespace ens;
using namespace ens::test;

// NOTE: we don't use low-precision for this test because it is very
// specifically tuned to compare momentum SGD and regular SGD.
TEMPLATE_TEST_CASE("MomentumSGD_SGDTestFunction", "[MomentumSGD]",
    ENS_TEST_TYPES)
{
<<<<<<< HEAD
  typedef typename TestType::elem_type ElemType;

  SGDTestFunctionType<arma::Col<size_t>> f;
=======
  SGDTestFunction f;
>>>>>>> 7442e833
  MomentumUpdate momentumUpdate(0.7);
  MomentumSGD s(0.0003, 1, 2500000, 1e-9, true, momentumUpdate, NoDecay(), true,
      true);

  TestType coordinates = f.GetInitialPoint<TestType>();
  ElemType result = s.Optimize(f, coordinates);

  REQUIRE(result == Approx(-1.0).epsilon(10 * Tolerances<TestType>::LargeObj));
  REQUIRE(coordinates(0) ==
      Approx(0.0).margin(Tolerances<TestType>::LargeCoord));
  REQUIRE(coordinates(1) ==
      Approx(0.0).margin(Tolerances<TestType>::LargeCoord));
  REQUIRE(coordinates(2) ==
      Approx(0.0).margin(Tolerances<TestType>::LargeCoord));

  // Compare with SGD with vanilla update.
  SGDTestFunction f1;
  VanillaUpdate vanillaUpdate;
  StandardSGD s1(0.0003, 1, 2500000, 1e-9, true, vanillaUpdate, NoDecay(), true,
      true);

  TestType coordinates1 = f1.GetInitialPoint<TestType>();
  ElemType result1 = s1.Optimize(f1, coordinates1);

  // Result doesn't converge in 2500000 iterations.
  REQUIRE((result1 + 1.0) > 0.05);
  REQUIRE(coordinates1(0) >= 0.015);
  REQUIRE(coordinates1(1) ==
      Approx(0.0).margin(Tolerances<TestType>::LargeCoord));
  REQUIRE(coordinates1(2) ==
      Approx(0.0).margin(Tolerances<TestType>::LargeCoord));

  REQUIRE(result < result1);
}

TEMPLATE_TEST_CASE("MomentumSGD_GeneralizedRosenbrockFunction", "[MomentumSGD]",
    ENS_TEST_TYPES, ENS_SPARSE_TEST_TYPES)
{
  typedef typename TestType::elem_type ElemType;

  // Loop over several variants.
  for (size_t i = 10; i < 50; i += 5)
  {
    // Create the generalized Rosenbrock function.
    GeneralizedRosenbrockFunction f(i);
    MomentumUpdate momentumUpdate(0.4);
    // Set tolerance to -1 so that maximum iterations is always used for
    // termination.
    MomentumSGD s(0.0008, 1, 2500000, -1.0, true, momentumUpdate, NoDecay(),
        true, true);

    TestType coordinates = f.GetInitialPoint();
    ElemType result = s.Optimize(f, coordinates);

    REQUIRE(result == Approx(0.0).margin(Tolerances<TestType>::LargeObj));
    for (size_t j = 0; j < i; ++j)
    {
      REQUIRE(coordinates(j) ==
          Approx(1.0).epsilon(Tolerances<TestType>::LargeCoord));
    }
  }
}

TEMPLATE_TEST_CASE("MomentumSGD_GeneralizedRosenbrockFunctionLoose",
    "[MomentumSGD]", ENS_ALL_TEST_TYPES)
{
<<<<<<< HEAD
  typedef typename TestType::elem_type ElemType;
=======
  // Loop over several variants.
  for (size_t i = 10; i < 50; i += 5)
  {
    // Create the generalized Rosenbrock function.
    GeneralizedRosenbrockFunction f(i);
    MomentumUpdate momentumUpdate(0.1);
    MomentumSGD s(0.0002, 1, 10000000, 1e-15, true, momentumUpdate);

    TestType coordinates = f.GetInitialPoint<TestType>();
    float result = s.Optimize(f, coordinates);
>>>>>>> 7442e833

  // Create the generalized Rosenbrock function.
  GeneralizedRosenbrockFunctionType<TestType, arma::Row<size_t>> f(2);
  MomentumUpdate momentumUpdate(0.2);
  MomentumSGD s(0.0015);
  s.UpdatePolicy() = std::move(momentumUpdate);
  s.Tolerance() = 1e-9;

<<<<<<< HEAD
  TestType coordinates = f.GetInitialPoint();
  ElemType result = s.Optimize(f, coordinates);

  // Allow wider tolerances for low-precision types.
  const ElemType factor = (sizeof(ElemType) < 4) ? 5 : 1;
  REQUIRE(result ==
      Approx(0.0).margin(factor * Tolerances<TestType>::LargeObj));
=======
TEMPLATE_TEST_CASE("MomentumSGD_GeneralizedRosenbrockFunction",
    "[MomentumSGD]", arma::sp_mat)
{
  // Loop over several variants.
  for (size_t i = 10; i < 50; i += 5)
  {
    // Create the generalized Rosenbrock function.
    GeneralizedRosenbrockFunction f(i);
    MomentumUpdate momentumUpdate(0.4);
    MomentumSGD s(0.0008, 1, 2500000, 1e-15, true, momentumUpdate);

    TestType coordinates = f.GetInitialPoint<TestType>();
    double result = s.Optimize(f, coordinates);
>>>>>>> 7442e833

  REQUIRE(coordinates(0) ==
      Approx(1.0).epsilon(factor * Tolerances<TestType>::LargeCoord));
  REQUIRE(coordinates(1) ==
      Approx(1.0).epsilon(factor * Tolerances<TestType>::LargeCoord));
}

#ifdef USE_COOT

TEMPLATE_TEST_CASE("MomentumSGD_SGDTestFunction", "[MomentumSGD]",
    coot::mat, coot::fmat)
{
  typedef typename TestType::elem_type ElemType;

  SGDTestFunction f;
  MomentumUpdate momentumUpdate(0.7);
  MomentumSGD s(0.0003, 1, 2500000, 1e-9, true, momentumUpdate, NoDecay(), true,
      true);

  TestType coordinates = f.GetInitialPoint<TestType>();
  double result = s.Optimize(f, coordinates);

  REQUIRE(result == Approx(-1.0).epsilon(0.0015));
  REQUIRE(ElemType(coordinates(0)) == Approx(0.0).margin(0.015));
  REQUIRE(ElemType(coordinates(1)) == Approx(0.0).margin(1e-6));
  REQUIRE(ElemType(coordinates(2)) == Approx(0.0).margin(1e-6));

  // Compare with SGD with vanilla update.
  SGDTestFunction f1;
  VanillaUpdate vanillaUpdate;
  StandardSGD s1(0.0003, 1, 2500000, 1e-9, true, vanillaUpdate, NoDecay(), true,
      true);

  TestType coordinates1 = f1.GetInitialPoint<TestType>();
  double result1 = s1.Optimize(f1, coordinates1);

  // Result doesn't converge in 2500000 iterations.
  REQUIRE((result1 + 1.0) > 0.05);
  REQUIRE(ElemType(coordinates1(0)) >= 0.015);
  REQUIRE(ElemType(coordinates1(1)) == Approx(0.0).margin(1e-6));
  REQUIRE(ElemType(coordinates1(2)) == Approx(0.0).margin(1e-6));

  REQUIRE(result < result1);
}

TEMPLATE_TEST_CASE("MomentumSGD_GeneralizedRosenbrockFunction", "[MomentumSGD]",
    coot::mat)
{
  typedef typename TestType::elem_type ElemType;

  // Create the generalized Rosenbrock function.
  GeneralizedRosenbrockFunction f(10);
  MomentumUpdate momentumUpdate(0.4);
  MomentumSGD s(0.0008, 1, 2500000, 1e-15, true, momentumUpdate, NoDecay(),
      true, true);

  TestType coordinates = f.GetInitialPoint();
  double result = s.Optimize(f, coordinates);

  REQUIRE(result == Approx(0.0).margin(1e-4));
  for (size_t j = 0; j < 10; ++j)
    REQUIRE(ElemType(coordinates(j)) == Approx(1.0).epsilon(1e-5));
}

TEMPLATE_TEST_CASE("MomentumSGD_GeneralizedRosenbrockFunction", "[MomentumSGD]",
    coot::fmat)
{
  typedef typename TestType::elem_type ElemType;

  // Create the generalized Rosenbrock function.
  GeneralizedRosenbrockFunction f(10);
  MomentumUpdate momentumUpdate(0.1);
  MomentumSGD s(0.0002, 1, 10000000, 1e-15, true, momentumUpdate);

  TestType coordinates = f.GetInitialPoint();
  float result = s.Optimize(f, coordinates);

  REQUIRE(result == Approx(0.0).margin(1e-2));
  for (size_t j = 0; j < 10; ++j)
    REQUIRE(ElemType(coordinates(j)) == Approx(1.0).epsilon(1e-3));
}

#endif<|MERGE_RESOLUTION|>--- conflicted
+++ resolved
@@ -22,13 +22,9 @@
 TEMPLATE_TEST_CASE("MomentumSGD_SGDTestFunction", "[MomentumSGD]",
     ENS_TEST_TYPES)
 {
-<<<<<<< HEAD
   typedef typename TestType::elem_type ElemType;
 
-  SGDTestFunctionType<arma::Col<size_t>> f;
-=======
   SGDTestFunction f;
->>>>>>> 7442e833
   MomentumUpdate momentumUpdate(0.7);
   MomentumSGD s(0.0003, 1, 2500000, 1e-9, true, momentumUpdate, NoDecay(), true,
       true);
@@ -80,7 +76,7 @@
     MomentumSGD s(0.0008, 1, 2500000, -1.0, true, momentumUpdate, NoDecay(),
         true, true);
 
-    TestType coordinates = f.GetInitialPoint();
+    TestType coordinates = f.GetInitialPoint<TestType>();
     ElemType result = s.Optimize(f, coordinates);
 
     REQUIRE(result == Approx(0.0).margin(Tolerances<TestType>::LargeObj));
@@ -95,51 +91,22 @@
 TEMPLATE_TEST_CASE("MomentumSGD_GeneralizedRosenbrockFunctionLoose",
     "[MomentumSGD]", ENS_ALL_TEST_TYPES)
 {
-<<<<<<< HEAD
   typedef typename TestType::elem_type ElemType;
-=======
-  // Loop over several variants.
-  for (size_t i = 10; i < 50; i += 5)
-  {
-    // Create the generalized Rosenbrock function.
-    GeneralizedRosenbrockFunction f(i);
-    MomentumUpdate momentumUpdate(0.1);
-    MomentumSGD s(0.0002, 1, 10000000, 1e-15, true, momentumUpdate);
-
-    TestType coordinates = f.GetInitialPoint<TestType>();
-    float result = s.Optimize(f, coordinates);
->>>>>>> 7442e833
 
   // Create the generalized Rosenbrock function.
-  GeneralizedRosenbrockFunctionType<TestType, arma::Row<size_t>> f(2);
+  GeneralizedRosenbrockFunction f(2);
   MomentumUpdate momentumUpdate(0.2);
   MomentumSGD s(0.0015);
   s.UpdatePolicy() = std::move(momentumUpdate);
   s.Tolerance() = 1e-9;
 
-<<<<<<< HEAD
-  TestType coordinates = f.GetInitialPoint();
+  TestType coordinates = f.GetInitialPoint<TestType>();
   ElemType result = s.Optimize(f, coordinates);
 
   // Allow wider tolerances for low-precision types.
   const ElemType factor = (sizeof(ElemType) < 4) ? 5 : 1;
   REQUIRE(result ==
       Approx(0.0).margin(factor * Tolerances<TestType>::LargeObj));
-=======
-TEMPLATE_TEST_CASE("MomentumSGD_GeneralizedRosenbrockFunction",
-    "[MomentumSGD]", arma::sp_mat)
-{
-  // Loop over several variants.
-  for (size_t i = 10; i < 50; i += 5)
-  {
-    // Create the generalized Rosenbrock function.
-    GeneralizedRosenbrockFunction f(i);
-    MomentumUpdate momentumUpdate(0.4);
-    MomentumSGD s(0.0008, 1, 2500000, 1e-15, true, momentumUpdate);
-
-    TestType coordinates = f.GetInitialPoint<TestType>();
-    double result = s.Optimize(f, coordinates);
->>>>>>> 7442e833
 
   REQUIRE(coordinates(0) ==
       Approx(1.0).epsilon(factor * Tolerances<TestType>::LargeCoord));
@@ -196,7 +163,7 @@
   MomentumSGD s(0.0008, 1, 2500000, 1e-15, true, momentumUpdate, NoDecay(),
       true, true);
 
-  TestType coordinates = f.GetInitialPoint();
+  TestType coordinates = f.GetInitialPoint<TestType>();
   double result = s.Optimize(f, coordinates);
 
   REQUIRE(result == Approx(0.0).margin(1e-4));
@@ -214,7 +181,7 @@
   MomentumUpdate momentumUpdate(0.1);
   MomentumSGD s(0.0002, 1, 10000000, 1e-15, true, momentumUpdate);
 
-  TestType coordinates = f.GetInitialPoint();
+  TestType coordinates = f.GetInitialPoint<TestType>();
   float result = s.Optimize(f, coordinates);
 
   REQUIRE(result == Approx(0.0).margin(1e-2));
