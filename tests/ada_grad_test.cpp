/**
 * @file ada_grad_test.cpp
 * @author Abhinav Moudgil
 * @author Marcus Edel
 * @author Conrad Sanderson
 *
 * ensmallen is free software; you may redistribute it and/or modify it under
 * the terms of the 3-clause BSD license.  You should have received a copy of
 * the 3-clause BSD license along with ensmallen.  If not, see
 * http://www.opensource.org/licenses/BSD-3-Clause for more information.
 */
#if defined(ENS_USE_COOT)
  #include <armadillo>
  #include <bandicoot>
#endif
#include <ensmallen.hpp>
#include "catch.hpp"
#include "test_function_tools.hpp"

using namespace ens;
using namespace ens::test;

TEMPLATE_TEST_CASE("AdaGrad_LogisticRegressionFunction", "[AdaGrad]",
    ENS_ALL_TEST_TYPES)
{
<<<<<<< HEAD
  AdaGrad adagrad(31.5, 32, 1e-8, 5000000, 1e-9, true);
  LogisticRegressionFunctionTest<TestType, arma::Row<size_t>>(
      adagrad, 0.003, 0.006);
=======
  AdaGrad adagrad(0.99, 32, 10 * Tolerances<TestType>::Obj, 500000,
      Tolerances<TestType>::Obj, true);
  LogisticRegressionFunctionTest<TestType, arma::Row<size_t>>(adagrad);
>>>>>>> 3b4e1e26
}

#ifdef ENS_HAVE_COOT

TEMPLATE_TEST_CASE("AdaGrad_LogisticRegressionFunction", "[AdaGrad]",
    coot::mat, coot::fmat)
{
<<<<<<< HEAD
  AdaGrad adagrad(31.5, 32, 1e-8, 5000000, 1e-9, true);
  LogisticRegressionFunctionTest<TestType, coot::Row<size_t>>(
      adagrad, 0.003, 0.006);
=======
  AdaGrad adagrad(0.99, 32, 1e-8, 500000, 1e-9, true);
  LogisticRegressionFunctionTest<TestType, coot::Row<size_t>>(adagrad);
>>>>>>> 3b4e1e26
}

#endif<|MERGE_RESOLUTION|>--- conflicted
+++ resolved
@@ -23,15 +23,9 @@
 TEMPLATE_TEST_CASE("AdaGrad_LogisticRegressionFunction", "[AdaGrad]",
     ENS_ALL_TEST_TYPES)
 {
-<<<<<<< HEAD
-  AdaGrad adagrad(31.5, 32, 1e-8, 5000000, 1e-9, true);
-  LogisticRegressionFunctionTest<TestType, arma::Row<size_t>>(
-      adagrad, 0.003, 0.006);
-=======
-  AdaGrad adagrad(0.99, 32, 10 * Tolerances<TestType>::Obj, 500000,
+  AdaGrad adagrad(31.5, 32, 10 * Tolerances<TestType>::Obj, 500000,
       Tolerances<TestType>::Obj, true);
   LogisticRegressionFunctionTest<TestType, arma::Row<size_t>>(adagrad);
->>>>>>> 3b4e1e26
 }
 
 #ifdef ENS_HAVE_COOT
@@ -39,14 +33,8 @@
 TEMPLATE_TEST_CASE("AdaGrad_LogisticRegressionFunction", "[AdaGrad]",
     coot::mat, coot::fmat)
 {
-<<<<<<< HEAD
-  AdaGrad adagrad(31.5, 32, 1e-8, 5000000, 1e-9, true);
-  LogisticRegressionFunctionTest<TestType, coot::Row<size_t>>(
-      adagrad, 0.003, 0.006);
-=======
-  AdaGrad adagrad(0.99, 32, 1e-8, 500000, 1e-9, true);
+  AdaGrad adagrad(31.5, 32, 1e-8, 500000, 1e-9, true);
   LogisticRegressionFunctionTest<TestType, coot::Row<size_t>>(adagrad);
->>>>>>> 3b4e1e26
 }
 
 #endif