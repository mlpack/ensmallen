/**
 * @file test_function_tools.hpp
 * @author Marcus Edel
 * @author Ryan Curtin
 * @author Conrad Sanderson
 *
 * ensmallen is free software; you may redistribute it and/or modify it under
 * the terms of the 3-clause BSD license.  You should have received a copy of
 * the 3-clause BSD license along with ensmallen.  If not, see
 * http://www.opensource.org/licenses/BSD-3-Clause for more information.
 */

#ifndef ENSMALLEN_TESTS_TEST_FUNCTION_TOOLS_HPP
#define ENSMALLEN_TESTS_TEST_FUNCTION_TOOLS_HPP

#include "catch.hpp"
#include "test_types.hpp"

namespace ens {
namespace test {

/**
* Create the data for the a logistic regression test.
*
* @param data Matrix object to store the data into.
* @param testData Matrix object to store the test data into.
* @param shuffledData Matrix object to store the shuffled data into.
* @param responses Matrix object to store the overall responses into.
* @param testResponses Matrix object to store the test responses into.
* @param shuffledResponses Matrix object to store the shuffled responses into.
*/
template<typename MatType, typename LabelsType>
inline void LogisticRegressionTestData(
    MatType& data,
    MatType& testData,
    LabelsType& responses,
    LabelsType& testResponses,
    const typename std::enable_if_t<!IsSparseMatrixType<MatType>::value>* = 0)
{
  // Generate a two-Gaussian dataset.
  data.set_size(3, 1000);
  responses.set_size(1000);

  // The first Gaussian is centered at (1, 1, 1) and has covariance I.
  data.cols(0, 499) = randn<MatType>(3, 500) + 1;
  responses.subvec(0, 499).zeros();

  // The second Gaussian is centered at (9, 9, 9) and has covariance I.
  data.cols(500, 999) = randn<MatType>(3, 500) + 9;
  responses.subvec(500, 999).ones();

  // Create a test set.
  testData.set_size(3, 1000);
  testResponses.set_size(1000);

  testData.cols(0, 499) = randn<MatType>(3, 500) + 1;
  testResponses.subvec(0, 499).zeros();
  testData.cols(500, 999) = randn<MatType>(3, 500) + 9;
  testResponses.subvec(500, 999).ones();
}

template<typename MatType, typename LabelsType>
inline void LogisticRegressionTestData(
    MatType& data,
    MatType& testData,
    LabelsType& responses,
    LabelsType& testResponses,
    const typename std::enable_if_t<IsSparseMatrixType<MatType>::value>* = 0)
{
  arma::Mat<typename MatType::elem_type> tmpData, tmpTestData;
  arma::Row<typename MatType::elem_type> tmpResponses, tmpTestResponses;

  // Sparse matrices don't support the necessary functionality with randn<>.
  LogisticRegressionTestData(tmpData, tmpTestData, tmpResponses,
      tmpTestResponses);

  data = conv_to<MatType>::from(tmpData);
  responses = conv_to<LabelsType>::from(tmpResponses);
  testData = conv_to<MatType>::from(tmpTestData);
  testResponses = conv_to<LabelsType>::from(tmpTestResponses);
}

// Check the values of two matrices.
template<typename MatType>
inline void CheckMatrices(const MatType& a,
                          const MatType& b,
                          double tolerance = 1e-5)
{
  REQUIRE(a.n_rows == b.n_rows);
  REQUIRE(a.n_cols == b.n_cols);

  for (size_t i = 0; i < a.n_elem; ++i)
  {
    if (std::abs(a(i)) < tolerance / 2)
      REQUIRE(b(i) == Approx(0.0).margin(tolerance / 2.0));
    else
      REQUIRE(a(i) == Approx(b(i)).epsilon(tolerance));
  }
}

template<typename FunctionType, typename OptimizerType, typename PointType>
bool TestOptimizer(FunctionType& f,
                  OptimizerType& optimizer,
                  PointType& point,
                  const PointType& expectedResult,
                  const double coordinateMargin,
                  const double expectedObjective,
                  const double objectiveMargin,
                  const bool mustSucceed = true)
{
  const double objective = optimizer.Optimize(f, point);

  typedef typename PointType::elem_type eT;

  if (mustSucceed)
  {
    REQUIRE(objective == Approx(expectedObjective).margin(objectiveMargin));
    for (size_t i = 0; i < point.n_elem; ++i)
    {
      REQUIRE(eT(point[i]) ==
          Approx(expectedResult[i]).margin(coordinateMargin));
    }
  }
  else
  {
    if (objective != Approx(expectedObjective).margin(objectiveMargin))
      return false;

    for (size_t i = 0; i < point.n_elem; ++i)
    {
      if (eT(point[i]) != Approx(expectedResult[i]).margin(coordinateMargin))
        return false;
    }
  }

  return true;
}

// This runs a test multiple times, but does not do any special behavior between
// runs.
template<typename FunctionType, typename OptimizerType, typename PointType>
void MultipleTrialOptimizerTest(
    FunctionType& f,
    OptimizerType& optimizer,
    PointType& initialPoint,
    const PointType& expectedResult,
    const typename PointType::elem_type coordinateMargin,
    const typename PointType::elem_type expectedObjective,
    const typename PointType::elem_type objectiveMargin,
    const size_t trials = 1)
{
  for (size_t t = 0; t < trials; ++t)
  {
    PointType coordinates(initialPoint);

    // Only force success on the last trial.
    bool result = TestOptimizer(f, optimizer, coordinates, expectedResult,
        coordinateMargin, expectedObjective, objectiveMargin,
        (t == (trials - 1)));
    if (result && t != (trials - 1))
    {
      // Just make sure at least something was tested for reporting purposes.
      REQUIRE(result == true);
      return;
    }
  }
}

template<typename FunctionType,
        typename MatType = arma::mat,
        typename OptimizerType = ens::StandardSGD>
void FunctionTest(OptimizerType& optimizer,
                  const typename MatType::elem_type objectiveMargin =
                      typename MatType::elem_type(0.01),
                  const typename MatType::elem_type coordinateMargin =
                      typename MatType::elem_type(0.001),
                  const size_t trials = 1)
{
  FunctionType f;
  MatType initialPoint = f.template GetInitialPoint<MatType>();
  MatType expectedResult = f.template GetFinalPoint<MatType>();

  MultipleTrialOptimizerTest(f, optimizer, initialPoint, expectedResult,
      coordinateMargin, typename MatType::elem_type(f.GetFinalObjective()),
      objectiveMargin, trials);
}

<<<<<<< HEAD
template<typename FunctionType,
         typename MatType = arma::mat,
         typename OptimizerType = ens::StandardSGD>
void FunctionTest(OptimizerType& optimizer,
                  FunctionType& f,
                  const double objectiveMargin = 0.01,
                  const double coordinateMargin = 0.001,
                  const size_t trials = 1)
{
  MatType initialPoint = f.template GetInitialPoint<MatType>();
  MatType expectedResult = f.template GetFinalPoint<MatType>();

  MultipleTrialOptimizerTest(f, optimizer, initialPoint, expectedResult,
      coordinateMargin, f.GetFinalObjective(), objectiveMargin, trials);
}

template<typename MatType = arma::mat, typename OptimizerType>
void LogisticRegressionFunctionTest(OptimizerType& optimizer,
                                    const double trainAccuracyTolerance,
                                    const double testAccuracyTolerance,
                                    const size_t trials = 1)
=======
template<typename MatType = arma::mat, typename LabelsType = arma::Row<size_t>,
    typename OptimizerType>
void LogisticRegressionFunctionTest(
    OptimizerType& optimizer,
    const double trainAccuracyTolerance = Tolerances<MatType>::LRTrainAcc,
    const double testAccuracyTolerance = Tolerances<MatType>::LRTestAcc,
    const size_t trials = 1)
>>>>>>> 308d1690
{
  // We have to generate new data for each trial, so we can't use
  // MultipleTrialOptimizerTest().
  MatType data, testData;
  LabelsType responses, testResponses;

  for (size_t i = 0; i < trials; ++i)
  {
    LogisticRegressionTestData(data, testData, responses, testResponses);

    MatType data2 = data;
    LabelsType responses2 = responses;
    ens::test::LogisticRegressionFunction<MatType> lr(data2, responses2, 0.5);
    lr.Shuffle(); // We didn't shuffle the data earlier.

    MatType coordinates = lr.GetInitialPoint();

    optimizer.Optimize(lr, coordinates);

    const double acc = lr.ComputeAccuracy(data, responses, coordinates);
    const double testAcc = lr.ComputeAccuracy(testData, testResponses,
        coordinates);

    // Provide a shortcut to try again if we're not on the last trial.
    if (i != (trials - 1))
    {
      if (acc != Approx(100.0).epsilon(trainAccuracyTolerance))
        continue;
      if (testAcc != Approx(100.0).epsilon(testAccuracyTolerance))
        continue;
    }

    REQUIRE(acc == Approx(100.0).epsilon(trainAccuracyTolerance));
    REQUIRE(testAcc == Approx(100.0).epsilon(testAccuracyTolerance));
    break;
  }
}

} // namespace test
} // namespace ens

#endif<|MERGE_RESOLUTION|>--- conflicted
+++ resolved
@@ -167,6 +167,25 @@
 }
 
 template<typename FunctionType,
+         typename MatType = arma::mat,
+         typename OptimizerType = ens::StandardSGD>
+void FunctionTest(OptimizerType& optimizer,
+                  FunctionType& f,
+                  const typename MatType::elem_type objectiveMargin =
+                      typename MatType::elem_type(0.01),
+                  const typename MatType::elem_type coordinateMargin =
+                      typename MatType::elem_type(0.001),
+                  const size_t trials = 1)
+{
+  MatType initialPoint = f.template GetInitialPoint<MatType>();
+  MatType expectedResult = f.template GetFinalPoint<MatType>();
+
+  MultipleTrialOptimizerTest(f, optimizer, initialPoint, expectedResult,
+      coordinateMargin, typename MatType::elem_type(f.GetFinalObjective()),
+      objectiveMargin, trials);
+}
+
+template<typename FunctionType,
         typename MatType = arma::mat,
         typename OptimizerType = ens::StandardSGD>
 void FunctionTest(OptimizerType& optimizer,
@@ -185,29 +204,6 @@
       objectiveMargin, trials);
 }
 
-<<<<<<< HEAD
-template<typename FunctionType,
-         typename MatType = arma::mat,
-         typename OptimizerType = ens::StandardSGD>
-void FunctionTest(OptimizerType& optimizer,
-                  FunctionType& f,
-                  const double objectiveMargin = 0.01,
-                  const double coordinateMargin = 0.001,
-                  const size_t trials = 1)
-{
-  MatType initialPoint = f.template GetInitialPoint<MatType>();
-  MatType expectedResult = f.template GetFinalPoint<MatType>();
-
-  MultipleTrialOptimizerTest(f, optimizer, initialPoint, expectedResult,
-      coordinateMargin, f.GetFinalObjective(), objectiveMargin, trials);
-}
-
-template<typename MatType = arma::mat, typename OptimizerType>
-void LogisticRegressionFunctionTest(OptimizerType& optimizer,
-                                    const double trainAccuracyTolerance,
-                                    const double testAccuracyTolerance,
-                                    const size_t trials = 1)
-=======
 template<typename MatType = arma::mat, typename LabelsType = arma::Row<size_t>,
     typename OptimizerType>
 void LogisticRegressionFunctionTest(
@@ -215,7 +211,6 @@
     const double trainAccuracyTolerance = Tolerances<MatType>::LRTrainAcc,
     const double testAccuracyTolerance = Tolerances<MatType>::LRTestAcc,
     const size_t trials = 1)
->>>>>>> 308d1690
 {
   // We have to generate new data for each trial, so we can't use
   // MultipleTrialOptimizerTest().
