--- conflicted
+++ resolved
@@ -214,13 +214,8 @@
   {
     LogisticRegressionTestData(data, testData, shuffledData,
         responses, testResponses, shuffledResponses);
-<<<<<<< HEAD
-    ens::test::LogisticRegressionFunction<MatType> lr(
-        shuffledData, shuffledResponses, 0.5);
-=======
-    ens::test::LogisticRegressionFunction<MatType> lr( shuffledData,
+    ens::test::LogisticRegressionFunction<MatType> lr(shuffledData,
         shuffledResponses, 0.5);
->>>>>>> 7442e833
 
     MatType coordinates = lr.GetInitialPoint();
 
