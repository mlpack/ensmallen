--- conflicted
+++ resolved
@@ -593,14 +593,9 @@
   std::tuple<ObjectiveTypeA, ObjectiveTypeB> objectives =
       zdt3.GetObjectives();
 
-<<<<<<< HEAD
-  arma::Cube<ElemType> paretoFront, finalPopulation;
-  opt.Optimize(objectives, coords, paretoFront, finalPopulation);
-=======
   arma::Cube<ElemType> finalPopulation, finalFront;
   opt.Optimize(objectives, coords, finalPopulation, finalFront);
 
->>>>>>> a4ec8b56
   REQUIRE(VariableBoundsCheck(finalPopulation));
 }
 
