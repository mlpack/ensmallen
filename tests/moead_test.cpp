/**
 * @file moead_test.cpp
 * @author Nanubala Gnana Sai
 *
 * ensmallen is free software; you may redistribute it and/or modify it under
 * the terms of the 3-clause BSD license.  You should have received a copy of
 * the 3-clause BSD license along with ensmallen.  If not, see
 * http://www.opensource.org/licenses/BSD-3-Clause for more information.
 */
#if defined(ENS_USE_COOT)
  #include <armadillo>
  #include <bandicoot>
#endif
#include <ensmallen.hpp>
#include "catch.hpp"
#include "test_function_tools.hpp"

using namespace ens;
using namespace ens::test;
using namespace std;

/**
 * Checks if low <= value <= high. Used by MOEADFonsecaFlemingTest.
 *
 * @param value The value being checked.
 * @param low The lower bound.
 * @param high The upper bound.
 * @param roundoff To round off precision.
 * @tparam The type of elements in the population set.
 * @return true if value lies in the range [low, high].
 * @return false if value does not lie in the range [low, high].
 */
template<typename ElemType>
bool IsInBounds(const ElemType& value,
                const ElemType& low,
                const ElemType& high,
                const ElemType& roundoff)
{
  return !(value < (low - roundoff)) && !((high + roundoff) < value);
}

/**
<<<<<<< HEAD
 * Optimize for the Schaffer N.1 function using NSGA-II optimizer.
 * Tests for data of type double.
 */
TEST_CASE("MOEADSchafferN1DoubleTest", "[MOEADTest]")
{
  SchafferFunctionN1<arma::mat> SCH;
  const double lowerBound = -1000;
  const double upperBound = 1000;
  const double expectedLowerBound = 0.0;
  const double expectedUpperBound = 2.0;

  DefaultMOEAD opt(
        300, // Population size.
        300,  // Max generations.
        1.0,  // Crossover probability.
        0.9, // Probability of sampling from neighbor.
        20, // Neighborhood size.
        20, // Perturbation index.
        0.5, // Differential weight.
        2, // Max childrens to replace parents.
        1E-10, // epsilon.
        lowerBound, // Lower bound.
        upperBound // Upper bound.
      );

  typedef decltype(SCH.objectiveA) ObjectiveTypeA;
  typedef decltype(SCH.objectiveB) ObjectiveTypeB;

  // We allow a few trials in case of poor convergence.
  bool success = false;
  for (size_t trial = 0; trial < 5; ++trial)
  {
    arma::mat coords = SCH.GetInitialPoint();
    std::tuple<ObjectiveTypeA, ObjectiveTypeB> objectives = SCH.GetObjectives();

    opt.Optimize(objectives, coords);
    arma::cube paretoSet = opt.ParetoSet();

    bool allInRange = true;

    for (size_t solutionIdx = 0; solutionIdx < paretoSet.n_slices; ++solutionIdx)
    {
      double val = arma::as_scalar(paretoSet.slice(solutionIdx));
      if (!IsInBounds<double>(val, expectedLowerBound, expectedUpperBound, 0.1))
      {
        allInRange = false;
        break;
      }
    }

    if (allInRange)
    {
      success = true;
      break;
    }
  }

  REQUIRE(success == true);
}

/**
 * Optimize for the Schaffer N.1 function using NSGA-II optimizer.
 * Tests for data of type double.
=======
 * Check if the final population lies in the optimal region in variable space.
 *
 * @param paretoSet The final population in variable space.
>>>>>>> 8579b392
 */
template<typename CubeType>
bool VariableBoundsCheck(const CubeType& paretoSet)
{
  typedef typename ForwardType<CubeType>::bmat BaseMatType;

  bool inBounds = true;
  const BaseMatType regions(
      "0.0 0.182228780 0.4093136748 0.6183967944 0.8233317983; 0.0830015349 \
       0.2577623634 0.4538821041 0.6525117038 0.8518328654");

  for (size_t pointIdx = 0; pointIdx < paretoSet.n_slices; ++pointIdx)
  {
    const BaseMatType& point = paretoSet.slice(pointIdx);
    const double firstVariable = point(0, 0);

    const bool notInRegion0 = !IsInBounds<double>(firstVariable, regions(0, 0),
        regions(1, 0), 1e-2);
    const bool notInRegion1 = !IsInBounds<double>(firstVariable, regions(0, 1),
        regions(1, 1), 1e-2);
    const bool notInRegion2 = !IsInBounds<double>(firstVariable, regions(0, 2),
        regions(1, 2), 1e-2);
    const bool notInRegion3 = !IsInBounds<double>(firstVariable, regions(0, 3),
        regions(1, 3), 1e-2);
    const bool notInRegion4 = !IsInBounds<double>(firstVariable, regions(0, 4),
        regions(1, 4), 1e-2);

    if (notInRegion0 && notInRegion1 && notInRegion2 &&
        notInRegion3 && notInRegion4)
    {
      inBounds = false;
      break;
    }
  }

  return inBounds;
}

TEMPLATE_TEST_CASE("DefaultMOEAD_SchafferFunctionN1", "[MOEAD]",
    arma::mat, arma::fmat)
{
  typedef typename TestType::elem_type ElemType;

  SchafferFunctionN1<TestType> SCH;
  const double lowerBound = -1000;
  const double upperBound = 1000;
  const double expectedLowerBound = 0.0;
  const double expectedUpperBound = 2.0;

  MOEAD<Uniform, Tchebycheff> opt(
      300, // Population size.
      300,  // Max generations.
      1.0,  // Crossover probability.
      0.9, // Probability of sampling from neighbor.
      20, // Neighborhood size.
      20, // Perturbation index.
      0.5, // Differential weight.
      2, // Max childrens to replace parents.
      1E-10, // epsilon.
      lowerBound, // Lower bound.
      upperBound // Upper bound.
  );

  typedef decltype(SCH.objectiveA) ObjectiveTypeA;
  typedef decltype(SCH.objectiveB) ObjectiveTypeB;

  // We allow a few trials in case of poor convergence.
  bool success = false;
  for (size_t trial = 0; trial < 5; ++trial)
  {
    TestType coords = SCH.GetInitialPoint();
    std::tuple<ObjectiveTypeA, ObjectiveTypeB> objectives = SCH.GetObjectives();

    opt.Optimize(objectives, coords);
    arma::Cube<ElemType> paretoSet= opt.ParetoSet<arma::Cube<ElemType>>();

    bool allInRange = true;

    for (size_t solutionIdx = 0; solutionIdx < paretoSet.n_slices; ++solutionIdx)
    {
      ElemType val = arma::as_scalar(paretoSet.slice(solutionIdx));
      if (!IsInBounds<ElemType>(
          val, expectedLowerBound, expectedUpperBound, 0.1))
      {
        allInRange = false;
        break;
      }
    }

    if (allInRange)
    {
      success = true;
      break;
    }
  }

  REQUIRE(success == true);
}

TEMPLATE_TEST_CASE("DefaultMOEAD_SchafferFunctionN1Vec", "[MOEAD]",
    arma::mat, arma::fmat)
{
  typedef typename TestType::elem_type ElemType;

  // This test can be a little flaky, so we try it a few times.
  SchafferFunctionN1<TestType> SCH;
  const arma::vec lowerBound = {-1000};
  const arma::vec upperBound = {1000};
  const double expectedLowerBound = 0.0;
  const double expectedUpperBound = 2.0;

  MOEAD<Uniform, Tchebycheff> opt(
      300, // Population size.
      300,  // Max generations.
      1.0,  // Crossover probability.
      0.9, // Probability of sampling from neighbor.
      20, // Neighborhood size.
      20, // Perturbation index.
      0.5, // Differential weight.
      2, // Max childrens to replace parents.
      1E-10, // epsilon.
      lowerBound, // Lower bound.
      upperBound // Upper bound.
  );

  typedef decltype(SCH.objectiveA) ObjectiveTypeA;
  typedef decltype(SCH.objectiveB) ObjectiveTypeB;

  bool success = false;
  for (size_t trial = 0; trial < 3; ++trial)
  {
    TestType coords = SCH.GetInitialPoint();
    std::tuple<ObjectiveTypeA, ObjectiveTypeB> objectives = SCH.GetObjectives();

    opt.Optimize(objectives, coords);
    arma::Cube<ElemType> paretoSet = opt.ParetoSet<arma::Cube<ElemType>>();

    bool allInRange = true;

    for (size_t solutionIdx = 0; solutionIdx < paretoSet.n_slices; ++solutionIdx)
    {
      ElemType val = arma::as_scalar(paretoSet.slice(solutionIdx));
      if (!IsInBounds<ElemType>(
          val, expectedLowerBound, expectedUpperBound, 0.1))
      {
        allInRange = false;
        break;
      }
    }

    if (allInRange)
    {
      success = true;
      break;
    }
  }

  REQUIRE(success == true);
}

TEMPLATE_TEST_CASE("DefaultMOEAD_FonsecaFlemingFunction", "[MOEAD]",
    arma::mat, arma::fmat)
{
  typedef typename TestType::elem_type ElemType;

  FonsecaFlemingFunction<TestType> FON;
  const double lowerBound = -4;
  const double upperBound = 4;
  const double expectedLowerBound = -1.0 / sqrt(3);
  const double expectedUpperBound = 1.0 / sqrt(3);

  MOEAD<Uniform, Tchebycheff> opt(
      300,  // Max generations.
      300,  // Max generations.
      1.0,  // Crossover probability.
      0.9, // Probability of sampling from neighbor.
      20, // Neighborhood size.
      20, // Perturbation index.
      0.5, // Differential weight.
      2, // Max childrens to replace parents.
      1E-10, // epsilon.
      lowerBound, // Lower bound.
      upperBound // Upper bound.
  );
  typedef decltype(FON.objectiveA) ObjectiveTypeA;
  typedef decltype(FON.objectiveB) ObjectiveTypeB;

  TestType coords = FON.GetInitialPoint();
  std::tuple<ObjectiveTypeA, ObjectiveTypeB> objectives = FON.GetObjectives();

  opt.Optimize(objectives, coords);
  arma::Cube<ElemType> paretoSet = opt.ParetoSet<arma::Cube<ElemType>>();

  bool allInRange = true;

  for (size_t solutionIdx = 0; solutionIdx < paretoSet.n_slices; ++solutionIdx)
  {
    const TestType solution = paretoSet.slice(solutionIdx);
    ElemType valX = arma::as_scalar(solution(0));
    ElemType valY = arma::as_scalar(solution(1));
    ElemType valZ = arma::as_scalar(solution(2));

    if (!IsInBounds<ElemType>(
        valX, expectedLowerBound, expectedUpperBound, 0.1) ||
        !IsInBounds<ElemType>(
        valY, expectedLowerBound, expectedUpperBound, 0.1) ||
        !IsInBounds<ElemType>(
        valZ, expectedLowerBound, expectedUpperBound, 0.1))
    {
      allInRange = false;
      break;
    }
  }

  REQUIRE(allInRange);
}

TEMPLATE_TEST_CASE("DefaultMOEAD_FonsecaFlemingFunctionVec", "[MOEAD]",
    arma::mat, arma::fmat)
{
  typedef typename TestType::elem_type ElemType;

  FonsecaFlemingFunction<TestType> FON;
  const arma::vec lowerBound = {-4, -4, -4};
  const arma::vec upperBound = {4, 4, 4};
  const ElemType expectedLowerBound = -1.0 / sqrt(3);
  const ElemType expectedUpperBound = 1.0 / sqrt(3);

  MOEAD<Uniform, Tchebycheff> opt(
      300,  // Max generations.
      300,  // Max generations.
      1.0,  // Crossover probability.
      0.9, // Probability of sampling from neighbor.
      20, // Neighborhood size.
      20, // Perturbation index.
      0.5, // Differential weight.
      2, // Max childrens to replace parents.
      1E-10, // epsilon.
      lowerBound, // Lower bound.
      upperBound // Upper bound.
  );

  typedef decltype(FON.objectiveA) ObjectiveTypeA;
  typedef decltype(FON.objectiveB) ObjectiveTypeB;

  TestType coords = FON.GetInitialPoint();
  std::tuple<ObjectiveTypeA, ObjectiveTypeB> objectives = FON.GetObjectives();

  opt.Optimize(objectives, coords);
  arma::Cube<ElemType> paretoSet = opt.ParetoSet<arma::Cube<ElemType>>();

  bool allInRange = true;

  for (size_t solutionIdx = 0; solutionIdx < paretoSet.n_slices; ++solutionIdx)
  {
    const TestType solution = paretoSet.slice(solutionIdx);
    ElemType valX = arma::as_scalar(solution(0));
    ElemType valY = arma::as_scalar(solution(1));
    ElemType valZ = arma::as_scalar(solution(2));

    if (!IsInBounds<ElemType>(
        valX, expectedLowerBound, expectedUpperBound, 0.1) ||
        !IsInBounds<ElemType>(
        valY, expectedLowerBound, expectedUpperBound, 0.1) ||
        !IsInBounds<ElemType>(
        valZ, expectedLowerBound, expectedUpperBound, 0.1))
    {
      allInRange = false;
      break;
    }
  }

  REQUIRE(allInRange);
}

/**
 * Test DirichletMOEAD against the third problem of ZDT Test Suite. MAF-3 is a 12
 * variable-3 objective problem with disconnected Pareto Fronts.
 */
TEST_CASE("MOEADDIRICHLETMAF3Test", "[MOEAD]")
{
  //! Parameters taken from original ZDT Paper.
  MAF3<arma::mat> MAF_THREE;
  const double lowerBound = 0;
  const double upperBound = 1;
  const double expectedLowerBound = 0.5;
  const double expectedUpperBound = 0.5;

  DirichletMOEAD opt(
      105, // Population size.
      1000,  // Max generations.
      1.0,  // Crossover probability.
      0.9, // Probability of sampling from neighbor.
      20, // Neighborhood size.
      20, // Perturbation index.
      0.5, // Differential weight.
      2, // Max childrens to replace parents.
      1E-10, // epsilon.
      lowerBound, // Lower bound.
      upperBound // Upper bound.
    );

  typedef decltype(MAF_THREE.objectiveF1) ObjectiveTypeA;
  typedef decltype(MAF_THREE.objectiveF2) ObjectiveTypeB;
  typedef decltype(MAF_THREE.objectiveF3) ObjectiveTypeC;

  arma::mat coords = MAF_THREE.GetInitialPoint();
  std::tuple<ObjectiveTypeA, ObjectiveTypeB, ObjectiveTypeC> objectives =
      MAF_THREE.GetObjectives();
  opt.Optimize(objectives, coords);

  bool success = true;
  arma::cube paretoSet = opt.ParetoSet();
  for (size_t i = 0; i < paretoSet.n_slices; i++)
  {
    arma::mat solution = paretoSet.slice(i);
    bool allInRange = true;
    for (size_t j = 2; j < MAF_THREE.GetNumVariables(); j++)
    {
      double val = arma::as_scalar(solution(j));
      if (!IsInBounds<double>(val, expectedLowerBound, expectedUpperBound, 0.1))
      {
        allInRange = false;
        break;
      }
    }
    if(!allInRange)
    {
      success = false;
      break;
    }
  }
  REQUIRE(success == true);
}

/**
 * Test DirichletMOEAD against the third problem of ZDT Test Suite. MAF-1 is a 12
 * variable-3 objective problem with disconnected Pareto Fronts.
 */
TEST_CASE("MOEADDIRICHLETMAF1Test", "[MOEAD]")
{
  //! Parameters taken from original ZDT Paper.
  MAF1<arma::mat> MAF_ONE;
  const double lowerBound = 0;
  const double upperBound = 1;
  const double expectedLowerBound = 0.5;
  const double expectedUpperBound = 0.5;

  DirichletMOEAD opt(
      105, // Population size.
      1000,  // Max generations.
      1.0,  // Crossover probability.
      0.9, // Probability of sampling from neighbor.
      20, // Neighborhood size.
      20, // Perturbation index.
      0.5, // Differential weight.
      2, // Max childrens to replace parents.
      1E-10, // epsilon.
      lowerBound, // Lower bound.
      upperBound // Upper bound.
    );

  typedef decltype(MAF_ONE.objectiveF1) ObjectiveTypeA;
  typedef decltype(MAF_ONE.objectiveF2) ObjectiveTypeB;
  typedef decltype(MAF_ONE.objectiveF3) ObjectiveTypeC;

  arma::mat coords = MAF_ONE.GetInitialPoint();
  std::tuple<ObjectiveTypeA, ObjectiveTypeB, ObjectiveTypeC> objectives =
      MAF_ONE.GetObjectives();
  opt.Optimize(objectives, coords);

  bool success = true;
  arma::cube paretoSet = opt.ParetoSet();
  for (size_t i = 0; i < paretoSet.n_slices; i++)
  {
    arma::mat solution = paretoSet.slice(i);
    bool allInRange = true;
    for (size_t j = 2; j < MAF_ONE.GetNumVariables(); j++)
    {
      double val = arma::as_scalar(solution(j));
      if (!IsInBounds<double>(val, expectedLowerBound, expectedUpperBound, 0.1))
      {
        allInRange = false;
        break;
      }
    }
    if (!allInRange)
    {
      success = false;
      break;
    }
  }
  REQUIRE(success == true);
}

/**
 * Test DirichletMOEAD against the third problem of ZDT Test Suite. MAF-4 is a 12
 * variable-3 objective problem with disconnected Pareto Fronts.
 */
TEST_CASE("MOEADDIRICHLETMAF4Test", "[MOEAD]")
{
  //! Parameters taken from original ZDT Paper.
  MAF4<arma::mat> MAF_FOUR;
  const double lowerBound = 0;
  const double upperBound = 1;
  const double expectedLowerBound = 0.5;
  const double expectedUpperBound = 0.5;

  DirichletMOEAD opt(
      105, // Population size.
      1000,  // Max generations.
      1.0,  // Crossover probability.
      0.9, // Probability of sampling from neighbor.
      20, // Neighborhood size.
      20, // Perturbation index.
      0.5, // Differential weight.
      2, // Max childrens to replace parents.
      1E-10, // epsilon.
      lowerBound, // Lower bound.
      upperBound // Upper bound.
    );

  typedef decltype(MAF_FOUR.objectiveF1) ObjectiveTypeA;
  typedef decltype(MAF_FOUR.objectiveF2) ObjectiveTypeB;
  typedef decltype(MAF_FOUR.objectiveF3) ObjectiveTypeC;

  std::tuple<ObjectiveTypeA, ObjectiveTypeB, ObjectiveTypeC> objectives =
      MAF_FOUR.GetObjectives();

  bool success = false;
  arma::mat coords = MAF_FOUR.GetInitialPoint();
  opt.Optimize(objectives, coords);
  arma::cube paretoSet = opt.ParetoSet();
  for (size_t i = 0; i < paretoSet.n_slices; i++)
  {
    arma::mat solution = paretoSet.slice(i);
    bool allInRange = true;
    for (size_t j = 2; j < MAF_FOUR.GetNumVariables(); j++)
    {
    	double val = arma::as_scalar(solution(j));
     if (!IsInBounds<double>(val, expectedLowerBound, expectedUpperBound, 0.2))
      {
        allInRange = false;
        break;
      }
    }
    if(allInRange)
    {
      success = true;
      break;
    }
  }

  REQUIRE(success == true);
}

/**
 * Test against the first problem of ZDT Test Suite.  ZDT-1 is a 30
 * variable-2 objective problem with a convex Pareto Front.
 *
 * NOTE: For the sake of runtime, only ZDT-1 is tested against the
 * algorithm. Others have been tested separately.
 *
 * We run the test multiple times, since it sometimes fails, in order to get the
 * probability of failure down.
 */
TEMPLATE_TEST_CASE("DefaultMOEAD_ZDT1Function", "[MOEAD]", arma::mat)
{
  typedef typename TestType::elem_type ElemType;

  //! Parameters taken from original ZDT Paper.
  ZDT1<TestType> ZDT_ONE(100);
  const double lowerBound = 0;
  const double upperBound = 1;

  DefaultMOEAD opt(
      300, // Population size.
      150,  // Max generations.
      1.0,  // Crossover probability.
      0.9, // Probability of sampling from neighbor.
      20, // Neighborhood size.
      20, // Perturbation index.
      0.5, // Differential weight.
      2, // Max childrens to replace parents.
      1E-10, // epsilon.
      lowerBound, // Lower bound.
      upperBound // Upper bound.
  );

  typedef decltype(ZDT_ONE.objectiveF1) ObjectiveTypeA;
  typedef decltype(ZDT_ONE.objectiveF2) ObjectiveTypeB;

  const size_t trials = 8;
  for (size_t trial = 0; trial < trials; ++trial)
  {
    TestType coords = ZDT_ONE.GetInitialPoint();
    std::tuple<ObjectiveTypeA, ObjectiveTypeB> objectives =
        ZDT_ONE.GetObjectives();

    opt.Optimize(objectives, coords);

    //! Refer the ZDT_ONE implementation for g objective implementation.
    //! The optimal g value is taken from the docs of ZDT_ONE.
    size_t numVariables = coords.size();
    ElemType sum = arma::accu(coords(arma::span(1, numVariables - 1), 0));
    const ElemType g = 1.0 + 9.0 * sum /
        (static_cast<ElemType>(numVariables - 1));
    if (trial < trials - 1 && g != Approx(1.0).margin(0.99))
      continue;

    REQUIRE(g == Approx(1.0).margin(0.99));
    break;
  }
}

/**
 * Test DirichletMOEAD against the third problem of ZDT Test Suite. ZDT-3 is a 30
 * variable-2 objective problem with disconnected Pareto Fronts.
 */
TEMPLATE_TEST_CASE("DirichletMOEAD_ZDT3Function", "[MOEAD]", arma::mat)
{
  typedef typename TestType::elem_type ElemType;

  //! Parameters taken from original ZDT Paper.
  ZDT3<> ZDT_THREE(300);
  const double lowerBound = 0;
  const double upperBound = 1;

  DirichletMOEAD opt(
      300, // Population size.
      300,  // Max generations.
      1.0,  // Crossover probability.
      0.9, // Probability of sampling from neighbor.
      20, // Neighborhood size.
      20, // Perturbation index.
      0.5, // Differential weight.
      2, // Max childrens to replace parents.
      1E-10, // epsilon.
      lowerBound, // Lower bound.
      upperBound // Upper bound.
    );

  typedef decltype(ZDT_THREE.objectiveF1) ObjectiveTypeA;
  typedef decltype(ZDT_THREE.objectiveF2) ObjectiveTypeB;

  TestType coords = ZDT_THREE.GetInitialPoint();
  std::tuple<ObjectiveTypeA, ObjectiveTypeB> objectives =
      ZDT_THREE.GetObjectives();

  opt.Optimize(objectives, coords);

  const arma::Cube<ElemType>& finalPopulation = opt.ParetoSet<
      arma::Cube<ElemType>>();
  REQUIRE(VariableBoundsCheck(finalPopulation));
}

#ifdef ENS_HAVE_COOT

TEMPLATE_TEST_CASE("MOEADDIRICHLETZDT3Test", "[MOEAD]", coot::mat, coot::fmat)
{
  typedef typename TestType::elem_type ElemType;

  //! Parameters taken from original ZDT Paper.
  ZDT3<TestType> ZDT_THREE(300);
  const double lowerBound = 0;
  const double upperBound = 1;

  DirichletMOEAD opt(
      300, // Population size.
      300,  // Max generations.
      1.0,  // Crossover probability.
      0.9, // Probability of sampling from neighbor.
      20, // Neighborhood size.
      20, // Perturbation index.
      0.5, // Differential weight.
      2, // Max childrens to replace parents.
      1E-10, // epsilon.
      lowerBound, // Lower bound.
      upperBound // Upper bound.
    );

  typedef decltype(ZDT_THREE.objectiveF1) ObjectiveTypeA;
  typedef decltype(ZDT_THREE.objectiveF2) ObjectiveTypeB;

  TestType coords = ZDT_THREE.GetInitialPoint();
  std::tuple<ObjectiveTypeA, ObjectiveTypeB> objectives =
      ZDT_THREE.GetObjectives();

  opt.Optimize(objectives, coords);

  const coot::Cube<ElemType>& finalPopulation = opt.ParetoSet<
      coot::Cube<ElemType>>();
  REQUIRE(VariableBoundsCheck(finalPopulation));
}

#endif<|MERGE_RESOLUTION|>--- conflicted
+++ resolved
@@ -40,75 +40,9 @@
 }
 
 /**
-<<<<<<< HEAD
- * Optimize for the Schaffer N.1 function using NSGA-II optimizer.
- * Tests for data of type double.
- */
-TEST_CASE("MOEADSchafferN1DoubleTest", "[MOEADTest]")
-{
-  SchafferFunctionN1<arma::mat> SCH;
-  const double lowerBound = -1000;
-  const double upperBound = 1000;
-  const double expectedLowerBound = 0.0;
-  const double expectedUpperBound = 2.0;
-
-  DefaultMOEAD opt(
-        300, // Population size.
-        300,  // Max generations.
-        1.0,  // Crossover probability.
-        0.9, // Probability of sampling from neighbor.
-        20, // Neighborhood size.
-        20, // Perturbation index.
-        0.5, // Differential weight.
-        2, // Max childrens to replace parents.
-        1E-10, // epsilon.
-        lowerBound, // Lower bound.
-        upperBound // Upper bound.
-      );
-
-  typedef decltype(SCH.objectiveA) ObjectiveTypeA;
-  typedef decltype(SCH.objectiveB) ObjectiveTypeB;
-
-  // We allow a few trials in case of poor convergence.
-  bool success = false;
-  for (size_t trial = 0; trial < 5; ++trial)
-  {
-    arma::mat coords = SCH.GetInitialPoint();
-    std::tuple<ObjectiveTypeA, ObjectiveTypeB> objectives = SCH.GetObjectives();
-
-    opt.Optimize(objectives, coords);
-    arma::cube paretoSet = opt.ParetoSet();
-
-    bool allInRange = true;
-
-    for (size_t solutionIdx = 0; solutionIdx < paretoSet.n_slices; ++solutionIdx)
-    {
-      double val = arma::as_scalar(paretoSet.slice(solutionIdx));
-      if (!IsInBounds<double>(val, expectedLowerBound, expectedUpperBound, 0.1))
-      {
-        allInRange = false;
-        break;
-      }
-    }
-
-    if (allInRange)
-    {
-      success = true;
-      break;
-    }
-  }
-
-  REQUIRE(success == true);
-}
-
-/**
- * Optimize for the Schaffer N.1 function using NSGA-II optimizer.
- * Tests for data of type double.
-=======
  * Check if the final population lies in the optimal region in variable space.
  *
  * @param paretoSet The final population in variable space.
->>>>>>> 8579b392
  */
 template<typename CubeType>
 bool VariableBoundsCheck(const CubeType& paretoSet)
@@ -167,7 +101,7 @@
       20, // Perturbation index.
       0.5, // Differential weight.
       2, // Max childrens to replace parents.
-      1E-10, // epsilon.
+      1e-10, // epsilon.
       lowerBound, // Lower bound.
       upperBound // Upper bound.
   );
@@ -229,7 +163,7 @@
       20, // Perturbation index.
       0.5, // Differential weight.
       2, // Max childrens to replace parents.
-      1E-10, // epsilon.
+      1e-10, // epsilon.
       lowerBound, // Lower bound.
       upperBound // Upper bound.
   );
@@ -289,7 +223,7 @@
       20, // Perturbation index.
       0.5, // Differential weight.
       2, // Max childrens to replace parents.
-      1E-10, // epsilon.
+      1e-10, // epsilon.
       lowerBound, // Lower bound.
       upperBound // Upper bound.
   );
@@ -346,7 +280,7 @@
       20, // Perturbation index.
       0.5, // Differential weight.
       2, // Max childrens to replace parents.
-      1E-10, // epsilon.
+      1e-10, // epsilon.
       lowerBound, // Lower bound.
       upperBound // Upper bound.
   );
@@ -406,7 +340,7 @@
       20, // Perturbation index.
       0.5, // Differential weight.
       2, // Max childrens to replace parents.
-      1E-10, // epsilon.
+      1e-10, // epsilon.
       lowerBound, // Lower bound.
       upperBound // Upper bound.
     );
@@ -466,7 +400,7 @@
       20, // Perturbation index.
       0.5, // Differential weight.
       2, // Max childrens to replace parents.
-      1E-10, // epsilon.
+      1e-10, // epsilon.
       lowerBound, // Lower bound.
       upperBound // Upper bound.
     );
@@ -526,7 +460,7 @@
       20, // Perturbation index.
       0.5, // Differential weight.
       2, // Max childrens to replace parents.
-      1E-10, // epsilon.
+      1e-10, // epsilon.
       lowerBound, // Lower bound.
       upperBound // Upper bound.
     );
@@ -548,14 +482,14 @@
     bool allInRange = true;
     for (size_t j = 2; j < MAF_FOUR.GetNumVariables(); j++)
     {
-    	double val = arma::as_scalar(solution(j));
-     if (!IsInBounds<double>(val, expectedLowerBound, expectedUpperBound, 0.2))
+      double val = arma::as_scalar(solution(j));
+      if (!IsInBounds<double>(val, expectedLowerBound, expectedUpperBound, 0.2))
       {
         allInRange = false;
         break;
       }
     }
-    if(allInRange)
+    if (allInRange)
     {
       success = true;
       break;
@@ -593,7 +527,7 @@
       20, // Perturbation index.
       0.5, // Differential weight.
       2, // Max childrens to replace parents.
-      1E-10, // epsilon.
+      1e-10, // epsilon.
       lowerBound, // Lower bound.
       upperBound // Upper bound.
   );
@@ -646,7 +580,7 @@
       20, // Perturbation index.
       0.5, // Differential weight.
       2, // Max childrens to replace parents.
-      1E-10, // epsilon.
+      1e-10, // epsilon.
       lowerBound, // Lower bound.
       upperBound // Upper bound.
     );
@@ -685,7 +619,7 @@
       20, // Perturbation index.
       0.5, // Differential weight.
       2, // Max childrens to replace parents.
-      1E-10, // epsilon.
+      1e-10, // epsilon.
       lowerBound, // Lower bound.
       upperBound // Upper bound.
     );
