--- conflicted
+++ resolved
@@ -101,11 +101,7 @@
       20, // Perturbation index.
       0.5, // Differential weight.
       2, // Max childrens to replace parents.
-<<<<<<< HEAD
-      1e-10, // epsilon.
-=======
       Tolerances<TestType>::Obj, // epsilon.
->>>>>>> a4ec8b56
       lowerBound, // Lower bound.
       upperBound // Upper bound.
   );
@@ -532,11 +528,7 @@
       20, // Perturbation index.
       0.5, // Differential weight.
       2, // Max childrens to replace parents.
-<<<<<<< HEAD
-      1e-10, // epsilon.
-=======
       Tolerances<TestType>::Obj, // epsilon.
->>>>>>> a4ec8b56
       lowerBound, // Lower bound.
       upperBound // Upper bound.
   );
@@ -589,11 +581,7 @@
       20, // Perturbation index.
       0.5, // Differential weight.
       2, // Max childrens to replace parents.
-<<<<<<< HEAD
-      1e-10, // epsilon.
-=======
       Tolerances<TestType>::Obj, // epsilon.
->>>>>>> a4ec8b56
       lowerBound, // Lower bound.
       upperBound // Upper bound.
     );
