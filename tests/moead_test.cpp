--- conflicted
+++ resolved
@@ -470,15 +470,9 @@
       maf4.GetObjectives();
 
   bool success = false;
-<<<<<<< HEAD
   arma::mat coords = maf4.GetInitialPoint();
-  opt.Optimize(objectives, coords);
-  arma::cube paretoSet = opt.ParetoSet();
-=======
-  arma::mat coords = MAF_FOUR.GetInitialPoint();
   arma::cube paretoFront, paretoSet;
   opt.Optimize(objectives, coords, paretoFront, paretoSet);
->>>>>>> 81513548
   for (size_t i = 0; i < paretoSet.n_slices; i++)
   {
     arma::mat solution = paretoSet.slice(i);
@@ -597,47 +591,4 @@
   opt.Optimize(objectives, coords, finalPopulation, finalFront);
 
   REQUIRE(VariableBoundsCheck(finalPopulation));
-<<<<<<< HEAD
-}
-=======
-}
-
-#ifdef ENS_HAVE_COOT
-
-TEMPLATE_TEST_CASE("MOEADDIRICHLETZDT3Test", "[MOEAD]", coot::mat, coot::fmat)
-{
-  typedef typename TestType::elem_type ElemType;
-
-  //! Parameters taken from original ZDT Paper.
-  ZDT3<TestType> zdt3(300);
-  const double lowerBound = 0;
-  const double upperBound = 1;
-
-  DirichletMOEAD opt(
-      300, // Population size.
-      300,  // Max generations.
-      1.0,  // Crossover probability.
-      0.9, // Probability of sampling from neighbor.
-      20, // Neighborhood size.
-      20, // Perturbation index.
-      0.5, // Differential weight.
-      2, // Max childrens to replace parents.
-      1e-10, // epsilon.
-      lowerBound, // Lower bound.
-      upperBound // Upper bound.
-    );
-
-  typedef decltype(zdt3.objectiveF1) ObjectiveTypeA;
-  typedef decltype(zdt3.objectiveF2) ObjectiveTypeB;
-
-  TestType coords = zdt3.GetInitialPoint();
-  std::tuple<ObjectiveTypeA, ObjectiveTypeB> objectives =
-      zdt3.GetObjectives();
-
-  coot::Cube<ElemType> paretoFront, finalPopulation;
-  opt.Optimize(objectives, coords, paretoFront, finalPopulation);
-  REQUIRE(VariableBoundsCheck(finalPopulation));
-}
-
-#endif
->>>>>>> 81513548
+}