--- conflicted
+++ resolved
@@ -30,16 +30,11 @@
 
 TEMPLATE_TEST_CASE("WNGrad_SphereFunction", "[WNGrad]", ENS_ALL_TEST_TYPES)
 {
-<<<<<<< HEAD
   WNGrad optimizer(1.12, 2, 500000, 1e-9, true);
-  FunctionTest<SphereFunction, TestType>(optimizer, 1.0, 0.1);
-=======
-  WNGrad optimizer(0.56, 2, 500000, 1e-9, true);
   FunctionTest<SphereFunction, TestType>(
       optimizer,
       Tolerances<TestType>::LargeObj,
       Tolerances<TestType>::LargeCoord);
->>>>>>> 3b4e1e26
 }
 
 // The Styblinski-Tang function is too difficult to make converge for WNGrad in
@@ -47,16 +42,11 @@
 TEMPLATE_TEST_CASE("WNGrad_StyblinskiTangFunction", "[WNGrad]", ENS_TEST_TYPES,
     ENS_SPARSE_TEST_TYPES)
 {
-<<<<<<< HEAD
   WNGrad optimizer(1.12, 2, 500000, 1e-9, true);
-  FunctionTest<StyblinskiTangFunction, TestType>(optimizer, 0.3, 0.03);
-=======
-  WNGrad optimizer(0.56, 2, 500000, 1e-9, true);
   FunctionTest<StyblinskiTangFunction, TestType>(
       optimizer,
       5 * Tolerances<TestType>::LargeObj,
       5 * Tolerances<TestType>::LargeCoord);
->>>>>>> 3b4e1e26
 }
 
 #ifdef ENS_HAVE_COOT
