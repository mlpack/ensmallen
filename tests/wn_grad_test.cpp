/**
 * @file wn_grad_test.cpp
 * @author Marcus Edel
 *
 * Test file for the WNGrad optimizer.
 *
 * ensmallen is free software; you may redistribute it and/or modify it under
 * the terms of the 3-clause BSD license.  You should have received a copy of
 * the 3-clause BSD license along with ensmallen.  If not, see
 * http://www.opensource.org/licenses/BSD-3-Clause for more information.
 */

#include <ensmallen.hpp>
#include "catch.hpp"
#include "test_function_tools.hpp"
#include "test_types.hpp"

using namespace ens;
using namespace ens::test;

TEMPLATE_TEST_CASE("WNGrad_LogisticRegressionFunction", "[WNGrad]",
    ENS_ALL_TEST_TYPES)
{
  WNGrad optimizer(0.56, 1, 500000, 1e-9, true);
  LogisticRegressionFunctionTest<TestType, arma::Row<size_t>>(optimizer);
}

TEMPLATE_TEST_CASE("WNGrad_SphereFunction", "[WNGrad]", ENS_ALL_TEST_TYPES)
{
  WNGrad optimizer(0.56, 2, 500000, 1e-9, true);
<<<<<<< HEAD
  FunctionTest<SphereFunctionType<TestType, arma::Row<size_t>>, TestType>(
      optimizer,
      Tolerances<TestType>::LargeObj,
      Tolerances<TestType>::LargeCoord);
}

// The Styblinski-Tang function is too difficult to make converge for WNGrad in
// low precision.
TEMPLATE_TEST_CASE("WNGrad_StyblinskiTangFunction", "[WNGrad]", ENS_TEST_TYPES,
    ENS_SPARSE_TEST_TYPES)
{
  WNGrad optimizer(0.56, 2, 500000, 1e-9, true);
  FunctionTest<StyblinskiTangFunction<TestType, arma::Row<size_t>>, TestType>(
      optimizer,
      5 * Tolerances<TestType>::LargeObj,
      5 * Tolerances<TestType>::LargeCoord);
=======
  FunctionTest<SphereFunction, TestType>(optimizer, 1.0, 0.1);
}

TEMPLATE_TEST_CASE("WNGrad_StyblinskiTangFunction", "[WNGrad]",
    arma::mat, arma::fmat, arma::sp_mat)
{
  WNGrad optimizer(0.56, 2, 500000, 1e-9, true);
  FunctionTest<StyblinskiTangFunction, TestType>(optimizer, 0.3, 0.03);
>>>>>>> 7442e833
}

#ifdef USE_COOT

TEMPLATE_TEST_CASE("WNGrad_LogisticRegressionFunction", "[WNGrad]",
    coot::mat, coot::fmat)
{
  WNGrad optimizer(0.56, 1, 500000, 1e-9, true);
  LogisticRegressionFunctionTest<TestType, coot::Row<size_t>>(
      optimizer, 0.003, 0.006);
}

TEMPLATE_TEST_CASE("WNGrad_SphereFunction", "[WNGrad]",
    coot::mat, coot::fmat)
{
  WNGrad optimizer(0.56, 2, 500000, 1e-9, true);
  FunctionTest<SphereFunction, TestType>(optimizer, 1.0, 0.1);
}

TEMPLATE_TEST_CASE("WNGrad_StyblinskiTangFunction", "[WNGrad]",
    coot::mat, coot::fmat)
{
  WNGrad optimizer(0.56, 2, 500000, 1e-9, true);
  FunctionTest<StyblinskiTangFunction, TestType>(optimizer, 0.3, 0.03);
}

#endif<|MERGE_RESOLUTION|>--- conflicted
+++ resolved
@@ -28,8 +28,7 @@
 TEMPLATE_TEST_CASE("WNGrad_SphereFunction", "[WNGrad]", ENS_ALL_TEST_TYPES)
 {
   WNGrad optimizer(0.56, 2, 500000, 1e-9, true);
-<<<<<<< HEAD
-  FunctionTest<SphereFunctionType<TestType, arma::Row<size_t>>, TestType>(
+  FunctionTest<SphereFunction, TestType>(
       optimizer,
       Tolerances<TestType>::LargeObj,
       Tolerances<TestType>::LargeCoord);
@@ -41,20 +40,10 @@
     ENS_SPARSE_TEST_TYPES)
 {
   WNGrad optimizer(0.56, 2, 500000, 1e-9, true);
-  FunctionTest<StyblinskiTangFunction<TestType, arma::Row<size_t>>, TestType>(
+  FunctionTest<StyblinskiTangFunction, TestType>(
       optimizer,
       5 * Tolerances<TestType>::LargeObj,
       5 * Tolerances<TestType>::LargeCoord);
-=======
-  FunctionTest<SphereFunction, TestType>(optimizer, 1.0, 0.1);
-}
-
-TEMPLATE_TEST_CASE("WNGrad_StyblinskiTangFunction", "[WNGrad]",
-    arma::mat, arma::fmat, arma::sp_mat)
-{
-  WNGrad optimizer(0.56, 2, 500000, 1e-9, true);
-  FunctionTest<StyblinskiTangFunction, TestType>(optimizer, 0.3, 0.03);
->>>>>>> 7442e833
 }
 
 #ifdef USE_COOT
