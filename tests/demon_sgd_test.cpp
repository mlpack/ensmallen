/**
 * @file demon_sgd_test.cpp
 * @author Marcus Edel
 *
 * ensmallen is free software; you may redistribute it and/or modify it under
 * the terms of the 3-clause BSD license.  You should have received a copy of
 * the 3-clause BSD license along with ensmallen.  If not, see
 * http://www.opensource.org/licenses/BSD-3-Clause for more information.
 */
#if defined(ENS_USE_COOT)
  #include <armadillo>
  #include <bandicoot>
#endif
#include <ensmallen.hpp>
#include "catch.hpp"
#include "test_function_tools.hpp"
#include "test_types.hpp"

using namespace ens;
using namespace ens::test;

TEMPLATE_TEST_CASE("DemonSGD_LogisticRegressionFunction", "[DemonSGD]",
    ENS_ALL_TEST_TYPES)
{
<<<<<<< HEAD
  DemonSGD optimizer(32.0 /* huge step size needed! */, 16, 0.9, 10000000, 1e-9,
      true, true, true);
  LogisticRegressionFunctionTest<TestType>(optimizer, 0.003, 0.006, 10);
=======
  DemonSGD optimizer(2.0 /* huge step size needed! */, 16, 0.9, 10000000, 1e-9,
      true, true, true);
  // It could take several tries to get everything to converge.
  LogisticRegressionFunctionTest<TestType>(optimizer,
      Tolerances<TestType>::LRTrainAcc,
      Tolerances<TestType>::LRTestAcc,
      10);
>>>>>>> 3b4e1e26
}

#ifdef ENS_HAVE_COOT

TEMPLATE_TEST_CASE("DemonSGD_LogisticRegressionFunction", "[DemonSGD]",
    coot::mat, coot::fmat)
{
  DemonSGD optimizer(32.0 /* huge step size needed! */, 16, 0.9, 1000000, 1e-9,
      true, true, true);
  LogisticRegressionFunctionTest<TestType, coot::Row<size_t>>(
      optimizer, 0.003, 0.006, 10);
}

#endif<|MERGE_RESOLUTION|>--- conflicted
+++ resolved
@@ -22,19 +22,13 @@
 TEMPLATE_TEST_CASE("DemonSGD_LogisticRegressionFunction", "[DemonSGD]",
     ENS_ALL_TEST_TYPES)
 {
-<<<<<<< HEAD
   DemonSGD optimizer(32.0 /* huge step size needed! */, 16, 0.9, 10000000, 1e-9,
-      true, true, true);
-  LogisticRegressionFunctionTest<TestType>(optimizer, 0.003, 0.006, 10);
-=======
-  DemonSGD optimizer(2.0 /* huge step size needed! */, 16, 0.9, 10000000, 1e-9,
       true, true, true);
   // It could take several tries to get everything to converge.
   LogisticRegressionFunctionTest<TestType>(optimizer,
       Tolerances<TestType>::LRTrainAcc,
       Tolerances<TestType>::LRTestAcc,
       10);
->>>>>>> 3b4e1e26
 }
 
 #ifdef ENS_HAVE_COOT
