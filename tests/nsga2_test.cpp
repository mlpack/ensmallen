/**
 * @file nsga2_test.cpp
 * @author Sayan Goswami
 * @author Nanubala Gnana Sai
 *
 * ensmallen is free software; you may redistribute it and/or modify it under
 * the terms of the 3-clause BSD license.  You should have received a copy of
 * the 3-clause BSD license along with ensmallen.  If not, see
 * http://www.opensource.org/licenses/BSD-3-Clause for more information.
 */

#include <ensmallen.hpp>
#include "catch.hpp"
#include "test_function_tools.hpp"
#include "test_types.hpp"

using namespace ens;
using namespace ens::test;
using namespace std;

/**
 * Checks if low <= value <= high. Used by NSGA2FonsecaFlemingTest.
 *
 * @param value The value being checked.
 * @param low The lower bound.
 * @param high The upper bound.
 * @tparam The type of elements in the population set.
 * @return true if value lies in the range [low, high].
 * @return false if value does not lie in the range [low, high].
 */
template<typename ElemType>
bool IsInBounds(
    const ElemType& value, const ElemType& low, const ElemType& high)
{
  ElemType roundoff = ElemType(0.1);
  return !(value < (low - roundoff)) && !((high + roundoff) < value);
}

TEMPLATE_TEST_CASE("NSGA2_SchafferFunctionN1ElemTypeBounds", "[NSGA2]",
    ENS_ALL_TEST_TYPES)
{
  typedef typename TestType::elem_type ElemType;

  SchafferFunctionN1<TestType> sch;
  const double lowerBound = -1000;
  const double upperBound = 1000;
  const ElemType expectedLowerBound = 0;
  const ElemType expectedUpperBound = 2;

  NSGA2 opt(
      20, 300, 0.5, 0.5, 1e-3, 1e-6, lowerBound, upperBound);

  typedef decltype(sch.objectiveA) ObjectiveTypeA;
  typedef decltype(sch.objectiveB) ObjectiveTypeB;

  // We allow a few trials in case of poor convergence.
  bool success = false;
  for (size_t trial = 0; trial < 3; ++trial)
  {
    TestType coords = sch.GetInitialPoint();
    std::tuple<ObjectiveTypeA, ObjectiveTypeB> objectives =
      sch.GetObjectives();

    opt.Optimize(objectives, coords);
    arma::Cube<ElemType> paretoSet = opt.ParetoSet<arma::Cube<ElemType>>();

    bool allInRange = true;

    for (size_t solutionIdx = 0; solutionIdx < paretoSet.n_slices;
         ++solutionIdx)
    {
      ElemType val = arma::as_scalar(paretoSet.slice(solutionIdx));
      if (!IsInBounds<ElemType>(val, expectedLowerBound, expectedUpperBound))
      {
        allInRange = false;
        break;
      }
    }

    if (allInRange)
    {
      success = true;
      break;
    }
  }

  REQUIRE(success == true);
}

TEMPLATE_TEST_CASE("NSGA2_SchafferFunctionN1VectorBounds", "[NSGA2]",
    ENS_ALL_TEST_TYPES)
{
  typedef typename TestType::elem_type ElemType;

  // This test can be a little flaky, so we try it a few times.
<<<<<<< HEAD
  SchafferFunctionN1<TestType> sch;
  const arma::Col<ElemType> lowerBound = {-1000};
  const arma::Col<ElemType> upperBound = {1000};
  const ElemType expectedLowerBound = 0;
  const ElemType expectedUpperBound = 2;
=======
  SchafferFunctionN1<TestType> SCH;
  const arma::vec lowerBound = {-1000};
  const arma::vec upperBound = {1000};
  const ElemType expectedLowerBound = 0.0;
  const ElemType expectedUpperBound = 2.0;
>>>>>>> 7442e833

  NSGA2 opt(
      20, 300, 0.5, 0.5, 1e-3, 1e-6, lowerBound, upperBound);

  typedef decltype(sch.objectiveA) ObjectiveTypeA;
  typedef decltype(sch.objectiveB) ObjectiveTypeB;

  bool success = false;
  for (size_t trial = 0; trial < 3; ++trial)
  {
    TestType coords = sch.GetInitialPoint();
    std::tuple<ObjectiveTypeA, ObjectiveTypeB> objectives = sch.GetObjectives();

    opt.Optimize(objectives, coords);
    arma::Cube<ElemType> paretoSet = opt.ParetoSet<arma::Cube<ElemType>>();

    bool allInRange = true;

    for (size_t solutionIdx = 0; solutionIdx < paretoSet.n_slices;
         ++solutionIdx)
    {
      ElemType val = arma::as_scalar(paretoSet.slice(solutionIdx));
      if (!IsInBounds<ElemType>(val, expectedLowerBound, expectedUpperBound))
      {
        allInRange = false;
        break;
      }
    }

    if (allInRange)
    {
      success = true;
      break;
    }
  }

  REQUIRE(success == true);
}

/**
 * Optimize for the Fonseca Fleming function using NSGA-II optimizer.
 */
TEMPLATE_TEST_CASE("NSGA2_FonsecaFlemingFunctionElemTypeBounds", "[NSGA2]",
    ENS_ALL_TEST_TYPES)
{
  typedef typename TestType::elem_type ElemType;

  FonsecaFlemingFunction<TestType> fon;

  const double lowerBound = -4;
  const double upperBound = 4;
  const double tolerance = 1e-6;
  const double strength = 1e-4;
  const ElemType expectedLowerBound = -1 / sqrt(ElemType(3));
  const ElemType expectedUpperBound = 1 / sqrt(ElemType(3));

<<<<<<< HEAD
  NSGA2Type<TestType> opt(20, 300, 0.6, 0.3, strength, tolerance, lowerBound,
      upperBound);
=======
  NSGA2 opt(20, 300, 0.6, 0.3, strength, tolerance, lowerBound, upperBound);
>>>>>>> 7442e833

  typedef decltype(fon.objectiveA) ObjectiveTypeA;
  typedef decltype(fon.objectiveB) ObjectiveTypeB;

  TestType coords = fon.GetInitialPoint();
  std::tuple<ObjectiveTypeA, ObjectiveTypeB> objectives = fon.GetObjectives();

  opt.Optimize(objectives, coords);
  arma::Cube<ElemType> paretoSet = opt.ParetoSet<arma::Cube<ElemType>>();

  bool allInRange = true;

  for (size_t solutionIdx = 0; solutionIdx < paretoSet.n_slices; ++solutionIdx)
  {
    const TestType solution = paretoSet.slice(solutionIdx);
    ElemType valX = arma::as_scalar(solution(0));
    ElemType valY = arma::as_scalar(solution(1));
    ElemType valZ = arma::as_scalar(solution(2));

    if (!IsInBounds<ElemType>(valX, expectedLowerBound, expectedUpperBound) ||
        !IsInBounds<ElemType>(valY, expectedLowerBound, expectedUpperBound) ||
        !IsInBounds<ElemType>(valZ, expectedLowerBound, expectedUpperBound))
    {
      allInRange = false;
      break;
    }
  }

  REQUIRE(allInRange);
}

/**
 * Optimize for the Fonseca Fleming function using NSGA-II optimizer.
 */
TEMPLATE_TEST_CASE("NSGA2_FonsecaFlemingFunctionVectorBounds", "[NSGA2]",
    ENS_ALL_TEST_TYPES)
{
  typedef typename TestType::elem_type ElemType;

  FonsecaFlemingFunction<TestType> fon;

  const arma::vec lowerBound = {-4, -4, -4};
  const arma::vec upperBound = {4, 4, 4};
  const double tolerance = 1e-6;
  const double strength = 1e-4;
  const ElemType expectedLowerBound = -1 / sqrt(ElemType(3));
  const ElemType expectedUpperBound = 1 / sqrt(ElemType(3));

<<<<<<< HEAD
  NSGA2Type<TestType> opt(20, 300, 0.6, 0.3, strength, tolerance, lowerBound,
      upperBound);
=======
  NSGA2 opt(20, 300, 0.6, 0.3, strength, tolerance, lowerBound, upperBound);
>>>>>>> 7442e833

  typedef decltype(fon.objectiveA) ObjectiveTypeA;
  typedef decltype(fon.objectiveB) ObjectiveTypeB;

  TestType coords = fon.GetInitialPoint();
  std::tuple<ObjectiveTypeA, ObjectiveTypeB> objectives = fon.GetObjectives();

  opt.Optimize(objectives, coords);
  arma::Cube<ElemType> paretoSet = opt.ParetoSet<arma::Cube<ElemType>>();

  bool allInRange = true;

  for (size_t solutionIdx = 0; solutionIdx < paretoSet.n_slices; ++solutionIdx)
  {
    const TestType solution = paretoSet.slice(solutionIdx);
    ElemType valX = arma::as_scalar(solution(0));
    ElemType valY = arma::as_scalar(solution(1));
    ElemType valZ = arma::as_scalar(solution(2));

    if (!IsInBounds<ElemType>(valX, expectedLowerBound, expectedUpperBound) ||
        !IsInBounds<ElemType>(valY, expectedLowerBound, expectedUpperBound) ||
        !IsInBounds<ElemType>(valZ, expectedLowerBound, expectedUpperBound))
    {
      allInRange = false;
      break;
    }
  }

  REQUIRE(allInRange);
}

/**
 * Test against the first problem of ZDT Test Suite.  ZDT-1 is a 30
 * variable-2 objective problem with a convex Pareto Front.
 *
 * NOTE: For the sake of runtime, only ZDT-1 is tested against the
 * algorithm. Others have been tested separately.
 */
TEMPLATE_TEST_CASE("NSGA2_ZDTONEFunction", "[NSGA2]", ENS_ALL_TEST_TYPES)
{
  //! Parameters taken from original ZDT Paper.
  ZDT1<TestType> zdt1(100);
  const double lowerBound = 0;
  const double upperBound = 1;
  const double tolerance = 1e-6;
  const double mutationRate = 1e-2;
  const double crossoverRate = 0.8;
  const double strength = 1e-4;

  NSGA2 opt(100, 250, crossoverRate, mutationRate, strength,
      tolerance, lowerBound, upperBound);

  typedef decltype(zdt1.objectiveF1) ObjectiveTypeA;
  typedef decltype(zdt1.objectiveF2) ObjectiveTypeB;

  TestType coords = zdt1.GetInitialPoint();
  std::tuple<ObjectiveTypeA, ObjectiveTypeB> objectives =
      zdt1.GetObjectives();

  opt.Optimize(objectives, coords);

  // Refer to the zdt1 implementation for g objective implementation.
  // The optimal g value is taken from the docs of zdt1.
  size_t numVariables = coords.size();
  double sum = arma::accu(coords(arma::span(1, numVariables - 1), 0));
  double g = 1. + 9. * sum / (static_cast<double>(numVariables - 1));

  REQUIRE(g == Approx(1.0).margin(0.99));
}

/**
 * Ensure that the reverse-compatible Front() function works.
 *
 * This test can be removed when Front() is removed, in ensmallen 3.x.
 */
TEMPLATE_TEST_CASE("NSGA2_FrontTest", "[NSGA2]", ENS_TEST_TYPES)
{
  typedef typename TestType::elem_type ElemType;

  SchafferFunctionN1<TestType> sch;
  const double lowerBound = -1000;
  const double upperBound = 1000;

  NSGA2 opt(
      20, 300, 0.5, 0.5, 1e-3, 1e-6, lowerBound, upperBound);

  typedef decltype(sch.objectiveA) ObjectiveTypeA;
  typedef decltype(sch.objectiveB) ObjectiveTypeB;

  TestType coords = sch.GetInitialPoint();
  std::tuple<ObjectiveTypeA, ObjectiveTypeB> objectives = sch.GetObjectives();

  opt.Optimize(objectives, coords);
  arma::Cube<ElemType> paretoFront = opt.ParetoFront<arma::Cube<ElemType>>();

  std::vector<arma::mat> rcFront = opt.Front();

  REQUIRE(paretoFront.n_slices == rcFront.size());
  for (size_t i = 0; i < paretoFront.n_slices; ++i)
  {
    arma::mat paretoM = conv_to<arma::mat>::from(paretoFront.slice(i));
    CheckMatrices(paretoM, rcFront[i]);
  }
}

#ifdef USE_COOT

TEMPLATE_TEST_CASE("NSGA2_SchafferFunctionN1", "[NSGA2]",
    coot::mat, coot::fmat)
{
  typedef typename TestType::elem_type ElemType;

  SchafferFunctionN1<TestType> sch;
  const double lowerBound = -1000;
  const double upperBound = 1000;
  const ElemType expectedLowerBound = 0.0;
  const ElemType expectedUpperBound = 2.0;

  NSGA2 opt(
      20, 300, 0.5, 0.5, 1e-3, 1e-6, lowerBound, upperBound);

  typedef decltype(sch.objectiveA) ObjectiveTypeA;
  typedef decltype(sch.objectiveB) ObjectiveTypeB;

  // We allow a few trials in case of poor convergence.
  bool success = false;
  for (size_t trial = 0; trial < 3; ++trial)
  {
    TestType coords = sch.GetInitialPoint();
    std::tuple<ObjectiveTypeA, ObjectiveTypeB> objectives =
      sch.GetObjectives();

    opt.Optimize(objectives, coords);
    coot::Cube<ElemType> paretoSet = opt.ParetoSet<coot::Cube<ElemType>>();

    bool allInRange = true;

    for (size_t solutionIdx = 0; solutionIdx < paretoSet.n_slices;
         ++solutionIdx)
    {
      ElemType val = coot::as_scalar(paretoSet.slice(solutionIdx));

      if (!IsInBounds<ElemType>(val, expectedLowerBound, expectedUpperBound))
      {
        allInRange = false;
        break;
      }
    }

    if (allInRange)
    {
      success = true;
      break;
    }
  }

  REQUIRE(success == true);
}

TEMPLATE_TEST_CASE("NSGA2_SchafferFunctionN1VectorBounds", "[NSGA2Test]",
    coot::mat, coot::fmat)
{
  typedef typename TestType::elem_type ElemType;

  // This test can be a little flaky, so we try it a few times.
  SchafferFunctionN1<TestType> sch;
  coot::Col<ElemType> lowerBound(1);
  lowerBound(0) = -1000.0;
  coot::Col<ElemType> upperBound(1);
  upperBound(0) = 1000.0;
  const ElemType expectedLowerBound = 0.0;
  const ElemType expectedUpperBound = 2.0;

  NSGA2 opt(20, 300, 0.5, 0.5, 1e-3, 1e-6, lowerBound, upperBound);

  typedef decltype(sch.objectiveA) ObjectiveTypeA;
  typedef decltype(sch.objectiveB) ObjectiveTypeB;

  bool success = false;
  for (size_t trial = 0; trial < 3; ++trial)
  {
    TestType coords = sch.GetInitialPoint();
    std::tuple<ObjectiveTypeA, ObjectiveTypeB> objectives = sch.GetObjectives();

    opt.Optimize(objectives, coords);
    coot::Cube<ElemType> paretoSet = opt.ParetoSet<coot::Cube<ElemType>>();

    bool allInRange = true;

    for (size_t solutionIdx = 0; solutionIdx < paretoSet.n_slices;
         ++solutionIdx)
    {
      ElemType val = coot::as_scalar(paretoSet.slice(solutionIdx));
      if (!IsInBounds<ElemType>(val, expectedLowerBound, expectedUpperBound))
      {
        allInRange = false;
        break;
      }
    }

    if (allInRange)
    {
      success = true;
      break;
    }
  }

  REQUIRE(success == true);
}

#endif<|MERGE_RESOLUTION|>--- conflicted
+++ resolved
@@ -93,19 +93,11 @@
   typedef typename TestType::elem_type ElemType;
 
   // This test can be a little flaky, so we try it a few times.
-<<<<<<< HEAD
   SchafferFunctionN1<TestType> sch;
-  const arma::Col<ElemType> lowerBound = {-1000};
-  const arma::Col<ElemType> upperBound = {1000};
+  const arma::vec lowerBound = {-1000};
+  const arma::vec upperBound = {1000};
   const ElemType expectedLowerBound = 0;
   const ElemType expectedUpperBound = 2;
-=======
-  SchafferFunctionN1<TestType> SCH;
-  const arma::vec lowerBound = {-1000};
-  const arma::vec upperBound = {1000};
-  const ElemType expectedLowerBound = 0.0;
-  const ElemType expectedUpperBound = 2.0;
->>>>>>> 7442e833
 
   NSGA2 opt(
       20, 300, 0.5, 0.5, 1e-3, 1e-6, lowerBound, upperBound);
@@ -162,12 +154,7 @@
   const ElemType expectedLowerBound = -1 / sqrt(ElemType(3));
   const ElemType expectedUpperBound = 1 / sqrt(ElemType(3));
 
-<<<<<<< HEAD
-  NSGA2Type<TestType> opt(20, 300, 0.6, 0.3, strength, tolerance, lowerBound,
-      upperBound);
-=======
   NSGA2 opt(20, 300, 0.6, 0.3, strength, tolerance, lowerBound, upperBound);
->>>>>>> 7442e833
 
   typedef decltype(fon.objectiveA) ObjectiveTypeA;
   typedef decltype(fon.objectiveB) ObjectiveTypeB;
@@ -216,12 +203,7 @@
   const ElemType expectedLowerBound = -1 / sqrt(ElemType(3));
   const ElemType expectedUpperBound = 1 / sqrt(ElemType(3));
 
-<<<<<<< HEAD
-  NSGA2Type<TestType> opt(20, 300, 0.6, 0.3, strength, tolerance, lowerBound,
-      upperBound);
-=======
   NSGA2 opt(20, 300, 0.6, 0.3, strength, tolerance, lowerBound, upperBound);
->>>>>>> 7442e833
 
   typedef decltype(fon.objectiveA) ObjectiveTypeA;
   typedef decltype(fon.objectiveB) ObjectiveTypeB;
