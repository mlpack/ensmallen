/**
 * @file nsga2_test.cpp
 * @author Sayan Goswami
 * @author Nanubala Gnana Sai
 *
 * ensmallen is free software; you may redistribute it and/or modify it under
 * the terms of the 3-clause BSD license.  You should have received a copy of
 * the 3-clause BSD license along with ensmallen.  If not, see
 * http://www.opensource.org/licenses/BSD-3-Clause for more information.
 */
#if defined(ENS_USE_COOT)
  #include <armadillo>
  #include <bandicoot>
#endif
#include <ensmallen.hpp>
#include "catch.hpp"
#include "test_function_tools.hpp"
#include "test_types.hpp"

using namespace ens;
using namespace ens::test;
using namespace std;

/**
 * Checks if low <= value <= high. Used by NSGA2FonsecaFlemingTest.
 *
 * @param value The value being checked.
 * @param low The lower bound.
 * @param high The upper bound.
 * @tparam The type of elements in the population set.
 * @return true if value lies in the range [low, high].
 * @return false if value does not lie in the range [low, high].
 */
template<typename ElemType>
bool IsInBounds(
    const ElemType& value, const ElemType& low, const ElemType& high)
{
  ElemType roundoff = ElemType(0.1);
  return !(value < (low - roundoff)) && !((high + roundoff) < value);
}

TEMPLATE_TEST_CASE("NSGA2_SchafferFunctionN1ElemTypeBounds", "[NSGA2]",
    ENS_ALL_TEST_TYPES)
{
  typedef typename TestType::elem_type ElemType;

  SchafferFunctionN1<TestType> sch;
  const double lowerBound = -1000;
  const double upperBound = 1000;
  const ElemType expectedLowerBound = 0;
  const ElemType expectedUpperBound = 2;

  NSGA2 opt(
      20, 300, 0.5, 0.5, 1e-3, 1e-6, lowerBound, upperBound);

  typedef decltype(sch.objectiveA) ObjectiveTypeA;
  typedef decltype(sch.objectiveB) ObjectiveTypeB;

  // We allow a few trials in case of poor convergence.
  bool success = false;
  for (size_t trial = 0; trial < 3; ++trial)
  {
    TestType coords = sch.GetInitialPoint();
    std::tuple<ObjectiveTypeA, ObjectiveTypeB> objectives =
      sch.GetObjectives();

    opt.Optimize(objectives, coords);
    arma::Cube<ElemType> paretoSet = opt.ParetoSet<arma::Cube<ElemType>>();

    bool allInRange = true;

    for (size_t solutionIdx = 0; solutionIdx < paretoSet.n_slices;
         ++solutionIdx)
    {
      ElemType val = arma::as_scalar(paretoSet.slice(solutionIdx));
      if (!IsInBounds<ElemType>(val, expectedLowerBound, expectedUpperBound))
      {
        allInRange = false;
        break;
      }
    }

    if (allInRange)
    {
      success = true;
      break;
    }
  }

  REQUIRE(success == true);
}

TEMPLATE_TEST_CASE("NSGA2_SchafferFunctionN1VectorBounds", "[NSGA2]",
    ENS_ALL_TEST_TYPES)
{
  typedef typename TestType::elem_type ElemType;

  // This test can be a little flaky, so we try it a few times.
  SchafferFunctionN1<TestType> sch;
  const arma::vec lowerBound = {-1000};
  const arma::vec upperBound = {1000};
  const ElemType expectedLowerBound = 0;
  const ElemType expectedUpperBound = 2;

  NSGA2 opt(
      20, 300, 0.5, 0.5, 1e-3, 1e-6, lowerBound, upperBound);

  typedef decltype(sch.objectiveA) ObjectiveTypeA;
  typedef decltype(sch.objectiveB) ObjectiveTypeB;

  bool success = false;
  for (size_t trial = 0; trial < 3; ++trial)
  {
    TestType coords = sch.GetInitialPoint();
    std::tuple<ObjectiveTypeA, ObjectiveTypeB> objectives = sch.GetObjectives();

    opt.Optimize(objectives, coords);
    arma::Cube<ElemType> paretoSet = opt.ParetoSet<arma::Cube<ElemType>>();

    bool allInRange = true;

    for (size_t solutionIdx = 0; solutionIdx < paretoSet.n_slices;
         ++solutionIdx)
    {
      ElemType val = arma::as_scalar(paretoSet.slice(solutionIdx));
      if (!IsInBounds<ElemType>(val, expectedLowerBound, expectedUpperBound))
      {
        allInRange = false;
        break;
      }
    }

    if (allInRange)
    {
      success = true;
      break;
    }
  }

  REQUIRE(success == true);
}

/**
 * Optimize for the Fonseca Fleming function using NSGA-II optimizer.
 */
TEMPLATE_TEST_CASE("NSGA2_FonsecaFlemingFunctionElemTypeBounds", "[NSGA2]",
    ENS_ALL_TEST_TYPES)
{
  typedef typename TestType::elem_type ElemType;

  FonsecaFlemingFunction<TestType> fon;

  const double lowerBound = -4;
  const double upperBound = 4;
  const double tolerance = 1e-6;
  const double strength = 1e-4;
  const ElemType expectedLowerBound = -1 / sqrt(ElemType(3));
  const ElemType expectedUpperBound = 1 / sqrt(ElemType(3));

  NSGA2 opt(20, 300, 0.6, 0.3, strength, tolerance, lowerBound, upperBound);

  typedef decltype(fon.objectiveA) ObjectiveTypeA;
  typedef decltype(fon.objectiveB) ObjectiveTypeB;

  TestType coords = fon.GetInitialPoint();
  std::tuple<ObjectiveTypeA, ObjectiveTypeB> objectives = fon.GetObjectives();

  opt.Optimize(objectives, coords);
  arma::Cube<ElemType> paretoSet = opt.ParetoSet<arma::Cube<ElemType>>();

  bool allInRange = true;

  for (size_t solutionIdx = 0; solutionIdx < paretoSet.n_slices; ++solutionIdx)
  {
    const TestType solution = paretoSet.slice(solutionIdx);
    ElemType valX = arma::as_scalar(solution(0));
    ElemType valY = arma::as_scalar(solution(1));
    ElemType valZ = arma::as_scalar(solution(2));

    if (!IsInBounds<ElemType>(valX, expectedLowerBound, expectedUpperBound) ||
        !IsInBounds<ElemType>(valY, expectedLowerBound, expectedUpperBound) ||
        !IsInBounds<ElemType>(valZ, expectedLowerBound, expectedUpperBound))
    {
      allInRange = false;
      break;
    }
  }

  REQUIRE(allInRange);
}

/**
 * Optimize for the Fonseca Fleming function using NSGA-II optimizer.
 */
TEMPLATE_TEST_CASE("NSGA2_FonsecaFlemingFunctionVectorBounds", "[NSGA2]",
    ENS_ALL_TEST_TYPES)
{
  typedef typename TestType::elem_type ElemType;

  FonsecaFlemingFunction<TestType> fon;

  const arma::vec lowerBound = {-4, -4, -4};
  const arma::vec upperBound = {4, 4, 4};
  const double tolerance = 1e-6;
  const double strength = 1e-4;
  const ElemType expectedLowerBound = -1 / sqrt(ElemType(3));
  const ElemType expectedUpperBound = 1 / sqrt(ElemType(3));

  NSGA2 opt(20, 300, 0.6, 0.3, strength, tolerance, lowerBound, upperBound);

  typedef decltype(fon.objectiveA) ObjectiveTypeA;
  typedef decltype(fon.objectiveB) ObjectiveTypeB;

  TestType coords = fon.GetInitialPoint();
  std::tuple<ObjectiveTypeA, ObjectiveTypeB> objectives = fon.GetObjectives();

  opt.Optimize(objectives, coords);
  arma::Cube<ElemType> paretoSet = opt.ParetoSet<arma::Cube<ElemType>>();

  bool allInRange = true;

  for (size_t solutionIdx = 0; solutionIdx < paretoSet.n_slices; ++solutionIdx)
  {
    const TestType solution = paretoSet.slice(solutionIdx);
    ElemType valX = arma::as_scalar(solution(0));
    ElemType valY = arma::as_scalar(solution(1));
    ElemType valZ = arma::as_scalar(solution(2));

    if (!IsInBounds<ElemType>(valX, expectedLowerBound, expectedUpperBound) ||
        !IsInBounds<ElemType>(valY, expectedLowerBound, expectedUpperBound) ||
        !IsInBounds<ElemType>(valZ, expectedLowerBound, expectedUpperBound))
    {
      allInRange = false;
      break;
    }
  }

  REQUIRE(allInRange);
}

/**
 * Test against the first problem of ZDT Test Suite.  ZDT-1 is a 30
 * variable-2 objective problem with a convex Pareto Front.
 *
 * NOTE: For the sake of runtime, only ZDT-1 is tested against the
 * algorithm. Others have been tested separately.
 */
TEMPLATE_TEST_CASE("NSGA2_ZDTONEFunction", "[NSGA2]", ENS_ALL_TEST_TYPES)
{
  //! Parameters taken from original ZDT Paper.
  ZDT1<TestType> zdt1(100);
  const double lowerBound = 0;
  const double upperBound = 1;
  const double tolerance = 1e-6;
  const double mutationRate = 1e-2;
  const double crossoverRate = 0.8;
  const double strength = 1e-4;

  NSGA2 opt(100, 250, crossoverRate, mutationRate, strength,
      tolerance, lowerBound, upperBound);

  typedef decltype(zdt1.objectiveF1) ObjectiveTypeA;
  typedef decltype(zdt1.objectiveF2) ObjectiveTypeB;

  TestType coords = zdt1.GetInitialPoint();
  std::tuple<ObjectiveTypeA, ObjectiveTypeB> objectives =
      zdt1.GetObjectives();

  opt.Optimize(objectives, coords);

  // Refer to the zdt1 implementation for g objective implementation.
  // The optimal g value is taken from the docs of zdt1.
  size_t numVariables = coords.size();
  double sum = arma::accu(coords(arma::span(1, numVariables - 1), 0));
  double g = 1. + 9. * sum / (static_cast<double>(numVariables - 1));

  REQUIRE(g == Approx(1.0).margin(0.99));
}

/**
 * Ensure that the reverse-compatible Front() function works.
 *
 * This test can be removed when Front() is removed, in ensmallen 3.x.
 */
TEMPLATE_TEST_CASE("NSGA2_FrontTest", "[NSGA2]", ENS_TEST_TYPES)
{
  typedef typename TestType::elem_type ElemType;

  SchafferFunctionN1<TestType> sch;
  const double lowerBound = -1000;
  const double upperBound = 1000;

  NSGA2 opt(
      20, 300, 0.5, 0.5, 1e-3, 1e-6, lowerBound, upperBound);

  typedef decltype(sch.objectiveA) ObjectiveTypeA;
  typedef decltype(sch.objectiveB) ObjectiveTypeB;

  TestType coords = sch.GetInitialPoint();
  std::tuple<ObjectiveTypeA, ObjectiveTypeB> objectives = sch.GetObjectives();

  opt.Optimize(objectives, coords);
  arma::Cube<ElemType> paretoFront = opt.ParetoFront<arma::Cube<ElemType>>();

  std::vector<arma::mat> rcFront = opt.Front();

  REQUIRE(paretoFront.n_slices == rcFront.size());
  for (size_t i = 0; i < paretoFront.n_slices; ++i)
  {
    arma::mat paretoM = conv_to<arma::mat>::from(paretoFront.slice(i));
    CheckMatrices(paretoM, rcFront[i]);
  }
}

#ifdef ENS_HAVE_COOT

TEMPLATE_TEST_CASE("NSGA2_SchafferFunctionN1", "[NSGA2]",
    coot::mat, coot::fmat)
{
  typedef typename TestType::elem_type ElemType;

  SchafferFunctionN1<TestType> sch;
  const double lowerBound = -1000;
  const double upperBound = 1000;
  const ElemType expectedLowerBound = 0.0;
  const ElemType expectedUpperBound = 2.0;

  NSGA2 opt(
      20, 300, 0.5, 0.5, 1e-3, 1e-6, lowerBound, upperBound);

  typedef decltype(sch.objectiveA) ObjectiveTypeA;
  typedef decltype(sch.objectiveB) ObjectiveTypeB;

  // We allow a few trials in case of poor convergence.
  bool success = false;
  for (size_t trial = 0; trial < 3; ++trial)
  {
    TestType coords = sch.GetInitialPoint();
    std::tuple<ObjectiveTypeA, ObjectiveTypeB> objectives =
      sch.GetObjectives();

    opt.Optimize(objectives, coords);
    coot::Cube<ElemType> paretoSet = opt.ParetoSet<coot::Cube<ElemType>>();

    bool allInRange = true;

    for (size_t solutionIdx = 0; solutionIdx < paretoSet.n_slices;
         ++solutionIdx)
    {
      ElemType val = coot::as_scalar(paretoSet.slice(solutionIdx));

      if (!IsInBounds<ElemType>(val, expectedLowerBound, expectedUpperBound))
      {
        allInRange = false;
        break;
      }
    }

    if (allInRange)
    {
      success = true;
      break;
    }
  }

  REQUIRE(success == true);
}

TEMPLATE_TEST_CASE("NSGA2_SchafferFunctionN1VectorBounds", "[NSGA2Test]",
    coot::mat, coot::fmat)
{
  typedef typename TestType::elem_type ElemType;

  // This test can be a little flaky, so we try it a few times.
<<<<<<< HEAD
  SchafferFunctionN1<TestType> sch;
  coot::Col<ElemType> lowerBound(1);
=======
  SchafferFunctionN1<TestType> SCH;
  arma::vec lowerBound(1);
>>>>>>> 3ff00de2
  lowerBound(0) = -1000.0;
  arma::vec upperBound(1);
  upperBound(0) = 1000.0;
  const ElemType expectedLowerBound = 0.0;
  const ElemType expectedUpperBound = 2.0;

  NSGA2 opt(20, 300, 0.5, 0.5, 1e-3, 1e-6, lowerBound, upperBound);

  typedef decltype(sch.objectiveA) ObjectiveTypeA;
  typedef decltype(sch.objectiveB) ObjectiveTypeB;

  bool success = false;
  for (size_t trial = 0; trial < 3; ++trial)
  {
    TestType coords = sch.GetInitialPoint();
    std::tuple<ObjectiveTypeA, ObjectiveTypeB> objectives = sch.GetObjectives();

    opt.Optimize(objectives, coords);
    coot::Cube<ElemType> paretoSet = opt.ParetoSet<coot::Cube<ElemType>>();

    bool allInRange = true;

    for (size_t solutionIdx = 0; solutionIdx < paretoSet.n_slices;
         ++solutionIdx)
    {
      ElemType val = coot::as_scalar(paretoSet.slice(solutionIdx));
      if (!IsInBounds<ElemType>(val, expectedLowerBound, expectedUpperBound))
      {
        allInRange = false;
        break;
      }
    }

    if (allInRange)
    {
      success = true;
      break;
    }
  }

  REQUIRE(success == true);
}

#endif<|MERGE_RESOLUTION|>--- conflicted
+++ resolved
@@ -372,13 +372,8 @@
   typedef typename TestType::elem_type ElemType;
 
   // This test can be a little flaky, so we try it a few times.
-<<<<<<< HEAD
   SchafferFunctionN1<TestType> sch;
-  coot::Col<ElemType> lowerBound(1);
-=======
-  SchafferFunctionN1<TestType> SCH;
   arma::vec lowerBound(1);
->>>>>>> 3ff00de2
   lowerBound(0) = -1000.0;
   arma::vec upperBound(1);
   upperBound(0) = 1000.0;
