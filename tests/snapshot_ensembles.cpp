/**
 * @file snapshot_ensembles.cpp
 * @author Marcus Edel
 * @author Conrad Sanderson
 *
 * ensmallen is free software; you may redistribute it and/or modify it under
 * the terms of the 3-clause BSD license.  You should have received a copy of
 * the 3-clause BSD license along with ensmallen.  If not, see
 * http://www.opensource.org/licenses/BSD-3-Clause for more information.
 */

#include <ensmallen.hpp>
#include "catch.hpp"
#include "test_function_tools.hpp"

using namespace ens;
using namespace ens::test;

/*
 * Test that the step size resets after a specified number of epochs.
 */
TEMPLATE_TEST_CASE("SnapshotEnsemblesResetTest","[SnapshotEnsembles]",
    arma::mat)
{
  const double stepSize = 0.5;
  TestType iterate;

  // Now run cyclical decay policy with a couple of multiplicators and initial
  // restarts.
  for (size_t restart = 5; restart < 100; restart += 10)
  {
    for (size_t mult = 2; mult < 5; ++mult)
    {
      double epochStepSize = stepSize;

      SnapshotEnsembles snapshotEnsembles(restart,
          double(mult), stepSize, 1000, 2);
      SnapshotEnsembles::Policy<TestType, TestType> p(snapshotEnsembles);

      snapshotEnsembles.EpochBatches() = 10 / (double)1000;
      // Create all restart epochs.
      arma::Col<size_t> nextRestart(1000 / 10 /  mult);
      nextRestart(0) = restart;
      for (size_t j = 1; j < nextRestart.n_elem; ++j)
        nextRestart(j) = nextRestart(j - 1) * mult;

      for (size_t i = 0; i < 1000; ++i)
      {
        p.Update(iterate, epochStepSize, iterate);
        if (i <= restart || arma::accu(arma::find(nextRestart == i)) > 0)
        {
          REQUIRE(epochStepSize == stepSize);
        }
      }

      REQUIRE(p.Snapshots().size() == 2);
    }
  }
}

TEMPLATE_TEST_CASE("SnapshotEnsemblesLogisticRegressionTest",
    "[SnapshotEnsembles]", arma::mat)
{
  // Run SGDR with snapshot ensembles on a couple of batch sizes.
  for (size_t batchSize = 5; batchSize < 50; batchSize += 5)
  {
    SnapshotSGDR<> sgdr(50, 2.0, batchSize, 0.01, 10000, 1e-3);
    LogisticRegressionFunctionTest<TestType, arma::Row<size_t>>(
        sgdr, 0.003, 0.006);
  }
}

TEMPLATE_TEST_CASE("SnapshotEnsemblesLogisticRegressionTest",
    "[SnapshotEnsembles]", arma::fmat)
{
  // Run SGDR with snapshot ensembles on a couple of batch sizes.
  for (size_t batchSize = 5; batchSize < 50; batchSize += 5)
  {
    SnapshotSGDR<> sgdr(50, 2.0, batchSize, 0.01, 10000, 1e-3);
    LogisticRegressionFunctionTest<TestType, arma::Row<size_t>>(
        sgdr, 0.03, 0.06, 3);
  }
}

<<<<<<< HEAD
#if ARMA_VERSION_MAJOR > 9 ||\
    (ARMA_VERSION_MAJOR == 9 && ARMA_VERSION_MINOR >= 400)

/* TEMPLATE_TEST_CASE("SnapshotEnsemblesLogisticRegressionSpMatTest", */
/*     "[SnapshotEnsembles]", arma::sp_mat) */
/* { */
/*   // Run SGDR with snapshot ensembles on a couple of batch sizes. */
/*   for (size_t batchSize = 5; batchSize < 50; batchSize += 5) */
/*   { */
/*     SnapshotSGDR<> sgdr(50, 2.0, batchSize, 0.01, 10000, 1e-3); */
/*     LogisticRegressionFunctionTest<TestType, arma::Row<size_t>>( */
/*         sgdr, 0.003, 0.006); */
/*   } */
/* } */

#endif


#ifdef USE_COOT

TEMPLATE_TEST_CASE("SnapshotEnsemblesLogisticRegressionTest",
    "[SnapshotEnsembles]", coot::mat)
=======
/**
 * Run SGDR with snapshot ensembles on logistic regression and make sure the
 * results are acceptable.  Use arma::sp_mat.
 */
TEST_CASE("SnapshotEnsemblesLogisticRegressionSpMatTest",
          "[SnapshotEnsemblesTest]")
>>>>>>> 6b0a0031
{
  // Run SGDR with snapshot ensembles on a couple of batch sizes.
  for (size_t batchSize = 25; batchSize < 30; batchSize += 5)
  {
    SnapshotSGDR<> sgdr(50, 2.0, batchSize, 0.01, 10000, 1e-3);
    LogisticRegressionFunctionTest<TestType, coot::Row<size_t>>(
        sgdr, 0.003, 0.006);
  }
}

TEMPLATE_TEST_CASE("SnapshotEnsemblesLogisticRegressionTest",
    "[SnapshotEnsembles]", coot::fmat)
{
  // Run SGDR with snapshot ensembles on a couple of batch sizes.
  for (size_t batchSize = 25; batchSize < 30; batchSize += 5)
  {
    SnapshotSGDR<> sgdr(50, 2.0, batchSize, 0.01, 10000, 1e-3);
    LogisticRegressionFunctionTest<TestType, coot::Row<size_t>>(
        sgdr, 0.03, 0.06, 3);
  }
}<|MERGE_RESOLUTION|>--- conflicted
+++ resolved
@@ -82,37 +82,10 @@
   }
 }
 
-<<<<<<< HEAD
-#if ARMA_VERSION_MAJOR > 9 ||\
-    (ARMA_VERSION_MAJOR == 9 && ARMA_VERSION_MINOR >= 400)
-
-/* TEMPLATE_TEST_CASE("SnapshotEnsemblesLogisticRegressionSpMatTest", */
-/*     "[SnapshotEnsembles]", arma::sp_mat) */
-/* { */
-/*   // Run SGDR with snapshot ensembles on a couple of batch sizes. */
-/*   for (size_t batchSize = 5; batchSize < 50; batchSize += 5) */
-/*   { */
-/*     SnapshotSGDR<> sgdr(50, 2.0, batchSize, 0.01, 10000, 1e-3); */
-/*     LogisticRegressionFunctionTest<TestType, arma::Row<size_t>>( */
-/*         sgdr, 0.003, 0.006); */
-/*   } */
-/* } */
-
-#endif
-
-
 #ifdef USE_COOT
 
 TEMPLATE_TEST_CASE("SnapshotEnsemblesLogisticRegressionTest",
     "[SnapshotEnsembles]", coot::mat)
-=======
-/**
- * Run SGDR with snapshot ensembles on logistic regression and make sure the
- * results are acceptable.  Use arma::sp_mat.
- */
-TEST_CASE("SnapshotEnsemblesLogisticRegressionSpMatTest",
-          "[SnapshotEnsemblesTest]")
->>>>>>> 6b0a0031
 {
   // Run SGDR with snapshot ensembles on a couple of batch sizes.
   for (size_t batchSize = 25; batchSize < 30; batchSize += 5)
@@ -133,4 +106,5 @@
     LogisticRegressionFunctionTest<TestType, coot::Row<size_t>>(
         sgdr, 0.03, 0.06, 3);
   }
-}+}
+#endif