--- conflicted
+++ resolved
@@ -64,14 +64,8 @@
     TestType coords = sch.GetInitialPoint();
     std::tuple<ObjectiveTypeA, ObjectiveTypeB> objectives = sch.GetObjectives();
 
-<<<<<<< HEAD
-    arma::cube paretoFront, paretoSet;
+    arma::Cube<ElemType> paretoFront, paretoSet;
     opt.Optimize(objectives, coords, paretoFront, paretoSet);
-=======
-    opt.Optimize(objectives, coords);
-    arma::Cube<ElemType> paretoSet = arma::conv_to<arma::Cube<ElemType>>::from(
-        opt.ParetoSet());
->>>>>>> a4ec8b56
 
     bool allInRange = true;
 
@@ -123,14 +117,8 @@
     TestType coords = sch.GetInitialPoint();
     std::tuple<ObjectiveTypeA, ObjectiveTypeB> objectives = sch.GetObjectives();
 
-<<<<<<< HEAD
-    arma::cube paretoFront, paretoSet;
+    arma::Cube<ElemType> paretoFront, paretoSet;
     opt.Optimize(objectives, coords, paretoFront, paretoSet);
-=======
-    opt.Optimize(objectives, coords);
-    arma::Cube<ElemType> paretoSet = arma::conv_to<arma::Cube<ElemType>>::from(
-        opt.ParetoSet());
->>>>>>> a4ec8b56
 
     bool allInRange = true;
 
@@ -179,14 +167,8 @@
     TestType coords = fon.GetInitialPoint();
     std::tuple<ObjectiveTypeA, ObjectiveTypeB> objectives = fon.GetObjectives();
 
-<<<<<<< HEAD
-    arma::cube paretoFront, paretoSet;
+    arma::Cube<ElemType> paretoFront, paretoSet;
     opt.Optimize(objectives, coords, paretoFront, paretoSet);
-=======
-    opt.Optimize(objectives, coords);
-    arma::Cube<ElemType> paretoSet = arma::conv_to<arma::Cube<ElemType>>::from(
-        opt.ParetoSet());
->>>>>>> a4ec8b56
 
     bool allInRange = true;
 
@@ -241,14 +223,8 @@
     TestType coords = fon.GetInitialPoint();
     std::tuple<ObjectiveTypeA, ObjectiveTypeB> objectives = fon.GetObjectives();
 
-<<<<<<< HEAD
-    arma::fcube paretoFront, paretoSet;
+    arma::Cube<ElemType> paretoFront, paretoSet;
     opt.Optimize(objectives, coords, paretoFront, paretoSet);
-=======
-    opt.Optimize(objectives, coords);
-    arma::Cube<ElemType> paretoSet = arma::conv_to<arma::Cube<ElemType>>::from(
-        opt.ParetoSet());
->>>>>>> a4ec8b56
 
     bool allInRange = true;
     for (size_t solutionIdx = 0; solutionIdx < paretoSet.n_slices;
@@ -379,14 +355,9 @@
     std::tuple<ObjectiveTypeA, ObjectiveTypeB> objectives =
         zdt3.GetObjectives();
 
-    arma::cube paretoFront, finalPopulation;
+    arma::Cube<ElemType> paretoFront, finalPopulation;
     opt.Optimize(objectives, coords, paretoFront, finalPopulation);
 
-<<<<<<< HEAD
-=======
-    const arma::Cube<ElemType> finalPopulation =
-        arma::conv_to<arma::Cube<ElemType>>::from(opt.ParetoSet());
->>>>>>> a4ec8b56
     success = AVariableBoundsCheck(finalPopulation);
     if (success)
       break;
