/**
 * @file bigbatch_sgd_test.cpp
 * @author Marcus Edel
 * @author Conrad Sanderson
 *
 * ensmallen is free software; you may redistribute it and/or modify it under
 * the terms of the 3-clause BSD license.  You should have received a copy of
 * the 3-clause BSD license along with ensmallen.  If not, see
 * http://www.opensource.org/licenses/BSD-3-Clause for more information.
 */

#include <ensmallen.hpp>
#include "catch.hpp"
#include "test_function_tools.hpp"

using namespace ens;
using namespace ens::test;

TEMPLATE_TEST_CASE("BBSBBLogisticRegressionTest", "[BigBatchSGD]",
    arma::mat, arma::fmat)
{
  // Run big-batch SGD with a couple of batch sizes.
  for (size_t batchSize = 350; batchSize < 360; batchSize += 5)
  {
    BBS_BB bbsgd(batchSize, 0.001, 0.1, 10000, 1e-8, true, true);
    LogisticRegressionFunctionTest<TestType, arma::Row<size_t>>(
        bbsgd, 0.003, 0.006);
  }
}

TEMPLATE_TEST_CASE("BBSArmijoLogisticRegressionTest", "[BigBatchSGD]",
    arma::mat, arma::fmat)
{
  // Run big-batch SGD with a couple of batch sizes.
  for (size_t batchSize = 40; batchSize < 50; batchSize += 1)
  {
    BBS_Armijo bbsgd(batchSize, 0.005, 0.1, 10000, 1e-6, true, true);
    LogisticRegressionFunctionTest<TestType, arma::Row<size_t>>(
        bbsgd, 0.003, 0.006);
  }
}

<<<<<<< HEAD
#if ARMA_VERSION_MAJOR > 9 ||\
    (ARMA_VERSION_MAJOR == 9 && ARMA_VERSION_MINOR >= 400)

/* TEST_CASE("BBSBBLogisticRegressionSpMatTest", "[BigBatchSGD]") */
/* { */
/*   // Run big-batch SGD with a couple of batch sizes. */
/*   for (size_t batchSize = 350; batchSize < 360; batchSize += 5) */
/*   { */
/*     BBS_BB bbsgd(batchSize, 0.005, 0.5, 10000, 1e-8, true, true); */
/*     LogisticRegressionFunctionTest<arma::sp_mat, arma::Row<size_t>>( */
/*         bbsgd, 0.003, 0.006, 3); */
/*   } */
/* } */

/* TEST_CASE("BBSArmijoLogisticRegressionSpMatTest", "[BigBatchSGD]") */
/* { */
/*   // Run big-batch SGD with a couple of batch sizes. */
/*   for (size_t batchSize = 40; batchSize < 50; batchSize += 1) */
/*   { */
/*     BBS_Armijo bbsgd(batchSize, 0.01, 0.001, 10000, 1e-6, true, true); */
/*     LogisticRegressionFunctionTest<arma::sp_mat>(bbsgd, 0.003, 0.006, 3); */
/*   } */
/* } */

#endif


#ifdef USE_COOT

TEMPLATE_TEST_CASE("BBSBBLogisticRegressionTest", "[BigBatchSGD]",
    coot::mat, coot::fmat)
=======
/**
 * Run big-batch SGD using BBS_BB on logistic regression and make sure the
 * results are acceptable.  Use arma::sp_mat as the objective type.
 */
TEST_CASE("BBSBBLogisticRegressionSpMatTest", "[BigBatchSGDTest]")
>>>>>>> 6b0a0031
{
  // Run big-batch SGD with a couple of batch sizes.
  for (size_t batchSize = 350; batchSize < 360; batchSize += 5)
  {
    BBS_BB bbsgd(batchSize, 0.001, 0.1, 10000, 1e-8, true, true);
    LogisticRegressionFunctionTest<TestType, coot::Row<size_t>>(
        bbsgd, 0.003, 0.006);
  }
}
TEMPLATE_TEST_CASE("BBSArmijoLogisticRegressionTest", "[BigBatchSGD]",
    coot::mat, coot::fmat)
{
  // Run big-batch SGD with a couple of batch sizes.
  for (size_t batchSize = 40; batchSize < 50; batchSize += 1)
  {
    BBS_Armijo bbsgd(batchSize, 0.005, 0.1, 10000, 1e-6, true, true);
    LogisticRegressionFunctionTest<TestType, coot::Row<size_t>>(
        bbsgd, 0.003, 0.006);
  }
<<<<<<< HEAD
}
#endif
=======
}
>>>>>>> 6b0a0031
<|MERGE_RESOLUTION|>--- conflicted
+++ resolved
@@ -40,45 +40,10 @@
   }
 }
 
-<<<<<<< HEAD
-#if ARMA_VERSION_MAJOR > 9 ||\
-    (ARMA_VERSION_MAJOR == 9 && ARMA_VERSION_MINOR >= 400)
-
-/* TEST_CASE("BBSBBLogisticRegressionSpMatTest", "[BigBatchSGD]") */
-/* { */
-/*   // Run big-batch SGD with a couple of batch sizes. */
-/*   for (size_t batchSize = 350; batchSize < 360; batchSize += 5) */
-/*   { */
-/*     BBS_BB bbsgd(batchSize, 0.005, 0.5, 10000, 1e-8, true, true); */
-/*     LogisticRegressionFunctionTest<arma::sp_mat, arma::Row<size_t>>( */
-/*         bbsgd, 0.003, 0.006, 3); */
-/*   } */
-/* } */
-
-/* TEST_CASE("BBSArmijoLogisticRegressionSpMatTest", "[BigBatchSGD]") */
-/* { */
-/*   // Run big-batch SGD with a couple of batch sizes. */
-/*   for (size_t batchSize = 40; batchSize < 50; batchSize += 1) */
-/*   { */
-/*     BBS_Armijo bbsgd(batchSize, 0.01, 0.001, 10000, 1e-6, true, true); */
-/*     LogisticRegressionFunctionTest<arma::sp_mat>(bbsgd, 0.003, 0.006, 3); */
-/*   } */
-/* } */
-
-#endif
-
-
 #ifdef USE_COOT
 
 TEMPLATE_TEST_CASE("BBSBBLogisticRegressionTest", "[BigBatchSGD]",
     coot::mat, coot::fmat)
-=======
-/**
- * Run big-batch SGD using BBS_BB on logistic regression and make sure the
- * results are acceptable.  Use arma::sp_mat as the objective type.
- */
-TEST_CASE("BBSBBLogisticRegressionSpMatTest", "[BigBatchSGDTest]")
->>>>>>> 6b0a0031
 {
   // Run big-batch SGD with a couple of batch sizes.
   for (size_t batchSize = 350; batchSize < 360; batchSize += 5)
@@ -88,6 +53,7 @@
         bbsgd, 0.003, 0.006);
   }
 }
+
 TEMPLATE_TEST_CASE("BBSArmijoLogisticRegressionTest", "[BigBatchSGD]",
     coot::mat, coot::fmat)
 {
@@ -98,9 +64,5 @@
     LogisticRegressionFunctionTest<TestType, coot::Row<size_t>>(
         bbsgd, 0.003, 0.006);
   }
-<<<<<<< HEAD
 }
-#endif
-=======
-}
->>>>>>> 6b0a0031
+#endif