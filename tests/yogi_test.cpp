--- conflicted
+++ resolved
@@ -19,14 +19,10 @@
 TEMPLATE_TEST_CASE("Yogi_SphereFunction", "[Yogi]", ENS_ALL_TEST_TYPES)
 {
   Yogi optimizer(0.5, 2, 0.7, 0.999, 1e-8, 500000, 1e-3, false);
-<<<<<<< HEAD
-  FunctionTest<SphereFunctionType<TestType, arma::Row<size_t>>, TestType>(
+  FunctionTest<SphereFunction, TestType>(
       optimizer,
       10 * Tolerances<TestType>::LargeObj,
       10 * Tolerances<TestType>::LargeCoord);
-=======
-  FunctionTest<SphereFunction, TestType>(optimizer, 0.5, 0.1);
->>>>>>> 7442e833
 }
 
 TEMPLATE_TEST_CASE("Yogi_McCormickFunction", "[Yogi]", ENS_ALL_TEST_TYPES)
