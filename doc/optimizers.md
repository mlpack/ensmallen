--- conflicted
+++ resolved
@@ -1563,7 +1563,6 @@
  * [SGD in Wikipedia](https://en.wikipedia.org/wiki/Stochastic_gradient_descent)
  * [Differentiable separable functions](#differentiable-separable-functions)
 
-<<<<<<< HEAD
 ## MOEA/D
 *An optimizer for arbitrary multi-objective functions.*
 MOEA/D (Multi Objective Evolutionary Algorithm based on Decomposition) is a multi
@@ -1577,7 +1576,52 @@
 #### Constructors
 * `MOEAD()`
 * `MOEAD(`_`populationSize, crossoverProb, mutationProb, mutationStrength, neighbourhoodSize, lowerBound, upperBound`_`)`
-=======
+
+#### Attributes
+
+| **type** | **name** | **description** | **default** |
+|----------|----------|-----------------|-------------|
+| `size_t` | **`populationSize`** | The number of candidates in the population. This should be at least 4 in size and a multiple of 4. | `100` |
+| `double` | **`crossoverProb`** | Probability that a crossover will occur. | `0.6` |
+| `double` | **`mutationProb`** | Probability that a weight will get mutated. | `0.3` |
+| `double` | **`mutationStrength`** | The range of mutation noise to be added. This range is between 0 and mutationStrength. | `0.001` |
+| `size_t` | **`neighbourhoodSize`** | The number of nearest-neighbours to consider for each weight.  | `50` |
+| `arma::vec` | **`lowerBound`** | Lower bound of the coordinates of the initial population. | `1` |
+| `arma::vec` | **`upperBound`** | Lower bound of the coordinates of the initial population. | `1` |
+
+Attributes of the optimizer may also be changed via the member methods
+`PopulationSize()`, `CrossoverRate()`, `MutationProbability()`, `NeighbourhoodSize()`, `LowerBound()` and `UpperBound()`.
+
+#### Examples:
+
+<details open>
+<summary>Click to collapse/expand example code.
+</summary>
+
+```c++
+SchafferFunctionN1<arma::mat> SCH;
+arma::vec lowerBound("-1000 -1000");
+arma::vec upperBound("1000 1000");
+MOEAD opt(1000, 0.5, 0.5, 1e-3, 50, lowerBound, upperBound);
+
+typedef decltype(SCH.objectiveA) ObjectiveTypeA;
+typedef decltype(SCH.objectiveB) ObjectiveTypeB;
+
+arma::mat coords = SCH.GetInitialPoint();
+std::tuple<ObjectiveTypeA, ObjectiveTypeB> objectives = SCH.GetObjectives();
+
+// obj will contain the minimum sum of objectiveA and objectiveB found on the best front.
+double obj = opt.Optimize(objectives, coords);
+// Now obtain the best front.
+std::vector<arma::mat> bestFront = opt.Front();
+```
+</details>
+
+#### See also
+ * [MOEA/D Algorithm](https://www.researchgate.net/publication/3418989_MOEAD_A_Multiobjective_Evolutionary_Algorithm_Based_on_Decomposition/link/0912f50c77bae013b5000000/download)
+ * [Multi-objective Functions in Wikipedia](https://en.wikipedia.org/wiki/Test_functions_for_optimization#Test_functions_for_multi-objective_optimization)
+ * [Multi-objective functions](#multi-objective-functions)
+ 
 ## NSGA2
 
 *An optimizer for arbitrary multi-objective functions.*
@@ -1594,24 +1638,12 @@
 
  * `NSGA2()`
  * `NSGA2(`_`populationSize, maxGenerations, crossoverProb, mutationProb, mutationStrength, epsilon, lowerBound, upperBound`_`)`
->>>>>>> c73c92a2
 
 #### Attributes
 
 | **type** | **name** | **description** | **default** |
 |----------|----------|-----------------|-------------|
 | `size_t` | **`populationSize`** | The number of candidates in the population. This should be at least 4 in size and a multiple of 4. | `100` |
-<<<<<<< HEAD
-| `double` | **`crossoverProb`** | Probability that a crossover will occur. | `0.6` |
-| `double` | **`mutationProb`** | Probability that a weight will get mutated. | `0.3` |
-| `double` | **`mutationStrength`** | The range of mutation noise to be added. This range is between 0 and mutationStrength. | `0.001` |
-| `size_t` | **`neighbourhoodSize`** | The number of nearest-neighbours to consider for each weight.  | `50` |
-| `arma::vec` | **`lowerBound`** | Lower bound of the coordinates of the initial population. | `1` |
-| `arma::vec` | **`upperBound`** | Lower bound of the coordinates of the initial population. | `1` |
-
-Attributes of the optimizer may also be changed via the member methods
-`PopulationSize()`, `CrossoverRate()`, `MutationProbability()`, `NeighbourhoodSize()`, `LowerBound()` and `UpperBound()`.
-=======
 | `size_t` | **`maxGenerations`** | The maximum number of generations allowed for NSGA2. | `2000` |
 | `double` | **`crossoverProb`** | Probability that a crossover will occur. | `0.6` |
 | `double` | **`mutationProb`** | Probability that a weight will get mutated. | `0.3` |
@@ -1624,7 +1656,6 @@
 
 Attributes of the optimizer may also be changed via the member methods
 `PopulationSize()`, `MaxGenerations()`, `CrossoverRate()`, `MutationProbability()`, `MutationStrength()`, `Epsilon()`, `LowerBound()` and `UpperBound()`.
->>>>>>> c73c92a2
 
 #### Examples:
 
@@ -1636,11 +1667,7 @@
 SchafferFunctionN1<arma::mat> SCH;
 arma::vec lowerBound("-1000 -1000");
 arma::vec upperBound("1000 1000");
-<<<<<<< HEAD
-MOEAD opt(1000, 0.5, 0.5, 1e-3, 50, lowerBound, upperBound);
-=======
 NSGA2 opt(20, 5000, 0.5, 0.5, 1e-3, 1e-6, lowerBound, upperBound);
->>>>>>> c73c92a2
 
 typedef decltype(SCH.objectiveA) ObjectiveTypeA;
 typedef decltype(SCH.objectiveB) ObjectiveTypeB;
@@ -1657,18 +1684,9 @@
 </details>
 
 #### See also:
-
-<<<<<<< HEAD
- * [MOEA/D Algorithm](https://www.researchgate.net/publication/3418989_MOEAD_A_Multiobjective_Evolutionary_Algorithm_Based_on_Decomposition/link/0912f50c77bae013b5000000/download)
- * [Multi-objective Functions in Wikipedia](https://en.wikipedia.org/wiki/Test_functions_for_optimization#Test_functions_for_multi-objective_optimization)
- * [Multi-objective functions](#multi-objective-functions)
-  
-=======
  * [NSGA-II Algorithm](https://www.iitk.ac.in/kangal/Deb_NSGA-II.pdf)
  * [Multi-objective Functions in Wikipedia](https://en.wikipedia.org/wiki/Test_functions_for_optimization#Test_functions_for_multi-objective_optimization)
   * [Multi-objective functions](#multi-objective-functions)
-
->>>>>>> c73c92a2
 ## OptimisticAdam
 
 *An optimizer for [differentiable separable functions](#differentiable-separable-functions).*
