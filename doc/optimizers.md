## AdaDelta

*An optimizer for [differentiable separable functions](#differentiable-separable-functions).*

AdaDelta is an extension of [AdaGrad](#adagrad) that adapts learning rates
based on a moving window of gradient updates, instead of accumulating all past
gradients. Instead of accumulating all past squared gradients, the sum of
gradients is recursively defined as a decaying average of all past squared
gradients.

#### Constructors

 * `AdaDelta()`
 * `AdaDelta(`_`stepSize`_`)`
 * `AdaDelta(`_`stepSize, batchSize`_`)`
 * `AdaDelta(`_`stepSize, batchSize, rho, epsilon, maxIterations, tolerance, shuffle`_`)`
 * `AdaDelta(`_`stepSize, batchSize, rho, epsilon, maxIterations, tolerance, shuffle, resetPolicy`_`)`

#### Attributes

| **type** | **name** | **description** | **default** |
|----------|----------|-----------------|-------------|
| `double` | **`stepSize`** | Step size for each iteration. | `1.0` |
| `size_t` | **`batchSize`**| Number of points to process in one step. | `32` |
| `double` | **`rho`** | Smoothing constant. Corresponding to fraction of gradient to keep at each time step. | `0.95` |
| `double` | **`epsilon`** | Value used to initialise the mean squared gradient parameter. | `1e-6` |
| `size_t` | **`maxIterations`** | Maximum number of iterations allowed (0 means no limit). | `100000` |
| `double` | **`tolerance`** | Maximum absolute tolerance to terminate algorithm. | `1e-5` |
| `bool` | **`shuffle`** | If true, the function order is shuffled; otherwise, each function is visited in linear order. | `true` |
| `bool` | **`resetPolicy`** | If true, parameters are reset before every Optimize call; otherwise, their values are retained. | `true` |

Attributes of the optimizer may also be changed via the member methods
`StepSize()`, `BatchSize()`, `Rho()`, `Epsilon()`, `MaxIterations()`,
`Shuffle()`, and `ResetPolicy()`.

#### Examples:

```c++
AdaDelta optimizer(1.0, 1, 0.99, 1e-8, 1000, 1e-9, true);

RosenbrockFunction f;
arma::mat coordinates = f.GetInitialPoint();
optimizer.Optimize(f, coordinates);
```

#### See also:

 * [Adadelta - an adaptive learning rate method](https://arxiv.org/abs/1212.5701)
 * [AdaGrad](#adagrad)
 * [Differentiable separable functions](#differentiable-separable-functions)

## Adagrad

*An optimizer for [differentiable separable functions](#differentiable-separable-functions).*

AdaGrad is an optimizer with parameter-specific learning rates, which are
adapted relative to how frequently a parameter gets updated during training.
Larger updates for more sparse parameters and smaller updates for less sparse
parameters.

#### Constructors

 - `AdaGrad()`
 - `AdaGrad(`_`stepSize`_`)`
 - `AdaGrad(`_`stepSize, batchSize`_`)`
 - `AdaGrad(`_`stepSize, batchSize, epsilon, maxIterations, tolerance, shuffle`_`)`
 - `AdaGrad(`_`stepSize, batchSize, epsilon, maxIterations, tolerance, shuffle, resetPolicy`_`)`

#### Attributes

| **type** | **name** | **description** | **default** |
|----------|----------|-----------------|-------------|
| `double` | **`stepSize`** | Step size for each iteration. | `0.01` |
| `size_t` | **`batchSize`** | Number of points to process in one step. | `32` |
| `double` | **`epsilon`** | Value used to initialise the mean squared gradient parameter. | `1e-8` |
| `size_t` | **`maxIterations`** | Maximum number of iterations allowed (0 means no limit). | `100000` |
| `double` | **`tolerance`** | Maximum absolute tolerance to terminate algorithm. | `tolerance` |
| `bool` | **`shuffle`** | If true, the function order is shuffled; otherwise, each function is visited in linear order. | `true` |
| `bool` | **`resetPolicy`** | If true, parameters are reset before every Optimize call; otherwise, their values are retained. | `true` |

Attributes of the optimizer may also be changed via the member methods
`StepSize()`, `BatchSize()`, `Epsilon()`, `MaxIterations()`, `Tolerance()`,
`Shuffle()`, and `ResetPolicy()`.

#### Examples:

```c++
AdaGrad optimizer(1.0, 1, 1e-8, 1000, 1e-9, true);

RosenbrockFunction f;
arma::mat coordinates = f.GetInitialPoint();
optimizer.Optimize(f, coordinates);
```

#### See also:

 * [Adaptive Subgradient Methods for Online Learning and Stochastic Optimization](http://www.jmlr.org/papers/volume12/duchi11a/duchi11a.pdf)
 * [AdaGrad in Wikipedia](https://en.wikipedia.org/wiki/Stochastic_gradient_descent#AdaGrad)
 * [AdaDelta](#adadelta)
 * [Differentiable separable functions](#differentiable-separable-functions)

## Adam

*An optimizer for [differentiable separable functions](#differentiable-separable-functions).*

Adam is an an algorithm for first-order gradient-based optimization of
stochastic objective functions, based on adaptive estimates of lower-order
moments.

#### Constructors

 * `Adam()`
 * `Adam(`_`stepSize, batchSize`_`)`
 * `Adam(`_`stepSize, batchSize, beta1, beta2, eps, maxIterations, tolerance, shuffle`_`)`
 * `Adam(`_`stepSize, batchSize, beta1, beta2, eps, maxIterations, tolerance, shuffle, resetPolicy`_`)`

Note that the `Adam` class is based on the `AdamType<`_`UpdateRule`_`>` class
with _`UpdateRule`_` = AdamUpdate`.

#### Attributes

| **type** | **name** | **description** | **default** |
|----------|----------|-----------------|-------------|
| `double` | **`stepSize`** | Step size for each iteration. | `0.001` |
| `size_t` | **`batchSize`** | Number of points to process in a single step. | `32` |
| `double` | **`beta1`** | Exponential decay rate for the first moment estimates. | `0.9` |
| `double` | **`beta2`** | Exponential decay rate for the weighted infinity norm estimates. | `0.999` |
| `double` | **`eps`** | Value used to initialize the mean squared gradient parameter. | `1e-8` |
| `size_t` | **`max_iterations`** | Maximum number of iterations allowed (0 means no limit). | `100000` |
| `double` | **`tolerance`** | Maximum absolute tolerance to terminate algorithm. | `1e-5` |
| `bool` | **`shuffle`** | If true, the function order is shuffled; otherwise, each function is visited in linear order. | `true` |
| `bool` | **`resetPolicy`** | If true, parameters are reset before every Optimize call; otherwise, their values are retained. | `true` |

The attributes of the optimizer may also be modified via the member methods
`StepSize()`, `BatchSize()`, `Beta1()`, `Beta2()`, `Eps()`, `MaxIterations()`,
`Tolerance()`, `Shuffle()`, and `ResetPolicy()`.

#### Examples

```c++
RosenbrockFunction f;
arma::mat coordinates = f.GetInitialPoint();

Adam optimizer(0.001, 32, 0.9, 0.999, 1e-8, 100000, 1e-5, true);
optimizer.Optimize(f, coordinates);
```

#### See also:

 * [SGD in Wikipedia](https://en.wikipedia.org/wiki/Stochastic_gradient_descent)
 * [SGD](#standard-sgd)
 * [Adam: A Method for Stochastic Optimization](http://arxiv.org/abs/1412.6980)
 * [Differentiable separable functions](#differentiable-separable-functions)

## AdaMax

*An optimizer for [differentiable separable functions](#differentiable-separable-functions).*

AdaMax is simply a variant of Adam based on the infinity norm.

#### Constructors

 * `AdaMax()`
 * `AdaMax(`_`stepSize, batchSize`_`)`
 * `AdaMax(`_`stepSize, batchSize, beta1, beta2, eps, maxIterations, tolerance, shuffle`_`)`
 * `AdaMax(`_`stepSize, batchSize, beta1, beta2, eps, maxIterations, tolerance, shuffle, resetPolicy`_`)`

Note that the `AdaMax` class is based on the `AdamType<`_`UpdateRule`_`>` class
with _`UpdateRule`_` = AdaMaxUpdate`.

#### Attributes

| **type** | **name** | **description** | **default** |
|----------|----------|-----------------|-------------|
| `double` | **`stepSize`** | Step size for each iteration. | `0.001` |
| `size_t` | **`batchSize`** | Number of points to process in a single step. | `32` |
| `double` | **`beta1`** | Exponential decay rate for the first moment estimates. | `0.9` |
| `double` | **`beta2`** | Exponential decay rate for the weighted infinity norm estimates. | `0.999` |
| `double` | **`eps`** | Value used to initialize the mean squared gradient parameter. | `1e-8` |
| `size_t` | **`max_iterations`** | Maximum number of iterations allowed (0 means no limit). | `100000` |
| `double` | **`tolerance`** | Maximum absolute tolerance to terminate algorithm. | `1e-5` |
| `bool` | **`shuffle`** | If true, the function order is shuffled; otherwise, each function is visited in linear order. | `true` |
| `bool` | **`resetPolicy`** | If true, parameters are reset before every Optimize call; otherwise, their values are retained. | `true` |

The attributes of the optimizer may also be modified via the member methods
`StepSize()`, `BatchSize()`, `Beta1()`, `Beta2()`, `Eps()`, `MaxIterations()`,
`Tolerance()`, `Shuffle()`, and `ResetPolicy()`.

#### Examples

```c++
RosenbrockFunction f;
arma::mat coordinates = f.GetInitialPoint();

AdaMax optimizer(0.001, 32, 0.9, 0.999, 1e-8, 100000, 1e-5, true);
optimizer.Optimize(f, coordinates);
```

#### See also:

 * [SGD in Wikipedia](https://en.wikipedia.org/wiki/Stochastic_gradient_descent)
 * [SGD](#standard-sgd)
 * [Adam: A Method for Stochastic Optimization](http://arxiv.org/abs/1412.6980) (see section 7)
 * [Differentiable separable functions](#differentiable-separable-functions)

## AMSGrad

*An optimizer for [differentiable separable functions](#differentiable-separable-functions).*

AMSGrad is a variant of Adam with guaranteed convergence.

#### Constructors

 * `AMSGrad()`
 * `AMSGrad(`_`stepSize, batchSize`_`)`
 * `AMSGrad(`_`stepSize, batchSize, beta1, beta2, eps, maxIterations, tolerance, shuffle`_`)`
 * `AMSGrad(`_`stepSize, batchSize, beta1, beta2, eps, maxIterations, tolerance, shuffle, resetPolicy`_`)`

Note that the `AMSGrad` class is based on the `AdamType<`_`UpdateRule`_`>` class
with _`UpdateRule`_` = AMSGradUpdate`.

#### Attributes

| **type** | **name** | **description** | **default** |
|----------|----------|-----------------|-------------|
| `double` | **`stepSize`** | Step size for each iteration. | `0.001` |
| `size_t` | **`batchSize`** | Number of points to process in a single step. | `32` |
| `double` | **`beta1`** | Exponential decay rate for the first moment estimates. | `0.9` |
| `double` | **`beta2`** | Exponential decay rate for the weighted infinity norm estimates. | `0.999` |
| `double` | **`eps`** | Value used to initialize the mean squared gradient parameter. | `1e-8` |
| `size_t` | **`max_iterations`** | Maximum number of iterations allowed (0 means no limit). | `100000` |
| `double` | **`tolerance`** | Maximum absolute tolerance to terminate algorithm. | `1e-5` |
| `bool` | **`shuffle`** | If true, the function order is shuffled; otherwise, each function is visited in linear order. | `true` |
| `bool` | **`resetPolicy`** | If true, parameters are reset before every Optimize call; otherwise, their values are retained. | `true` |

The attributes of the optimizer may also be modified via the member methods
`StepSize()`, `BatchSize()`, `Beta1()`, `Beta2()`, `Eps()`, `MaxIterations()`,
`Tolerance()`, `Shuffle()`, and `ResetPolicy()`.

#### Examples

```c++
RosenbrockFunction f;
arma::mat coordinates = f.GetInitialPoint();

AMSGrad optimizer(0.001, 32, 0.9, 0.999, 1e-8, 100000, 1e-5, true);
optimizer.Optimize(f, coordinates);
```

#### See also:

 * [SGD in Wikipedia](https://en.wikipedia.org/wiki/Stochastic_gradient_descent)
 * [SGD](#standard-sgd)
 * [On the Convergence of Adam and Beyond](https://openreview.net/forum?id=ryQu7f-RZ)
 * [Differentiable separable functions](#differentiable-separable-functions)

## Augmented Lagrangian

*An optimizer for [differentiable constrained functions](#constrained-functions).*

The `AugLagrangian` class implements the Augmented Lagrangian method of
optimization.  In this scheme, a penalty term is added to the Lagrangian.
This method is also called the "method of multipliers".  Internally, the
optimizer uses [L-BFGS](#l-bfgs).

#### Constructors

 * `AugLagrangian(`_`maxIterations, penaltyThresholdFactor sigmaUpdateFactor`_`)`

#### Attributes

| **type** | **name** | **description** | **default** |
|----------|----------|-----------------|-------------|
| `size_t` | **`maxIterations`** | Maximum number of iterations allowed (0 means no limit). | `1000` |
| `double` | **`penaltyThresholdFactor`** | When penalty threshold is updated, set it to this multiplied by the penalty. | `10.0` |
| `double` | **`sigmaUpdateFactor`** | When sigma is updated, multiply it by this. | `0.25` |
| `L_BFGS&` | **`lbfgs`** | Internal l-bfgs optimizer. | `L_BFGS()` |

The attributes of the optimizer may also be modified via the member methods
`MaxIterations()`, `PenaltyThresholdFactor()`, `SigmaUpdateFactor()` and `L_BFGS()`.

```c++
/**
 * Optimize the function.  The value '1' is used for the initial value of each
 * Lagrange multiplier.  To set the Lagrange multipliers yourself, use the
 * other overload of Optimize().
 *
 * @tparam LagrangianFunctionType Function which can be optimized by this
 *     class.
 * @param function The function to optimize.
 * @param coordinates Output matrix to store the optimized coordinates in.
 */
template<typename LagrangianFunctionType>
bool Optimize(LagrangianFunctionType& function,
              arma::mat& coordinates);

/**
 * Optimize the function, giving initial estimates for the Lagrange
 * multipliers.  The vector of Lagrange multipliers will be modified to
 * contain the Lagrange multipliers of the final solution (if one is found).
 *
 * @tparam LagrangianFunctionType Function which can be optimized by this
 *      class.
 * @param function The function to optimize.
 * @param coordinates Output matrix to store the optimized coordinates in.
 * @param initLambda Vector of initial Lagrange multipliers.  Should have
 *     length equal to the number of constraints.
 * @param initSigma Initial penalty parameter.
 */
template<typename LagrangianFunctionType>
bool Optimize(LagrangianFunctionType& function,
              arma::mat& coordinates,
              const arma::vec& initLambda,
              const double initSigma);
```

#### Examples

```c++
GockenbachFunction f;
arma::mat coordinates = f.GetInitialPoint();

AugLagrangian optimizer;
optimizer.Optimize(f, coords);
```

#### See also:

 * [Augmented Lagrangian method on Wikipedia](https://en.wikipedia.org/wiki/Augmented_Lagrangian_method)
 * [L-BFGS](#l-bfgs)
 * [Constrained functions](#constrained-functions)

## Big Batch SGD

*An optimizer for [differentiable separable functions](#differentiable-separable-functions).*

Big-batch stochastic gradient descent adaptively grows the batch size over time
to maintain a nearly constant signal-to-noise ratio in the gradient
approximation, so the Big Batch SGD optimizer is able to adaptively adjust batch
sizes without user oversight.

#### Constructors

 * `BigBatchSGD<`_`UpdatePolicy`_`>()`
 * `BigBatchSGD<`_`UpdatePolicy`_`>(`_`stepSize`_`)`
 * `BigBatchSGD<`_`UpdatePolicy`_`>(`_`stepSize, batchSize`_`)`
 * `BigBatchSGD<`_`UpdatePolicy`_`>(`_`stepSize, batchSize, epsilon, maxIterations, tolerance, shuffle`_`)`

The _`UpdatePolicy`_ template parameter refers to the way that a new step size
is computed.  The `AdaptiveStepsize` and `BacktrackingLineSearch` classes are
available for use; custom behavior can be achieved by implementing a class
with the same method signatures.

For convenience the following typedefs have been defined:

 * `BBS_Armijo = BigBatchSGD<BacktrackingLineSearch>`
 * `BBS_BB = BigBatchSGD<AdaptiveStepsize>`

#### Attributes

| **type** | **name** | **description** | **default** |
|----------|----------|-----------------|-------------|
| `size_t` | **`batchSize`** | Initial batch size. | `1000` |
| `double` | **`stepSize`** | Step size for each iteration. | `0.01` |
| `double` | **`batchDelta`** | Factor for the batch update step. | `0.1` |
| `size_t` | **`maxIterations`** | Maximum number of iterations allowed (0 means no limit). | `100000` |
| `double` | **`tolerance`** | Maximum absolute tolerance to terminate algorithm. | `1e-5` |
| `bool` | **`shuffle`** | If true, the batch order is shuffled; otherwise, each batch is visited in linear order. | `true` |

Attributes of the optimizer may also be changed via the member methods
`BatchSize()`, `StepSize()`, `BatchDelta()`, `MaxIterations()`, `Tolerance()`,
and `Shuffle()`.

#### Examples:

```c++
RosenbrockFunction f;
arma::mat coordinates = f.GetInitialPoint();

// Big-Batch SGD with the adaptive stepsize policy.
BBS_BB optimizer(batchSize, 0.01, 0.1, 8000, 1e-4);
optimizer.Optimize(f, coordinates);

// Big-Batch SGD with backtracking line search.
BBS_Armijo optimizer2(batchSize, 0.01, 0.1, 8000, 1e-4);
optimizer2.Optimize(f, coordinates);
```

#### See also:

 * [Big Batch SGD: Automated Inference using Adaptive Batch Sizes](https://arxiv.org/pdf/1610.05792.pdf)
 * [SGD in Wikipedia](https://en.wikipedia.org/wiki/Stochastic_gradient_descent)
 * [SGD](#standard-sgd)

## CMAES

*An optimizer for [separable functions](#separable-functions).*

CMA-ES (Covariance Matrix Adaptation Evolution Strategy) is a stochastic search
algorithm. CMA-ES is a second order approach estimating a positive definite
matrix within an iterative procedure using the covariance matrix.

#### Constructors

 * `CMAES<`_`SelectionPolicyType`_`>()`
 * `CMAES<`_`SelectionPolicyType`_`>(`_`lambda, lowerBound, upperBound`_`)`
 * `CMAES<`_`SelectionPolicyType`_`>(`_`lambda, lowerBound, upperBound, batchSize`_`)`
 * `CMAES<`_`SelectionPolicyType`_`>(`_`lambda, lowerBound, upperBound, batchSize, maxIterations, tolerance, selectionPolicy`_`)`

The _`SelectionPolicyType`_ template parameter refers to the strategy used to
compute the (approximate) objective function.  The `FullSelection` and
`RandomSelection` classes are available for use; custom behavior can be achieved
by implementing a class with the same method signatures.

For convenience the following types can be used:

 * **`CMAES<>`** (equivalent to `CMAES<FullSelection>`): uses all separable functions to compute objective
 * **`ApproxCMAES`** (equivalent to `CMAES<RandomSelection>`): uses a small amount of separable functions to compute approximate objective

#### Attributes

| **type** | **name** | **description** | **default** |
|----------|----------|-----------------|-------------|
| `size_t` | **`lambda`** | The population size (0 uses a default size). | `0` |
| `double` | **`lowerBound`** | Lower bound of decision variables. | `-10.0` |
| `double` | **`upperBound`** | Upper bound of decision variables. | `10.0` |
| `size_t` | **`batchSize`** | Batch size to use for the objective calculation. | `32` |
| `size_t` | **`maxIterations`** | Maximum number of iterations. | `1000` |
| `double` | **`tolerance`** | Maximum absolute tolerance to terminate algorithm. | `1e-5` |
| `SelectionPolicyType` | **`selectionPolicy`** | Instantiated selection policy used to calculate the objective. | `SelectionPolicyType()` |

Attributes of the optimizer may also be changed via the member methods
`Lambda()`, `LowerBound()`, `UpperBound()`, `BatchSize()`, `MaxIterations()`,
`Tolerance()`, and `SelectionPolicy()`.

The `selectionPolicy` attribute allows an instantiated `SelectionPolicyType` to
be given.  The `FullSelection` policy has no need to be instantiated and thus
the option is not relevant when the `CMAES<>` optimizer type is being used; the
`RandomSelection` policy has the constructor `RandomSelection(`_`fraction`_`)`
where _`fraction`_ specifies the percentage of separable functions to use to
estimate the objective function.

#### Examples:

```c++
RosenbrockFunction f;
arma::mat coordinates = f.GetInitialPoint();

// CMAES with the FullSelection policy.
CMAES<> optimizer(0, -1, 1, 32, 200, 0.1e-4);
optimizer.Optimize(f, coordinates);

// CMAES with the RandomSelection policy.
ApproxCMAES<> approxOptimizer(batchSize, 0.01, 0.1, 8000, 1e-4);
approxOptimizer.Optimize(f, coordinates);
```

#### See also:

 * [Completely Derandomized Self-Adaptation in Evolution Strategies](http://www.cmap.polytechnique.fr/~nikolaus.hansen/cmaartic.pdf)
 * [CMA-ES in Wikipedia](https://en.wikipedia.org/wiki/CMA-ES)
 * [Evolution strategy in Wikipedia](https://en.wikipedia.org/wiki/Evolution_strategy)

## CNE

*An optimizer for [arbitrary functions](#arbitrary-functions).*

Conventional Neural Evolution is an optimizer that works like biological evolution which selects best candidates based on their fitness scores and creates new generation by mutation and crossover of population. The initial population is generated based on a random normal distribution centered at the given starting point.

#### Constructors

 * `CNE()`
 * `CNE(`_`populationSize, maxGenerations`_`)`
 * `CNE(`_`populationSize, maxGenerations, mutationProb, mutationSize`_`)`
 * `CNE(`_`populationSize, maxGenerations, mutationProb, mutationSize, selectPercent, tolerance`_`)`

#### Attributes

| **type** | **name** | **description** | **default** |
|----------|----------|-----------------|-------------|
| `size_t` | **`populationSize`** | The number of candidates in the population. This should be at least 4 in size. | `500` |
| `size_t` | **`maxGenerations`** | The maximum number of generations allowed for CNE. | `5000` |
| `double` | **`mutationProb`** | Probability that a weight will get mutated. | `0.1` |
| `double` | **`mutationSize`** | The range of mutation noise to be added. This range is between 0 and mutationSize. | `0.02` |
| `double` | **`selectPercent`** | The percentage of candidates to select to become the the next generation. | `0.2` |
| `double` | **`tolerance`** | The final value of the objective function for termination. If set to negative value, tolerance is not considered. | `1e-5` |

Attributes of the optimizer may also be changed via the member methods
`PopulationSize()`, `MaxGenerations()`, `MutationProb()`, `SelectPercent()`
and `Tolerance()`.

#### Examples:

```c++
RosenbrockFunction f;
arma::mat coordinates = f.GetInitialPoint();

CNE optimizer(200, 10000, 0.2, 0.2, 0.3, 1e-5);
optimizer.Optimize(f, coordinates);
```

#### See also:

 * [Neuroevolution in Wikipedia](https://en.wikipedia.org/wiki/Neuroevolution)
 * [Arbitrary functions](#arbitrary-functions)

## DE

*An optimizer for [arbitrary functions](#arbitrary-functions).*

Differential Evolution is an evolutionary optimization algorithm which selects best candidates based on their fitness scores and creates new generation by mutation and crossover of population.

#### Constructors

* `DE()`
* `DE(`_`populationSize, maxGenerations`_`)`
* `DE(`_`populationSize, maxGenerations, crossoverRate`_`)`
* `DE(`_`populationSize, maxGenerations, crossoverRate, differentialWeight`_`)`
* `DE(`_`populationSize, maxGenerations, crossoverRate, differentialWeight, tolerance`_`)`

#### Attributes

| **type** | **name** | **description** | **default** |
|----------|----------|-----------------|-------------|
| `size_t` | **`populationSize`** | The number of candidates in the population. This should be at least 3 in size. | `100` |
| `size_t` | **`maxGenerations`** | The maximum number of generations allowed for DE. | `2000` |
| `double` | **`crossoverRate`** | Probability that a candidate will undergo crossover. | `0.6` |
| `double` | **`differentialWeight`** | Amplification factor for differentiation. | `0.8` |
| `double` | **`tolerance`** | The final value of the objective function for termination. If set to negative value, tolerance is not considered. | `1e-5` |

Attributes of the optimizer may also be changed via the member methods
`PopulationSize()`, `MaxGenerations()`, `CrossoverRate()`, `DifferentialWeight()`
and `Tolerance()`.

#### Examples:

```c++
RosenbrockFunction f;
arma::mat coordinates = f.GetInitialPoint();

DE optimizer(200, 1000, 0.6, 0.8, 1e-5);
optimizer.Optimize(f, coordinates);
```

#### See also:

 * [Differential Evolution - A simple and efficient adaptive scheme for global optimization over continuous spaces](http://www1.icsi.berkeley.edu/~storn/TR-95-012.pdf)
 * [Differential Evolution in Wikipedia](https://en.wikipedia.org/wiki/Differential_Evolution)
 * [Arbitrary functions](#arbitrary-functions)

## Eve

*An optimizer for [differentiable separable functions](#differentiable-separable-functions).*

Eve is a stochastic gradient based optimization method with locally and globally adaptive learning rates.

#### Constructors

 * `Eve()`
 * `Eve(`_`stepSize, batchSize`_`)`
 * `Eve(`_`stepSize, batchSize, beta1, beta2, beta3, epsilon, clip, maxIterations, tolerance, shuffle`_`)`

#### Attributes

| **type** | **name** | **description** | **default** |
|----------|----------|-----------------|-------------|
| `double` | **`stepSize`** | Step size for each iteration. | `0.001` |
| `size_t` | **`batchSize`** | Number of points to process in a single step. | `32` |
| `double` | **`beta1`** | Exponential decay rate for the first moment estimates. | `0.9` |
| `double` | **`beta2`** | Exponential decay rate for the weighted infinity norm estimates. | `0.999` |
| `double` | **`beta3`** | Exponential decay rate for relative change. | `0.999` |
| `double` | **`epsilon`** | Value used to initialize the mean squared gradient parameter. | `1e-8` |
| `double` | **`clip`** | Clipping range to avoid extreme valus. | `10` |
| `size_t` | **`max_iterations`** | Maximum number of iterations allowed (0 means no limit). | `100000` |
| `double` | **`tolerance`** | Maximum absolute tolerance to terminate algorithm. | `1e-5` |
| `bool` | **`shuffle`** | If true, the function order is shuffled; otherwise, each function is visited in linear order. | `true` |

The attributes of the optimizer may also be modified via the member methods
`StepSize()`, `BatchSize()`, `Beta1()`, `Beta2()`, `Beta3()`, `Epsilon()`, `Clip()`, `MaxIterations()`,
`Tolerance()`, and `Shuffle()`.

#### Examples

```c++
RosenbrockFunction f;
arma::mat coordinates = f.GetInitialPoint();

Eve optimizer(0.001, 32, 0.9, 0.999, 0.999, 10, 1e-8, 100000, 1e-5, true);
optimizer.Optimize(f, coordinates);
```

#### See also:

 * [SGD in Wikipedia](https://en.wikipedia.org/wiki/Stochastic_gradient_descent)
 * [SGD](#standard-sgd)
 * [Adaptive Subgradient Methods for Online Learning and Stochastic Optimization](https://arxiv.org/pdf/1611.01505.pdf)
 * [Differentiable separable functions](#differentiable-separable-functions)

## Frank-Wolfe

*An optimizer for [differentiable functions](#differentiable-functions) that may also be constrained.*

Frank-Wolfe is a technique to minimize a continuously differentiable convex function f over a compact convex subset D of a vector space. It is also known as conditional gradient method.

#### Constructors

 * `FrankWolfe<`_`LinearConstrSolverType, UpdateRuleType`_`>(`_`linearConstrSolver, updateRule`_`)`
 * `FrankWolfe<`_`LinearConstrSolverType, UpdateRuleType`_`>(`_`linearConstrSolver, updateRule, maxIterations, tolerance`_`)`

The _`LinearConstrSolverType`_ template parameter specifies the constraint
domain D for the problem.  The `ConstrLpBallSolver` and
`ConstrStructGroupSolver<GroupLpBall>` classes are available for use; the former
restricts D to the unit ball of the specified l-p norm.  Other constraint types
may be implemented as a class with the same method signatures as either of the
existing classes.

The _`UpdateRuleType`_ template parameter specifies the update rule used by the
optimizer.  The `UpdateClassic` and `UpdateLineSearch` classes are available for
use and represent a simple update step rule and a line search based update rule,
respectively.  The `UpdateSpan` and `UpdateFulLCorrection` classes are also
available and may be used with the `FuncSq` function class (which is a squared
matrix loss).

For convenience the following typedefs have been defined:

 * `OMP` (equivalent to `FrankWolfe<ConstrLpBallSolver, UpdateSpan>`): a solver for the orthogonal matching pursuit problem
 * `StandardFrankWolfe` (equivalent to `FrankWolfe<ConstrLpBallSolver, ClassicUpdate>`): the standard Frank-Wolfe algorithm with the solution restricted to lie within the unit ball

#### Attributes

| **type** | **name** | **description** | **default** |
|----------|----------|-----------------|-------------|
| `LinearConstrSolverType` | **`linearConstrSolver`** | Solver for linear constrained problem. | **n/a** |
| `UpdateRuleType` | **`updateRule`** | Rule for updating solution in each iteration. | **n/a** |
| `size_t` | **`maxIterations`** | Maximum number of iterations allowed (0 means no limit). | `100000` |
| `size_t` | **`tolerance`** | Maximum absolute tolerance to terminate algorithm. | `1e-10` |

Attributes of the optimizer may also be changed via the member methods
`LinearConstrSolver()`, `UpdateRule()`, `MaxIterations()`, and `Tolerance()`.

#### Examples:

TODO

#### See also:

 * [An algorithm for quadratic programming](https://pdfs.semanticscholar.org/3a24/54478a94f1e66a3fc5d209e69217087acbc0.pdf)
 * [Frank-Wolfe in Wikipedia](https://en.wikipedia.org/wiki/Frank%E2%80%93Wolfe_algorithm)
 * [Differentiable functions](#differentiable-functions)

## FTML (Follow the Moving Leader)

*An optimizer for [differentiable separable functions](#differentiable-separable-functions).*

Follow the Moving Leader (FTML) is an optimizer where recent samples are
weighted more heavily in each iteration, so FTML can adapt more quickly to
changes.

#### Constructors

 * `FTML()`
 * `FTML(`_`stepSize, batchSize`_`)`
 * `FTML(`_`stepSize, batchSize, beta1, beta2, epsilon, maxIterations, tolerance, shuffle`_`)`
 * `FTML(`_`stepSize, batchSize, beta1, beta2, epsilon, maxIterations, tolerance, shuffle, resetPolicy`_`)`

#### Attributes

| **type** | **name** | **description** | **default** |
|----------|----------|-----------------|-------------|
| `double` | **`stepSize`** | Step size for each iteration. | `0.001` |
| `size_t` | **`batchSize`** | Number of points to process in a single step. | `32` |
| `double` | **`beta1`** | Exponential decay rate for the first moment estimates. | `0.9` |
| `double` | **`beta2`** | Exponential decay rate for the weighted infinity norm estimates. | `0.999` |
| `double` | **`eps`** | Value used to initialize the mean squared gradient parameter. | `1e-8` |
| `size_t` | **`max_iterations`** | Maximum number of iterations allowed (0 means no limit). | `100000` |
| `double` | **`tolerance`** | Maximum absolute tolerance to terminate algorithm. | `1e-5` |
| `bool` | **`shuffle`** | If true, the function order is shuffled; otherwise, each function is visited in linear order. | `true` |
| `bool` | **`resetPolicy`** | If true, parameters are reset before every Optimize call; otherwise, their values are retained. | `true` |

The attributes of the optimizer may also be modified via the member methods
`StepSize()`, `BatchSize()`, `Beta1()`, `Beta2()`, `Epsilon()`, `MaxIterations()`,
`Tolerance()`, `Shuffle()`, and `ResetPolicy()`.

#### Examples

```c++
RosenbrockFunction f;
arma::mat coordinates = f.GetInitialPoint();

FTML optimizer(0.001, 32, 0.9, 0.999, 1e-8, 100000, 1e-5, true);
optimizer.Optimize(f, coordinates);
```

#### See also:
 * [Follow the Moving Leader in Deep Learning](http://proceedings.mlr.press/v70/zheng17a/zheng17a.pdf)
 * [SGD in Wikipedia](https://en.wikipedia.org/wiki/Stochastic_gradient_descent)
 * [SGD](#standard-sgd)
 * [Differentiable separable functions](#differentiable-separable-functions)

## Gradient Descent

*An optimizer for [differentiable functions](#differentiable-functions).*

Gradient Descent is a technique to minimize a function. To find a local minimum
of a function using gradient descent, one takes steps proportional to the
negative of the gradient of the function at the current point.

#### Constructors

 * `GradientDescent()`
 * `GradientDescent(`_`stepSize`_`)`
 * `GradientDescent(`_`stepSize, maxIterations, tolerance`_`)`

#### Attributes

| **type** | **name** | **description** | **default** |
|----------|----------|-----------------|-------------|
| `double` | **`stepSize`** | Step size for each iteration. | `0.01` |
| `size_t` | **`maxIterations`** | Maximum number of iterations allowed (0 means no limit). | `100000` |
| `size_t` | **`tolerance`**  | Maximum absolute tolerance to terminate algorithm. | `1e-5` |

Attributes of the optimizer may also be changed via the member methods
`StepSize()`, `MaxIterations()`, and `Tolerance()`.

#### Examples:

```c++
RosenbrockFunction f;
arma::mat coordinates = f.GetInitialPoint();

GradientDescent optimizer(0.001, 0, 1e-15);
optimizer.Optimize(f, coordinates);
```

#### See also:

 * [Gradient descent in Wikipedia](https://en.wikipedia.org/wiki/Gradient_descent)
 * [Differentiable functions](#differentiable-functions)

## Grid Search

*An optimizer for [categorical functions](#categorical-functions).*

An optimizer that finds the minimum of a given function by iterating through
points on a multidimensional grid.

#### Constructors

 * `GridSearch()`

#### Attributes

The `GridSearch` class has no configurable attributes.

**Note**: the `GridSearch` class can only optimize categorical functions where
*every* parameter is categorical.

#### See also:

 * [Categorical functions](#categorical-functions) (includes an example for `GridSearch`)
 * [Grid search on Wikipedia](https://en.wikipedia.org/wiki/Hyperparameter_optimization#Grid_search)

## Hogwild! (Parallel SGD)

*An optimizer for [sparse differentiable separable functions](#differentiable-separable-functions).*

An implementation of parallel stochastic gradient descent using the lock-free
HOGWILD! approach.  This implementation requires OpenMP to be enabled during
compilation (i.e., `-fopenmp` specified as a compiler flag).

Note that the requirements for Hogwild! are slightly different than for most
[differentiable separable functions](#differentiable-separable-functions) but it
is often possible to use Hogwild! by implementing `Gradient()` with a template
parameter.  See the [sparse differentiable separable
functions](#sparse-differentiable-separable-functions) documentation for more
details.

#### Constructors

 * `ParallelSGD<`_`DecayPolicyType`_`>(`_`maxIterations, threadShareSize`_`)`
 * `ParallelSGD<`_`DecayPolicyType`_`>(`_`maxIterations, threadShareSize, tolerance, shuffle, decayPolicy`_`)`

The _`DecayPolicyType`_ template parameter specifies the policy used to update
the step size after each iteration.  The `ConstantStep` class is available for
use.  Custom behavior can be achieved by implementing a class with the same
method signatures.

The default type for _`DecayPolicyType`_ is `ConstantStep`, so the shorter type
`ParallelSGD<>` can be used instead of the equivalent
`ParallelSGD<ConstantStep>`.

#### Attributes

| **type** | **name** | **description** | **default** |
|----------|----------|-----------------|-------------|
| `size_t` | **`maxIterations`** | Maximum number of iterations allowed (0 means no limit). | **n/a** |
| `size_t` | **`threadShareSize`** | Number of datapoints to be processed in one iteration by each thread. | **n/a** |
| `double` | **`tolerance`** | Maximum absolute tolerance to terminate the algorithm. | `1e-5` |
| `bool` | **`shuffle`** | If true, the function order is shuffled; otherwise, each function is visited in linear order. | `true` |
| `DecayPolicyType` | **`decayPolicy`** | An instantiated step size update policy to use. | `DecayPolicyType()` |

Attributes of the optimizer may also be modified via the member methods
`MaxIterations()`, `ThreadShareSize()`, `Tolerance()`, `Shuffle()`, and
`DecayPolicy()`.

Note that the default value for `decayPolicy` is the default constructor for the
`DecayPolicyType`.

#### Examples

```c++
GeneralizedRosenbrockFunction f(50); // 50-dimensional Rosenbrock function.
arma::mat coordinates = f.GetInitialPoint();

ParallelSGD<> optimizer(100000, f.NumFunctions(), 1e-5, true);
optimizer.Optimize(f, coordinates);
```

#### See also:

 * [SGD in Wikipedia](https://en.wikipedia.org/wiki/Stochastic_gradient_descent)
 * [SGD](#standard-sgd)
 * [HOGWILD!: A Lock-Free Approach to Parallelizing Stochastic Gradient Descent](https://arxiv.org/abs/1106.5730)
 * [Sparse differentiable separable functions](#sparse-differentiable-separable-functions)

## IQN

*An optimizer for [differentiable separable functions](#differentiable-separable-functions).*

The Incremental Quasi-Newton belongs to the family of stochastic and incremental
methods that have a cost per iteration independent of n. IQN iterations are a
stochastic version of BFGS iterations that use memory to reduce the variance of
stochastic approximations.

#### Constructors

 * `IQN()`
 * `IQN(`_`stepSize`_`)`
 * `IQN(`_`stepSize, batchSize, maxIterations, tolerance`_`)`

#### Attributes

| **type** | **name** | **description** | **default** |
|----------|----------|-----------------|-------------|
| `double` | **`stepSize`** | Step size for each iteration. | `0.01` |
| `size_t` | **`batchSize`** | Size of each batch. | `10` |
| `size_t` | **`maxIterations`** | Maximum number of iterations allowed (0 means no limit). | `100000` |
| `size_t` | **`tolerance`** | Maximum absolute tolerance to terminate algorithm. | `1e-5` |

Attributes of the optimizer may also be changed via the member methods
`StepSize()`, `BatchSize()`, `MaxIterations()`, and `Tolerance()`.

#### Examples:

```c++
RosenbrockFunction f;
arma::mat coordinates = f.GetInitialPoint();

IQN optimizer(0.01, 1, 5000, 1e-5);
optimizer.Optimize(f, coordinates);
```

#### See also:

 * [IQN: An Incremental Quasi-Newton Method with Local Superlinear Convergence Rate](https://arxiv.org/abs/1702.00709)
 * [A Stochastic Quasi-Newton Method for Large-Scale Optimization](https://arxiv.org/abs/1401.7020)
 * [Differentiable functions](#differentiable-functions)

## Katyusha

*An optimizer for [differentiable separable functions](#differentiable-separable-functions).*

Katyusha is a direct, primal-only stochastic gradient method which uses a
"negative momentum" on top of Nesterov's momentum.  Two types are
available---one that uses a proximal update step, and one that uses the standard
update step.

#### Constructors

 * `KatyushaType<`_`proximal`_`>()`
 * `KatyushaType<`_`proximal`_`>(`_`convexity, lipschitz`_`)`
 * `KatyushaType<`_`proximal`_`>(`_`convexity, lipschitz, batchSize`_`)`
 * `KatyushaType<`_`proximal`_`>(`_`convexity, lipschitz, batchSize, maxIterations, innerIterations, tolerance, shuffle`_`)`

The _`proximal`_ template parameter is a boolean value (`true` or `false`) that
specifies whether or not the proximal update should be used.

For convenience the following typedefs have been defined:

 * `Katyusha` (equivalent to `KatyushaType<false>`): Katyusha with the standard update step
 * `KatyushaProximal` (equivalent to `KatyushaType<true>`): Katyusha with the proximal update step

#### Attributes

| **type** | **name** | **description** | **default** |
|----------|----------|-----------------|-------------|
| `double` | **`convexity`** | The regularization parameter. | `1.0` |
| `double` | **`lipschitz`** | The Lipschitz constant. | `10.0` |
| `size_t` | **`batchSize`** | Batch size to use for each step. | `32` |
| `size_t` | **`maxIterations`** | Maximum number of iterations allowed (0 means no limit). | `1000` |
| `size_t` | **`innerIterations`** | The number of inner iterations allowed (0 means n / batchSize). Note that the full gradient is only calculated in the outer iteration. | `0` |
| `double` | **`tolerance`** | Maximum absolute tolerance to terminate algorithm. | `1e-5` |
| `bool` | **`shuffle`** | If true, the function order is shuffled; otherwise, each function is visited in linear order. | `true` |

Attributes of the optimizer may also be changed via the member methods
`Convexity()`, `Lipschitz()`, `BatchSize()`, `MaxIterations()`,
`InnerIterations()`, `Tolerance()`, and `Shuffle()`.

#### Examples:

```c++
RosenbrockFunction f;
arma::mat coordinates = f.GetInitialPoint();

// Without proximal update.
Katyusha optimizer(1.0, 10.0, 1, 100, 0, 1e-10, true);
optimizer.Optimize(f, coordinates);

// With proximal update.
KatyushaProximal proximalOptimizer(1.0, 10.0, 1, 100, 0, 1e-10, true);
proximalOptimizer.Optimize(f, coordinates);
```

#### See also:

 * [Katyusha: The First Direct Acceleration of Stochastic Gradient Methods](https://arxiv.org/abs/1603.05953)
 * [Stochastic gradient descent in Wikipedia](https://en.wikipedia.org/wiki/Stochastic_gradient_descent)
 * [Differentiable separable functions](#differentiable-separable-functions)

## L-BFGS

*An optimizer for [differentiable functions](#differentiable-functions)*

L-BFGS is an optimization algorithm in the family of quasi-Newton methods that approximates the Broyden-Fletcher-Goldfarb-Shanno (BFGS) algorithm using a limited amount of computer memory.  
<<<<<<< HEAD

=======
  
>>>>>>> 8d9682ca
#### Constructors

 * `L_BFGS()`
 * `L_BFGS(`_`numBasis, maxIterations`_`)`
 * `L_BFGS(`_`numBasis, maxIterations, armijoConstant, wolfe, minGradientNorm, factr, maxLineSearchTrials`_`)`
 * `L_BFGS(`_`numBasis, maxIterations, armijoConstant, wolfe, minGradientNorm, factr, maxLineSearchTrials, minStep, maxStep`_`)`

#### Attributes

| **type** | **name** | **description** | **default** |
|----------|----------|-----------------|-------------|
| `size_t` | **`numBasis`** | Number of memory points to be stored (default 10). | `10` |
| `size_t` | **`maxIterations`** | Maximum number of iterations for the optimization (0 means no limit and may run indefinitely). | `10000` |
| `double` | **`armijoConstant`** | Controls the accuracy of the line search routine for determining the Armijo condition. | `1e-4` |
| `double` | **`wolfe`** | Parameter for detecting the Wolfe condition. | `0.9` |
| `double` | **`minGradientNorm`** | Minimum gradient norm required to continue the optimization. | `1e-6` |
| `double` | **`factr`** | Minimum relative function value decrease to continue the optimization. | `1e-15` |
| `size_t` | **`maxLineSearchTrials`** | The maximum number of trials for the line search (before giving up). | `50` |
| `double` | **`minStep`** | The minimum step of the line search. | `1e-20` |
| `double` | **`maxStep`** | The maximum step of the line search. | `1e20` |

Attributes of the optimizer may also be changed via the member methods
`NumBasis()`, `MaxIterations()`, `ArmijoConstant()`, `Wolfe()`,
`MinGradientNorm()`, `Factr()`, `MaxLineSearchTrials()`, `MinStep()`, and
`MaxStep()`.

#### Examples:

```c++
RosenbrockFunction f;
arma::mat coordinates = f.GetInitialPoint();

L_BFGS optimizer(20);
optimizer.Optimize(f, coordinates);
```

#### See also:

 * [The solution of non linear finite element equations](https://onlinelibrary.wiley.com/doi/full/10.1002/nme.1620141104)
 * [Updating Quasi-Newton Matrices with Limited Storage](https://www.jstor.org/stable/2006193)
 * [Limited-memory BFGS in Wikipedia](https://en.wikipedia.org/wiki/Limited-memory_BFGS)
 * [Differentiable functions](#differentiable-functions)

## LRSDP (low-rank SDP solver)

*An optimizer for [semidefinite programs](#semidefinite-programs).*

LRSDP is the implementation of Monteiro and Burer's formulation of low-rank
semidefinite programs (LR-SDP).  This solver uses the augmented Lagrangian
optimizer to solve low-rank semidefinite programs.

The assumption here is that the solution matrix for the SDP is low-rank.  If
this assumption is not true, the algorithm should not be expected to converge.

#### Constructors

 * `LRSDP<`_`SDPType`_`>()`

The _`SDPType`_ template parameter specifies the type of SDP to solve.  The
`SDP<arma::mat>` and `SDP<arma::sp_mat>` classes are available for use; these
represent SDPs with dense and sparse `C` matrices, respectively.  The `SDP<>`
class is detailed in the [semidefinite program
documentation](#semidefinite-programs).

Once the `LRSDP<>` object is constructed, the SDP may be specified by calling
the `SDP()` member method, which returns a reference to the _`SDPType`_.

#### Attributes

The attributes of the LRSDP optimizer may only be accessed via member methods.

| **type** | **method name** | **description** | **default** |
|----------|----------|-----------------|-------------|
| `size_t` | **`MaxIterations()`** | Maximum number of iterations before termination. | `1000` |
| `AugLagrangian` | **`AugLag()`** | The internally-held Augmented Lagrangian optimizer. | **n/a** |

#### See also:

 * [A Nonlinear Programming Algorithm for Solving Semidefinite Programs via Low-rank Factorization](http://citeseerx.ist.psu.edu/viewdoc/download?doi=10.1.1.682.1520&rep=rep1&type=pdf)
 * [Semidefinite programming on Wikipedia](https://en.wikipedia.org/wiki/Semidefinite_programming)
 * [Semidefinite programs](#semidefinite-programs) (includes example usage of `PrimalDualSolver`)

## Momentum SGD

*An optimizer for [differentiable separable functions](#differentiable-separable-functions).*

Stochastic Gradient Descent is a technique for minimizing a function which
can be expressed as a sum of other functions.  This is an SGD variant that uses
momentum for its updates.  Using momentum updates for parameter learning can
accelerate the rate of convergence, specifically in the cases where the surface
curves much more steeply (a steep hilly terrain with high curvature).

#### Constructors

 * `MomentumSGD()`
 * `MomentumSGD(`_`stepSize, batchSize`_`)`
 * `MomentumSGD(`_`stepSize, batchSize, maxIterations, tolerance, shuffle`_`)`
 * `MomentumSGD(`_`stepSize, batchSize, maxIterations, tolerance, shuffle, momentumPolicy`_`)`

Note that `MomentumSGD` is based on the templated type
`SGD<`_`UpdatePolicyType, DecayPolicyType`_`>` with _`UpdatePolicyType`_` =
MomentumUpdate` and _`DecayPolicyType`_` = NoDecay`.

#### Attributes

| **type** | **name** | **description** | **default** |
|----------|----------|-----------------|-------------|
| `double` | **`stepSize`** | Step size for each iteration. | `0.01` |
| `size_t` | **`batchSize`** | Batch size to use for each step. | `32` |
| `size_t` | **`maxIterations`** | Maximum number of iterations allowed (0 means no limit). | `100000` |
| `double` | **`tolerance`** | Maximum absolute tolerance to terminate algorithm. | `1e-5` |
| `bool` | **`shuffle`** | If true, the function order is shuffled; otherwise, each function is visited in linear order. | `true` |
| `MomentumUpdate` | **`updatePolicy`** | An instantiated `MomentumUpdate`. | `MomentumUpdate()` |

Attributes of the optimizer may also be modified via the member methods
`StepSize()`, `BatchSize()`, `MaxIterations()`, `Tolerance()`, `Shuffle()`, and
`UpdatePolicy()`.

Note that the `MomentumUpdate` class has the constructor
`MomentumUpdate(`_`momentum`_`)` with a default value of `0.5` for the momentum.

#### Examples

```c++
RosenbrockFunction f;
arma::mat coordinates = f.GetInitialPoint();

MomentumSGD optimizer(0.01, 32, 100000, 1e-5, true, MomentumUpdate(0.5));
optimizer.Optimize(f, coordinates);
```

#### See also:

 * [Standard SGD](#standard-sgd)
 * [Nesterov Momentum SGD](#nesterov-momentum-sgd)
 * [SGD in Wikipedia](https://en.wikipedia.org/wiki/Stochastic_gradient_descent)
 * [Differentiable separable functions](#differentiable-separable-functions)

## Nadam

*An optimizer for [differentiable separable functions](#differentiable-separable-functions).*

Nadam is a variant of Adam based on NAG (Nesterov accelerated gradient).  It
uses Nesterov momentum for faster convergence.

#### Constructors

 * `Nadam()`
 * `Nadam(`_`stepSize, batchSize`_`)`
 * `Nadam(`_`stepSize, batchSize, beta1, beta2, eps, maxIterations, tolerance, shuffle`_`)`
 * `Nadam(`_`stepSize, batchSize, beta1, beta2, eps, maxIterations, tolerance, shuffle, resetPolicy`_`)`

Note that the `Nadam` class is based on the `AdamType<`_`UpdateRule`_`>` class
with _`UpdateRule`_` = NadamUpdate`.

#### Attributes

| **type** | **name** | **description** | **default** |
|----------|----------|-----------------|-------------|
| `double` | **`stepSize`** | Step size for each iteration. | `0.001` |
| `size_t` | **`batchSize`** | Number of points to process in a single step. | `32` |
| `double` | **`beta1`** | Exponential decay rate for the first moment estimates. | `0.9` |
| `double` | **`beta2`** | Exponential decay rate for the weighted infinity norm estimates. | `0.999` |
| `double` | **`eps`** | Value used to initialize the mean squared gradient parameter. | `1e-8` |
| `size_t` | **`max_iterations`** | Maximum number of iterations allowed (0 means no limit). | `100000` |
| `double` | **`tolerance`** | Maximum absolute tolerance to terminate algorithm. | `1e-5` |
| `bool` | **`shuffle`** | If true, the function order is shuffled; otherwise, each function is visited in linear order. | `true` |
| `bool` | **`resetPolicy`** | If true, parameters are reset before every Optimize call; otherwise, their values are retained. | `true` |

The attributes of the optimizer may also be modified via the member methods
`StepSize()`, `BatchSize()`, `Beta1()`, `Beta2()`, `Eps()`, `MaxIterations()`,
`Tolerance()`, `Shuffle()`, and `ResetPolicy()`.

#### Examples

```c++
RosenbrockFunction f;
arma::mat coordinates = f.GetInitialPoint();

Nadam optimizer(0.001, 32, 0.9, 0.999, 1e-8, 100000, 1e-5, true);
optimizer.Optimize(f, coordinates);
```

#### See also:

 * [SGD in Wikipedia](https://en.wikipedia.org/wiki/Stochastic_gradient_descent)
 * [SGD](#standard-sgd)
 * [Incorporating Nesterov Momentum into Adam](http://cs229.stanford.edu/proj2015/054_report.pdf)
 * [Differentiable separable functions](#differentiable-separable-functions)

## NadaMax

*An optimizer for [differentiable separable functions](#differentiable-separable-functions).*

NadaMax is a variant of AdaMax based on NAG (Nesterov accelerated gradient).  It
uses Nesterov momentum for faster convergence.

#### Constructors

 * `NadaMax()`
 * `NadaMax(`_`stepSize, batchSize`_`)`
 * `NadaMax(`_`stepSize, batchSize, beta1, beta2, eps, maxIterations, tolerance, shuffle`_`)`
 * `NadaMax(`_`stepSize, batchSize, beta1, beta2, eps, maxIterations, tolerance, shuffle, resetPolicy`_`)`

Note that the `NadaMax` class is based on the `AdamType<`_`UpdateRule`_`>` class
with _`UpdateRule`_` = NadaMaxUpdate`.

#### Attributes

| **type** | **name** | **description** | **default** |
|----------|----------|-----------------|-------------|
| `double` | **`stepSize`** | Step size for each iteration. | `0.001` |
| `size_t` | **`batchSize`** | Number of points to process in a single step. | `32` |
| `double` | **`beta1`** | Exponential decay rate for the first moment estimates. | `0.9` |
| `double` | **`beta2`** | Exponential decay rate for the weighted infinity norm estimates. | `0.999` |
| `double` | **`eps`** | Value used to initialize the mean squared gradient parameter. | `1e-8` |
| `size_t` | **`max_iterations`** | Maximum number of iterations allowed (0 means no limit). | `100000` |
| `double` | **`tolerance`** | Maximum absolute tolerance to terminate algorithm. | `1e-5` |
| `bool` | **`shuffle`** | If true, the function order is shuffled; otherwise, each function is visited in linear order. | `true` |
| `bool` | **`resetPolicy`** | If true, parameters are reset before every Optimize call; otherwise, their values are retained. | `true` |

The attributes of the optimizer may also be modified via the member methods
`StepSize()`, `BatchSize()`, `Beta1()`, `Beta2()`, `Eps()`, `MaxIterations()`,
`Tolerance()`, `Shuffle()`, and `ResetPolicy()`.

#### Examples

```c++
RosenbrockFunction f;
arma::mat coordinates = f.GetInitialPoint();

NadaMax optimizer(0.001, 32, 0.9, 0.999, 1e-8, 100000, 1e-5, true);
optimizer.Optimize(f, coordinates);
```

#### See also:

 * [SGD in Wikipedia](https://en.wikipedia.org/wiki/Stochastic_gradient_descent)
 * [SGD](#standard-sgd)
 * [Incorporating Nesterov Momentum into Adam](http://cs229.stanford.edu/proj2015/054_report.pdf)
 * [Differentiable separable functions](#differentiable-separable-functions)

## Nesterov Momentum SGD

*An optimizer for [differentiable separable functions](#differentiable-separable-functions).*

Stochastic Gradient Descent is a technique for minimizing a function which
can be expressed as a sum of other functions.  This is an SGD variant that uses
Nesterov momentum for its updates.  Nesterov Momentum application can accelerate
the rate of convergence to O(1/k^2).

#### Constructors

 * `NesterovMomentumSGD()`
 * `NesterovMomentumSGD(`_`stepSize, batchSize`_`)`
 * `NesterovMomentumSGD(`_`stepSize, batchSize, maxIterations, tolerance, shuffle`_`)`
 * `NesterovMomentumSGD(`_`stepSize, batchSize, maxIterations, tolerance, shuffle, momentumPolicy`_`)`

Note that `MomentumSGD` is based on the templated type
`SGD<`_`UpdatePolicyType, DecayPolicyType`_`>` with _`UpdatePolicyType`_` =
NesterovMomentumUpdate` and _`DecayPolicyType`_` = NoDecay`.

#### Attributes

| **type** | **name** | **description** | **default** |
|----------|----------|-----------------|-------------|
| `double` | **`stepSize`** | Step size for each iteration. | `0.01` |
| `size_t` | **`batchSize`** | Batch size to use for each step. | `32` |
| `size_t` | **`maxIterations`** | Maximum number of iterations allowed (0 means no limit). | `100000` |
| `double` | **`tolerance`** | Maximum absolute tolerance to terminate algorithm. | `1e-5` |
| `bool` | **`shuffle`** | If true, the function order is shuffled; otherwise, each function is visited in linear order. | `true` |
| `NesterovMomentumUpdate` | **`updatePolicy`** | An instantiated `MomentumUpdate`. | `NesterovMomentumUpdate()` |

Attributes of the optimizer may also be modified via the member methods
`StepSize()`, `BatchSize()`, `MaxIterations()`, `Tolerance()`, `Shuffle()`, and
`UpdatePolicy()`.

Note that the `NesterovMomentumUpdate` class has the constructor
`MomentumUpdate(`_`momentum`_`)` with a default value of `0.5` for the momentum.

#### Examples

```c++
RosenbrockFunction f;
arma::mat coordinates = f.GetInitialPoint();

NesterovMomentumSGD optimizer(0.01, 32, 100000, 1e-5, true,
    MomentumUpdate(0.5));
optimizer.Optimize(f, coordinates);
```

#### See also:

 * [Standard SGD](#standard-sgd)
 * [Momentum SGD](#momentum-sgd)
 * [SGD in Wikipedia](https://en.wikipedia.org/wiki/Stochastic_gradient_descent)
 * [Differentiable separable functions](#differentiable-separable-functions)

## OptimisticAdam

*An optimizer for [differentiable separable functions](#differentiable-separable-functions).*

OptimisticAdam is an optimizer which implements the Optimistic Adam algorithm
which uses Optmistic Mirror Descent with the Adam Optimizer.  It addresses the
problem of limit cycling while training GANs (generative adversarial networks).
It uses OMD to achieve faster regret rates in solving the zero sum game of
training a GAN. It consistently achieves a smaller KL divergnce with~ respect to
the true underlying data distribution.  The implementation here can be used with
any differentiable separable function, not just GAN training.

#### Constructors

 * `OptimisticAdam()`
 * `OptimisticAdam(`_`stepSize, batchSize`_`)`
 * `OptimisticAdam(`_`stepSize, batchSize, beta1, beta2, eps, maxIterations, tolerance, shuffle`_`)`
 * `OptimisticAdam(`_`stepSize, batchSize, beta1, beta2, eps, maxIterations, tolerance, shuffle, resetPolicy`_`)`

Note that the `OptimisticAdam` class is based on the
`AdamType<`_`UpdateRule`_`>` class with _`UpdateRule`_` = OptimisticAdamUpdate`.

#### Attributes

| **type** | **name** | **description** | **default** |
|----------|----------|-----------------|-------------|
| `double` | **`stepSize`** | Step size for each iteration. | `0.001` |
| `size_t` | **`batchSize`** | Number of points to process in a single step. | `32` |
| `double` | **`beta1`** | Exponential decay rate for the first moment estimates. | `0.9` |
| `double` | **`beta2`** | Exponential decay rate for the weighted infinity norm estimates. | `0.999` |
| `double` | **`eps`** | Value used to initialize the mean squared gradient parameter. | `1e-8` |
| `size_t` | **`max_iterations`** | Maximum number of iterations allowed (0 means no limit). | `100000` |
| `double` | **`tolerance`** | Maximum absolute tolerance to terminate algorithm. | `1e-5` |
| `bool` | **`shuffle`** | If true, the function order is shuffled; otherwise, each function is visited in linear order. | `true` |
| `bool` | **`resetPolicy`** | If true, parameters are reset before every Optimize call; otherwise, their values are retained. | `true` |

The attributes of the optimizer may also be modified via the member methods
`StepSize()`, `BatchSize()`, `Beta1()`, `Beta2()`, `Eps()`, `MaxIterations()`,
`Tolerance()`, `Shuffle()`, and `ResetPolicy()`.

#### Examples

```c++
RosenbrockFunction f;
arma::mat coordinates = f.GetInitialPoint();

OptimisticAdam optimizer(0.001, 32, 0.9, 0.999, 1e-8, 100000, 1e-5, true);
optimizer.Optimize(f, coordinates);
```

#### See also:

 * [SGD in Wikipedia](https://en.wikipedia.org/wiki/Stochastic_gradient_descent)
 * [SGD](#standard-sgd)
 * [Training GANs with Optimism](https://arxiv.org/pdf/1711.00141.pdf)
 * [Differentiable separable functions](#differentiable-separable-functions)

## Padam

*An optimizer for [differentiable separable functions](#differentiable-separable-functions).*

Padam is a variant of Adam with a partially adaptive momentum estimation method.

#### Constructors

 * `Padam()`
 * `Padam(`_`stepSize, batchSize`_`)`
 * `Padam(`_`stepSize, batchSize, beta1, beta2, partial, epsilon, maxIterations, tolerance, shuffle, resetPolicy`_`)`

#### Attributes

| **type** | **name** | **description** | **default** |
|----------|----------|-----------------|-------------|
| `double` | **`stepSize`** | Step size for each iteration. | `0.001` |
| `size_t` | **`batchSize`** | Number of points to process in a single step. | `32` |
| `double` | **`beta1`** | Exponential decay rate for the first moment estimates. | `0.9` |
| `double` | **`beta2`** | Exponential decay rate for the weighted infinity norm estimates. | `0.999` |
| `double` | **`partial`** | Partially adaptive parameter. | `0.25` |
| `double` | **`eps`** | Value used to initialize the mean squared gradient parameter. | `1e-8` |
| `size_t` | **`max_iterations`** | Maximum number of iterations allowed (0 means no limit). | `100000` |
| `double` | **`tolerance`** | Maximum absolute tolerance to terminate algorithm. | `1e-5` |
| `bool` | **`shuffle`** | If true, the function order is shuffled; otherwise, each function is visited in linear order. | `true` |
| `bool` | **`resetPolicy`** | If true, parameters are reset before every Optimize call; otherwise, their values are retained. | `true` |

The attributes of the optimizer may also be modified via the member methods
`StepSize()`, `BatchSize()`, `Beta1()`, `Beta2()`, `Partial()`, `Epsilon()`,
`MaxIterations()`, `Tolerance()`, `Shuffle()`, and `ResetPolicy()`.

#### Examples

```c++
RosenbrockFunction f;
arma::mat coordinates = f.GetInitialPoint();

Padam optimizer(0.001, 32, 0.9, 0.999, 0.25, 1e-8, 100000, 1e-5, true);
optimizer.Optimize(f, coordinates);
```

#### See also:
 * [Closing the Generalization Gap of Adaptive Gradient Methods in Training Deep Neural Networks](https://arxiv.org/abs/1806.06763)
 * [SGD in Wikipedia](https://en.wikipedia.org/wiki/Stochastic_gradient_descent)
 * [SGD](#standard-sgd)
 * [Adam: A Method for Stochastic Optimization](http://arxiv.org/abs/1412.6980)
 * [Differentiable separable functions](#differentiable-separable-functions)

## Primal-dual SDP Solver

*An optimizer for [semidefinite programs](#semidefinite-programs).*

A primal-dual interior point method solver.  This can solve semidefinite
programs.

#### Constructors

 * `PrimalDualSolver<`_`SDPType`_`>(`_`sdp`_`)`
 * `PrimalDualSolver<`_`SDPType`_`>(`_`sdp, initialX, initialYSparse, initialYDense, initialZ`_`)`

The _`SDPType`_ template parameter specifies the type of SDP to solve.  The
`SDP<arma::mat>` and `SDP<arma::sp_mat>` classes are available for use; these
represent SDPs with dense and sparse `C` matrices, respectively.  The `SDP<>`
class is detailed in the [semidefinite program
documentation](#semidefinite-programs).

#### Attributes

The `PrimalDualSolver<>` class has several attributes that are only modifiable
as member methods.

| **type** | **method name** | **description** | **default** |
|----------|----------|-----------------|-------------|
| `double` | **`Tau()`** | Value of tau used to compute alpha\_hat. | `0.99` |
| `double` | **`NormXZTol()`** | Tolerance for the norm of X\*Z. | `1e-7` |
| `double` | **`PrimalInfeasTol()`** | Tolerance for primal infeasibility. | `1e-7` |
| `double` | **`DualInfeasTol()`** | Tolerance for dual infeasibility. | `1e-7` |
| `size_t` | **`MaxIterations()`** | Maximum number of iterations before convergence. | `1000` |

#### Optimization

The `PrimalDualSolver<>` class offers two overloads of `Optimize()` that
optionally return the converged values for the dual variables.

```c++
/**
 * Invoke the optimization procedure, returning the converged values for the
 * primal and dual variables.
 */
double Optimize(arma::mat& X,
                arma::vec& ySparse,
                arma::vec& yDense,
                arma::mat& Z);

/**
 * Invoke the optimization procedure, and only return the primal variable.
 */
double Optimize(arma::mat& X);
```

#### See also:

 * [Primal-dual interior-point methods for semidefinite programming](http://www.dtic.mil/dtic/tr/fulltext/u2/1020236.pdf)
 * [Semidefinite programming on Wikipedia](https://en.wikipedia.org/wiki/Semidefinite_programming)
 * [Semidefinite programs](#semidefinite-programs) (includes example usage of `PrimalDualSolver`)

## Quasi-Hyperbolic Momentum Update

 *An optimizer for [differentiable separable functions](#differentiable-separable-functions).*

 Quasi Hyperbolic Momentum Update is an update policy for SGD where the Quasi Hyperbolic terms are added to the
 parametrisation. Simply put QHM’s update rule is a weighted average of momentum’s and plain SGD’s
 update rule.

#### Constructors

  * `QHSGD()`
  * `QHSGD(`_`stepSize, batchSize`_`)`
  * `QHSGD(`_`stepSize, batchSize, maxIterations, tolerance, shuffle`_`)`

 Note that `QHSGD` is based on the templated type
 `SGD<`_`UpdatePolicyType, DecayPolicyType`_`>` with _`UpdatePolicyType`_` =
 QHUpdate` and _`DecayPolicyType`_` = NoDecay`.

#### Attributes

 | **type** | **name** | **description** | **default** |
 |----------|----------|-----------------|-------------|
 | `double` | **`stepSize`** | Step size for each iteration. | `0.01` |
 | `size_t` | **`batchSize`** | Batch size to use for each step. | `32` |
 | `size_t` | **`maxIterations`** | Maximum number of iterations allowed (0 means no limit). | `100000` |
 | `double` | **`tolerance`** | Maximum absolute tolerance to terminate algorithm. | `1e-5` |
 | `bool` | **`shuffle`** | If true, the function order is shuffled; otherwise, each function is visited in linear order. | `true` |

 Attributes of the optimizer may also be modified via the member methods
 `StepSize()`, `BatchSize()`, `MaxIterations()`, `Tolerance()`, and `Shuffle()`.

#### Examples

 ```c++
 RosenbrockFunction f;
 arma::mat coordinates = f.GetInitialPoint();

 QHSGD optimizer(0.01, 32, 100000, 1e-5, true);
 optimizer.Optimize(f, coordinates);
 ```

#### See also:

  * [Quasi-Hyperbolic Momentom and Adam For Deep Learning](https://arxiv.org/pdf/1810.06801.pdf)
  * [Momentum SGD](#momentum-sgd)
  * [Nesterov Momentum SGD](#nesterov-momentum-sgd)
  * [SGD in Wikipedia](https://en.wikipedia.org/wiki/Stochastic_gradient_descent)
  * [Differentiable separable functions](#differentiable-separable-functions)

## QHAdam

 *An optimizer for [differentiable separable functions](#differentiable-separable-functions).*

 QHAdam is an optimizer which implements the QHAdam Adam algorithm
 which uses Quasi-Hyperbolic Descent with the Adam Optimizer. This Method is the Adam Variant of the Quasi -
 Hyperbolic Update for Adam. It replaces the moment estimators of Adam with Quasi - Hyperbolic terms , and with
 different values of those terms can recover the following Adam Polices
 QHAdam recovers Adam when ν1 = ν2 = 1
 QHAdam recovers RMSProp when ν1 = 0 and ν2 = 1
 QHAdam reovers NAdam when ν1 = β1 and ν2 = 1

#### Constructors

  * `QHAdam()`
  * `QHAdam(`_`stepSize, batchSize`_`)`
  * `QHAdam(`_`stepSize, batchSize, beta1, beta2, eps, maxIterations, tolerance, shuffle`_`)`
  * `QHAdam(`_`stepSize, batchSize, beta1, beta2, eps, maxIterations, tolerance, shuffle, resetPolicy`_`)`

 Note that the `QHAdam` class is based on the
 `AdamType<`_`UpdateRule`_`>` class with _`UpdateRule`_` = QHAdamUpdate`.

#### Attributes

 | **type** | **name** | **description** | **default** |
 |----------|----------|-----------------|-------------|
 | `double` | **`stepSize`** | Step size for each iteration. | `0.001` |
 | `size_t` | **`batchSize`** | Number of points to process in a single step. | `32` |
 | `double` | **`beta1`** | Exponential decay rate for the first moment estimates. | `0.9` |
 | `double` | **`beta2`** | Exponential decay rate for the weighted infinity norm estimates. | `0.999` |
 | `double` | **`v1`** | The First Quasi Hyperbolic Term. | `0.7` |
 | `double` | **`v2`** | The Second Quasi Hyperbolic Term. | `1.00` |
 | `double` | **`eps`** | Value used to initialize the mean squared gradient parameter. | `1e-8` |
 | `size_t` | **`max_iterations`** | Maximum number of iterations allowed (0 means no limit). | `100000` |
 | `double` | **`tolerance`** | Maximum absolute tolerance to terminate algorithm. | `1e-5` |
 | `bool` | **`shuffle`** | If true, the function order is shuffled; otherwise, each function is visited in linear order. | `true` |
 | `bool` | **`resetPolicy`** | If true, parameters are reset before every Optimize call; otherwise, their values are retained. | `true` |

 The attributes of the optimizer may also be modified via the member methods
 `StepSize()`, `BatchSize()`, `Beta1()`, `Beta2()`, `Eps()`, `MaxIterations()`,
 `Tolerance()`, `Shuffle()`,`V1()`,`V2()`, and `ResetPolicy()`.

#### Examples

 ```c++
 RosenbrockFunction f;
 arma::mat coordinates = f.GetInitialPoint();

 QHAdam optimizer(0.001, 32, 0.9, 0.999, 1e-8, 100000, 1e-5, true);
 optimizer.Optimize(f, coordinates);
 ```

#### See also:
  * [Quasi-Hyperbolic Momentom and Adam For Deep Learning](https://arxiv.org/pdf/1810.06801.pdf)
  * [SGD in Wikipedia](https://en.wikipedia.org/wiki/Stochastic_gradient_descent)
  * [SGD](#standard-sgd)
  * [Incorporating Nesterov Momentum into Adam](http://cs229.stanford.edu/proj2015/054_report.pdf)
  * [Differentiable separable functions](#differentiable-separable-functions)

## RMSProp

*An optimizer for [differentiable separable functions](#differentiable-separable-functions).*

RMSProp utilizes the magnitude of recent gradients to normalize the gradients.

#### Constructors

 * `RMSProp()`
 * `RMSProp(`_`stepSize, batchSize`_`)`
 * `RMSProp(`_`stepSize, batchSize, alpha, epsilon, maxIterations, tolerance, shuffle`_`)`
 * `RMSProp(`_`stepSize, batchSize, alpha, epsilon, maxIterations, tolerance, shuffle, resetPolicy`_`)`

#### Attributes

| **type** | **name** | **description** | **default** |
|----------|----------|-----------------|-------------|
| `double` | **`stepSize`** | Step size for each iteration. | `0.01` |
| `size_t` | **`batchSize`** | Number of points to process in each step. | `32` |
| `double` | **`alpha`** | Smoothing constant, similar to that used in AdaDelta and momentum methods. | `0.99` |
| `double` | **`epsilon`** | Value used to initialise the mean squared gradient parameter. | `1e-8` |
| `size_t` | **`maxIterations`** | Maximum number of iterations allowed (0 means no limit). | `100000` |
| `double` | **`tolerance`** | Maximum absolute tolerance to terminate algorithm. |
| `bool` | **`shuffle`** | If true, the function order is shuffled; otherwise, each function is visited in linear order. | `true` |
| `bool` | **`resetPolicy`** | If true, parameters are reset before every Optimize call; otherwise, their values are retained. | `true` |

Attributes of the optimizer can also be modified via the member methods
`StepSize()`, `BatchSize()`, `Alpha()`, `Epsilon()`, `MaxIterations()`,
`Tolerance()`, `Shuffle()`, and `ResetPolicy()`.

#### Examples:

```c++
RosenbrockFunction f;
arma::mat coordinates = f.GetInitialPoint();

RMSProp optimizer(1e-3, 1, 0.99, 1e-8, 5000000, 1e-9, true);
optimizer.Optimize(f, coordinates);
```

#### See also:

 * [Divide the gradient by a running average of its recent magnitude](http://www.cs.toronto.edu/~tijmen/csc321/slides/lecture_slides_lec6.pdf)
 * [Stochastic gradient descent in Wikipedia](https://en.wikipedia.org/wiki/Stochastic_gradient_descent#RMSProp)
 * [Differentiable separable functions](#differentiable-separable-functions)

## Simulated Annealing (SA)

*An optimizer for [arbitrary functions](#arbitrary-functions).*

Simulated Annealing is an stochastic optimization algorithm which is able to
deliver near-optimal results quickly without knowing the gradient of the
function being optimized.  It has a unique hill climbing capability that makes
it less vulnerable to local minima. This implementation uses exponential cooling
schedule and feedback move control by default, but the cooling schedule can be
changed via a template parameter.

#### Constructors

 * `SA<`_`CoolingScheduleType`_`>(`_`coolingSchedule`_`)`
 * `SA<`_`CoolingScheduleType`_`>(`_`coolingSchedule, maxIterations`_`)`
 * `SA<`_`CoolingScheduleType`_`>(`_`coolingSchedule, maxIterations, initT, initMoves, moveCtrlSweep, tolerance, maxToleranceSweep, maxMoveCoef, initMoveCoef, gain`_`)`

The _`CoolingScheduleType`_ template parameter implements a policy to update the
temperature.  The `ExponentialSchedule` class is available for use; it has a
constructor `ExponentialSchedule(`_`lambda`_`)` where _`lambda`_ is the cooling
speed (default `0.001`).  Custom schedules may be created by implementing a
class with at least the single member method below:

```c++
// Return the next temperature given the current system status.
double NextTemperature(const double currentTemperature,
                       const double currentEnergy);
```

For convenience, the default cooling schedule is `ExponentialSchedule`, so the
shorter type `SA<>` may be used instead of the equivalent
`SA<ExponentialSchedule>`.

#### Attributes

| **type** | **name** | **description** | **default** |
|----------|----------|-----------------|-------------|
| `CoolingScheduleType` | **`coolingSchedule`** | Instantiated cooling schedule (default ExponentialSchedule). | **n/a** |
| `size_t` | **`maxIterations`** | Maximum number of iterations allowed (0 indicates no limit). | `1000000` |
| `double` | **`initT`** | Initial temperature. | `10000.0` |
| `size_t` | **`initMoves`** | Number of initial iterations without changing temperature. | `1000` |
| `size_t` | **`moveCtrlSweep`** | Sweeps per feedback move control. | `100` |
| `double` | **`tolerance`** | Tolerance to consider system frozen. | `1e-5` |
| `size_t` | **`maxToleranceSweep`** | Maximum sweeps below tolerance to consider system frozen. | `3` |
| `double` | **`maxMoveCoef`** | Maximum move size. | `20` |
| `double` | **`initMoveCoef`** | Initial move size. | `0.3` |
| `double` | **`gain`** | Proportional control in feedback move control. | `0.3` |

Attributes of the optimizer may also be changed via the member methods
`CoolingSchedule()`, `MaxIterations()`, `InitT()`, `InitMoves()`,
`MoveCtrlSweep()`, `Tolerance()`, `MaxToleranceSweep()`, `MaxMoveCoef()`,
`InitMoveCoef()`, and `Gain()`.

#### Examples:

```c++
RosenbrockFunction f;
arma::mat coordinates = f.GetInitialPoint();

SA<> optimizer(ExponentialSchedule(), 1000000, 1000., 1000, 100, 1e-10, 3, 1.5,
    0.5, 0.3);
optimizer.Optimize(f, coordinates);
```

#### See also:

 * [Simulated annealing on Wikipedia](https://en.wikipedia.org/wiki/Simulated_annealing)
 * [Arbitrary functions](#arbitrary-functions)

## Simultaneous Perturbation Stochastic Approximation (SPSA)

*An optimizer for [arbitrary functions](#arbitrary-functions).*

The SPSA algorithm approximates the gradient of the function by finite
differences along stochastic directions.

#### Constructors

 * `SPSA(`_`alpha, gamma, stepSize, evaluationStepSize, maxIterations, tolerance, shuffle`_`)`

#### Attributes

| **type** | **name** | **description** | **default** |
|----------|----------|-----------------|-------------|
| `double` | **`alpha`** | Scaling exponent for the step size. | `0.602` |
| `double` | **`gamma`** | Scaling exponent for evaluation step size. | `0.101` |
| `double` | **`stepSize`** | Scaling parameter for step size (named as 'a' in the paper). | `0.16` |
| `double` | **`evaluationStepSize`** | Scaling parameter for evaluation step size (named as 'c' in the paper). | `0.3` |
| `size_t` | **`maxIterations`** | Maximum number of iterations allowed (0 means no limit). | `100000` |
| `double` | **`tolerance`** | Maximum absolute tolerance to terminate algorithm. | `1e-5` |

Attributes of the optimizer may also be changed via the member methods
`Alpha()`, `Gamma()`, `StepSize()`, `EvaluationStepSize()`, and `MaxIterations()`.

#### Examples:

```c++
SphereFunction f(2);
arma::mat coordinates = f.GetInitialPoint();

SPSA optimizer(0.1, 0.102, 0.16, 0.3, 100000, 1e-5);
optimizer.Optimize(f, coordinates);
```

#### See also:

 * [An Overview of the Simultaneous Perturbation Method for Efficient Optimization](https://pdfs.semanticscholar.org/bf67/0fb6b1bd319938c6a879570fa744cf36b240.pdf)
 * [SPSA on Wikipedia](https://en.wikipedia.org/wiki/Simultaneous_perturbation_stochastic_approximation)
 * [Stochastic gradient descent in Wikipedia](https://en.wikipedia.org/wiki/Stochastic_gradient_descent)
 * [Differentiable separable functions](#differentiable-separable-functions)

## Stochastic Recursive Gradient Algorithm (SARAH/SARAH+)

*An optimizer for [differentiable separable functions](#differentiable-separable-functions).*

StochAstic Recusive gRadient algoritHm (SARAH), is a variance reducing
stochastic recursive gradient algorithm which employs the stochastic recursive
gradient, for solving empirical loss minimization for the case of nonconvex
losses.

#### Constructors

 * `SARAHType<`_`UpdatePolicyType`_`>()`
 * `SARAHType<`_`UpdatePolicyType`_`>(`_`stepSize, batchSize`_`)`
 * `SARAHType<`_`UpdatePolicyType`_`>(`_`stepSize, batchSize, maxIterations, innerIterations, tolerance, shuffle, updatePolicy`_`)`

The _`UpdatePolicyType`_ template parameter specifies the update step used for
the optimizer.  The `SARAHUpdate` and `SARAHPlusUpdate` classes are available
for use, and implement the standard SARAH update and SARAH+ update,
respectively.  A custom update rule can be used by implementing a class with the
same method signatures.

For convenience the following typedefs have been defined:

 * `SARAH` (equivalent to `SARAHType<SARAHUpdate>`): the standard SARAH optimizer
 * `SARAH_Plus` (equivalent to `SARAHType<SARAHPlusUpdate>`): the SARAH+ optimizer

#### Attributes

| **type** | **name** | **description** | **default** |
|----------|----------|-----------------|-------------|
| `double` | **`stepSize`** | Step size for each iteration. | `0.01` |
| `size_t` | **`batchSize`** | Batch size to use for each step. | `32` |
| `size_t` | **`maxIterations`** | Maximum number of iterations allowed (0 means no limit). | `1000` |
| `size_t` | **`innerIterations`** | The number of inner iterations allowed (0 means n / batchSize). Note that the full gradient is only calculated in the outer iteration. | `0` |
| `double` | **`tolerance`** | Maximum absolute tolerance to terminate algorithm. | `1e-5` |
| `bool` | **`shuffle`** | If true, the function order is shuffled; otherwise, each function is visited in linear order. | `true` |
| `UpdatePolicyType` | **`updatePolicy`** | Instantiated update policy used to adjust the given parameters. | `UpdatePolicyType()` |

Attributes of the optimizer may also be changed via the member methods
`StepSize()`, `BatchSize()`, `MaxIterations()`, `InnerIterations()`,
`Tolerance()`, `Shuffle()`, and `UpdatePolicy()`.

Note that the default value for `updatePolicy` is the default constructor for
the `UpdatePolicyType`.

#### Examples:

```c++
RosenbrockFunction f;
arma::mat coordinates = f.GetInitialPoint();

// Standard stochastic variance reduced gradient.
SARAH optimizer(0.01, 1, 5000, 0, 1e-5, true);
optimizer.Optimize(f, coordinates);

// Stochastic variance reduced gradient with Barzilai-Borwein.
SARAH_Plus optimizerPlus(0.01, 1, 5000, 0, 1e-5, true);
optimizerPlus.Optimize(f, coordinates);
```

#### See also:

 * [Stochastic Recursive Gradient Algorithm for Nonconvex Optimization](https://arxiv.org/abs/1705.07261)
 * [Stochastic gradient descent in Wikipedia](https://en.wikipedia.org/wiki/Stochastic_gradient_descent)
 * [Differentiable separable functions](#differentiable-separable-functions)

## Standard SGD

*An optimizer for [differentiable separable functions](#differentiable-separable-functions).*

Stochastic Gradient Descent is a technique for minimizing a function which
can be expressed as a sum of other functions.  It's likely better to use any of
the other variants of SGD than this class; however, this standard SGD
implementation may still be useful in some situations.

#### Constructors

 * `StandardSGD()`
 * `StandardSGD(`_`stepSize, batchSize`_`)`
 * `StandardSGD(`_`stepSize, batchSize, maxIterations, tolerance, shuffle`_`)`

Note that `StandardSGD` is based on the templated type
`SGD<`_`UpdatePolicyType, DecayPolicyType`_`>` with _`UpdatePolicyType`_` =
VanillaUpdate` and _`DecayPolicyType`_` = NoDecay`.

#### Attributes

| **type** | **name** | **description** | **default** |
|----------|----------|-----------------|-------------|
| `double` | **`stepSize`** | Step size for each iteration. | `0.01` |
| `size_t` | **`batchSize`** | Batch size to use for each step. | `32` |
| `size_t` | **`maxIterations`** | Maximum number of iterations allowed (0 means no limit). | `100000` |
| `double` | **`tolerance`** | Maximum absolute tolerance to terminate algorithm. | `1e-5` |
| `bool` | **`shuffle`** | If true, the function order is shuffled; otherwise, each function is visited in linear order. | `true` |

Attributes of the optimizer may also be modified via the member methods
`StepSize()`, `BatchSize()`, `MaxIterations()`, `Tolerance()`, and `Shuffle()`.

#### Examples

```c++
RosenbrockFunction f;
arma::mat coordinates = f.GetInitialPoint();

StandardSGD optimizer(0.01, 32, 100000, 1e-5, true);
optimizer.Optimize(f, coordinates);
```

#### See also:

 * [Momentum SGD](#momentum-sgd)
 * [Nesterov Momentum SGD](#nesterov-momentum-sgd)
 * [SGD in Wikipedia](https://en.wikipedia.org/wiki/Stochastic_gradient_descent)
 * [Differentiable separable functions](#differentiable-separable-functions)

## Stochastic Coordinate Descent (SCD)

*An optimizer for [partially differentiable functions](#partially-differentiable-functions).*

Stochastic Coordinate descent is a technique for minimizing a function by
doing a line search along a single direction at the current point in the
iteration. The direction (or "coordinate") can be chosen cyclically, randomly
or in a greedy fashion.

#### Constructors

 * `SCD<`_`DescentPolicyType`_`>()`
 * `SCD<`_`DescentPolicyType`_`>(`_`stepSize, maxIterations`_`)`
 * `SCD<`_`DescentPolicyType`_`>(`_`stepSize, maxIterations, tolerance, updateInterval`_`)`
 * `SCD<`_`DescentPolicyType`_`>(`_`stepSize, maxIterations, tolerance, updateInterval, descentPolicy`_`)`

The _`DescentPolicyType`_ template parameter specifies the behavior of SCD when
selecting the next coordinate to descend with.  The `RandomDescent`,
`GreedyDescent`, and `CyclicDescent` classes are available for use.  Custom
behavior can be achieved by implementing a class with the same method
signatures.

For convenience, the following typedefs have been defined:

 * `RandomSCD` (equivalent to `SCD<RandomDescent>`): selects coordinates randomly
 * `GreedySCD` (equivalent to `SCD<GreedyDescent>`): selects the coordinate with the maximum guaranteed descent according to the Gauss-Southwell rule
 * `CyclicSCD` (equivalent to `SCD<CyclicDescent>`): selects coordinates sequentially

#### Attributes

| **type** | **name** | **description** | **default** |
|----------|----------|-----------------|-------------|
| `double` | **`stepSize`** | Step size for each iteration. | `0.01` |
| `size_t` | **`maxIterations`** | Maximum number of iterations allowed (0 means no limit). | `100000` |
| `double` | **`tolerance`** | Maximum absolute tolerance to terminate the algorithm. | `1e-5` |
| `size_t` | **`updateInterval`** | The interval at which the objective is to be reported and checked for convergence. | `1e3` |
| `DescentPolicyType` | **`descentPolicy`** | The policy to use for selecting the coordinate to descend on. | `DescentPolicyType()` |

Attributes of the optimizer may also be modified via the member methods
`StepSize()`, `MaxIterations()`, `Tolerance()`, `UpdateInterval()`, and
`DescentPolicy()`.

Note that the default value for `descentPolicy` is the default constructor for
_`DescentPolicyType`_.

#### Examples

```c++
SparseTestFunction f;
arma::mat coordinates = f.GetInitialPoint();

RandomSCD randomscd(0.01, 100000, 1e-5, 1e3);
randomscd.Optimize(f, coordinates);

GreedySCD greedyscd(0.01, 100000, 1e-5, 1e3);
greedyscd.Optimize(f, coordinates);

CyclicSCD cyclicscd(0.01, 100000, 1e-5, 1e3);
cyclicscd.Optimize(f, coordinates);
```

#### See also:

 * [Coordinate descent on Wikipedia](https://en.wikipedia.org/wiki/Coordinate_descent)
 * [Stochastic Methods for L1-Regularized Loss Minimization](https://www.jmlr.org/papers/volume12/shalev-shwartz11a/shalev-shwartz11a.pdf)
 * [Partially differentiable functions](#partially-differentiable-functions)

## Stochastic Gradient Descent with Restarts (SGDR)

*An optimizer for [differentiable separable functions](#differentiable-separable-functions).*

SGDR is based on Mini-batch Stochastic Gradient Descent class and simulates a new warm-started run/restart once a number of epochs are performed.

#### Constructors

 * `SGDR<`_`UpdatePolicyType`_`>()`
 * `SGDR<`_`UpdatePolicyType`_`>(`_`epochRestart, multFactor, batchSize, stepSize`_`)`
 * `SGDR<`_`UpdatePolicyType`_`>(`_`epochRestart, multFactor, batchSize, stepSize, maxIterations, tolerance, shuffle, updatePolicy`_`)`
 * `SGDR<`_`UpdatePolicyType`_`>(`_`epochRestart, multFactor, batchSize, stepSize, maxIterations, tolerance, shuffle, updatePolicy`_`, resetPolicy)`

The _`UpdatePolicyType`_ template parameter controls the update policy used
during the iterative update process.  The `MomentumUpdate` class is available
for use, and custom behavior can be achieved by implementing a class with the
same method signatures as `MomentumUpdate`.

For convenience, the default type of _`UpdatePolicyType`_ is `MomentumUpdate`,
so the shorter type `SGDR<>` can be used instead of the equivalent
`SGDR<MomentumUpdate>`.

#### Attributes

| **type** | **name** | **description** | **default** |
|----------|----------|-----------------|-------------|
| `size_t` | **`epochRestart`** | Initial epoch where decay is applied. | `50` |
| `double` | **`multFactor`** | Batch size multiplication factor. | `2.0` |
| `size_t` | **`batchSize`** | Size of each mini-batch. | `1000` |
| `double` | **`stepSize`** | Step size for each iteration. | `0.01` |
| `size_t` | **`maxIterations`** | Maximum number of iterations allowed (0 means no limit). | `100000` |
| `double` | **`tolerance`** | Maximum absolute tolerance to terminate algorithm. | `1e-5` |
| `bool` | **`shuffle`** | If true, the mini-batch order is shuffled; otherwise, each mini-batch is visited in linear order. | `true` |
| `UpdatePolicyType` | **`updatePolicy`** | Instantiated update policy used to adjust the given parameters. | `UpdatePolicyType()` |
| `bool` | **`resetPolicy`** | If true, parameters are reset before every Optimize call; otherwise, their values are retained. | `true` |

Attributes of the optimizer can also be modified via the member methods
`EpochRestart()`, `MultFactor()`, `BatchSize()`, `StepSize()`,
`MaxIterations()`, `Tolerance()`, `Shuffle()`, `UpdatePolicy()`, and
`ResetPolicy()`.

Note that the default value for `updatePolicy` is the default constructor for
the `UpdatePolicyType`.

#### Examples:

```c++
RosenbrockFunction f;
arma::mat coordinates = f.GetInitialPoint();

SGDR<> optimizer(50, 2.0, 1, 0.01, 10000, 1e-3);
optimizer.Optimize(f, coordinates);
```

#### See also:

 * [SGDR: Stochastic Gradient Descent with Warm Restarts](https://arxiv.org/abs/1608.03983)
 * [Stochastic gradient descent in Wikipedia](https://en.wikipedia.org/wiki/Stochastic_gradient_descent)
 * [Differentiable separable functions](#differentiable-separable-functions)

## Snapshot Stochastic Gradient Descent with Restarts (SnapshotSGDR)

*An optimizer for [differentiable separable functions](#differentiable-separable-functions).*

SnapshotSGDR simulates a new warm-started run/restart once a number of epochs
are performed using the Snapshot Ensembles technique.

#### Constructors

 * `SnapshotSGDR<`_`UpdatePolicyType`_`>()`
 * `SnapshotSGDR<`_`UpdatePolicyType`_`>(`_`epochRestart, multFactor, batchSize, stepSize`_`)`
 * `SnapshotSGDR<`_`UpdatePolicyType`_`>(`_`epochRestart, multFactor, batchSize, stepSize, maxIterations, tolerance, shuffle, snapshots, accumulate, updatePolicy`_`)`
 * `SnapshotSGDR<`_`UpdatePolicyType`_`>(`_`epochRestart, multFactor, batchSize, stepSize, maxIterations, tolerance, shuffle, snapshots, accumulate, updatePolicy, resetPolicy`_`)`

The _`UpdatePolicyType`_ template parameter controls the update policy used
during the iterative update process.  The `MomentumUpdate` class is available
for use, and custom behavior can be achieved by implementing a class with the
same method signatures as `MomentumUpdate`.

For convenience, the default type of _`UpdatePolicyType`_ is `MomentumUpdate`,
so the shorter type `SnapshotSGDR<>` can be used instead of the equivalent
`SnapshotSGDR<MomentumUpdate>`.

#### Attributes

| **type** | **name** | **description** | **default** |
|----------|----------|-----------------|-------------|
| `size_t` | **`epochRestart`** | Initial epoch where decay is applied. | `50` |
| `double` | **`multFactor`** | Batch size multiplication factor. | `2.0` |
| `size_t` | **`batchSize`** | Size of each mini-batch. | `1000` |
| `double` | **`stepSize`** | Step size for each iteration. | `0.01` |
| `size_t` | **`maxIterations`** | Maximum number of iterations allowed (0 means no limit). | `100000` |
| `double` | **`tolerance`** | Maximum absolute tolerance to terminate algorithm. | `1e-5` |
| `bool` | **`shuffle`** | If true, the mini-batch order is shuffled; otherwise, each mini-batch is visited in linear order. | `true` |
| `size_t` | **`snapshots`** | Maximum number of snapshots. | `5` |
| `bool` | **`accumulate`** | Accumulate the snapshot parameter. | `true` |
| `UpdatePolicyType` | **`updatePolicy`** | Instantiated update policy used to adjust the given parameters. | `UpdatePolicyType()` |
| `bool` | **`resetPolicy`** | If true, parameters are reset before every Optimize call; otherwise, their values are retained. | `true` |

Attributes of the optimizer can also be modified via the member methods
`EpochRestart()`, `MultFactor()`, `BatchSize()`, `StepSize()`,
`MaxIterations()`, `Tolerance()`, `Shuffle()`, `Snapshots()`, `Accumulate()`,
`UpdatePolicy()`, and `ResetPolicy()`.

The `Snapshots()` function returns a `std::vector<arma::mat>&` (a vector of
snapshots of the parameters), not a `size_t` representing the maximum number of
snapshots.

Note that the default value for `updatePolicy` is the default constructor for
the `UpdatePolicyType`.

#### Examples:

```c++
RosenbrockFunction f;
arma::mat coordinates = f.GetInitialPoint();

SnapshotSGDR<> optimizer(50, 2.0, 1, 0.01, 10000, 1e-3);
optimizer.Optimize(f, coordinates);
```

#### See also:

 * [Snapshot ensembles: Train 1, get m for free](https://arxiv.org/abs/1704.00109)
 * [SGDR: Stochastic Gradient Descent with Warm Restarts](https://arxiv.org/abs/1608.03983)
 * [Stochastic gradient descent in Wikipedia](https://en.wikipedia.org/wiki/Stochastic_gradient_descent)
 * [Differentiable separable functions](#differentiable-separable-functions)

## SMORMS3

*An optimizer for [differentiable separable functions](#differentiable-separable-functions).*

SMORMS3 is a hybrid of RMSprop, which is trying to estimate a safe and optimal
distance based on curvature or perhaps just normalizing the stepsize in the
parameter space.

#### Constructors

 * `SMORMS3()`
 * `SMORMS3(`_`stepSize, batchSize`_`)`
 * `SMORMS3(`_`stepSize, batchSize, epsilon, maxIterations, tolerance`_`)`
 * `SMORMS3(`_`stepSize, batchSize, epsilon, maxIterations, tolerance, shuffle, resetPolicy`_`)`

#### Attributes

| **type** | **name** | **description** | **default** |
|----------|----------|-----------------|-------------|
| `double` | **`stepSize`** | Step size for each iteration. | `0.001` |
| `size_t` | **`batchSize`** | Number of points to process at each step. | `32` |
| `double` | **`epsilon`** | Value used to initialise the mean squared gradient parameter. | `1e-16` |
| `size_t` | **`maxIterations`** | Maximum number of iterations allowed (0 means no limit). | `100000` |
| `double` | **`tolerance`** | Maximum absolute tolerance to terminate algorithm. | `1e-5` |
| `bool` | **`shuffle`** | If true, the mini-batch order is shuffled; otherwise, each mini-batch is visited in linear order. | `true` |
| `bool` | **`resetPolicy`** | If true, parameters are reset before every Optimize call; otherwise, their values are retained. | `true` |

Attributes of the optimizer can also be modified via the member methods
`StepSize()`, `BatchSize()`, `Epsilon()`, `MaxIterations()`, `Tolerance()`,
`Shuffle()`, and `ResetPolicy()`.

#### Examples:

```c++
RosenbrockFunction f;
arma::mat coordinates = f.GetInitialPoint();

SMORMS3 optimizer(0.001, 1, 1e-16, 5000000, 1e-9, true);
optimizer.Optimize(f, coordinates);
```

#### See also:

 * [RMSprop loses to SMORMS3 - Beware the Epsilon!](https://sifter.org/simon/journal/20150420.html)
 * [RMSProp](#rmsprop)
 * [Stochastic gradient descent in Wikipedia](https://en.wikipedia.org/wiki/Stochastic_gradient_descent)
 * [Differentiable separable functions](#differentiable-separable-functions)

## Standard stochastic variance reduced gradient (SVRG)

*An optimizer for [differentiable separable functions](#differentiable-separable-functions).*

Stochastic Variance Reduced Gradient is a technique for minimizing smooth and
strongly convex problems.

#### Constructors

 * `SVRGType<`_`UpdatePolicyType, DecayPolicyType`_`>()`
 * `SVRGType<`_`UpdatePolicyType, DecayPolicyType`_`>(`_`stepSize`_`)`
 * `SVRGType<`_`UpdatePolicyType, DecayPolicyType`_`>(`_`stepSize, batchSize, maxIterations, innerIterations`_`)`
 * `SVRGType<`_`UpdatePolicyType, DecayPolicyType`_`>(`_`stepSize, batchSize, maxIterations, innerIterations, tolerance, shuffle, updatePolicy, decayPolicy, resetPolicy`_`)`

The _`UpdatePolicyType`_ template parameter controls the update step used by
SVRG during the optimization.  The `SVRGUpdate` class is available for use and
custom update behavior can be achieved by implementing a class with the same
method signatures as `SVRGUpdate`.

The _`DecayPolicyType`_ template parameter controls the decay policy used to
adjust the step size during the optimization.  The `BarzilaiBorweinDecay` and
`NoDecay` classes are available for use.  Custom decay functionality can be
achieved by implementing a class with the same method signatures.

For convenience the following typedefs have been defined:

 * `SVRG` (equivalent to `SVRGType<SVRGUpdate, NoDecay>`): the standard SVRG technique
 * `SVRG_BB` (equivalent to `SVRGType<SVRGUpdate, BarzilaiBorweinDecay>`): SVRG with the Barzilai-Borwein decay policy

#### Attributes

| **type** | **name** | **description** | **default** |
|----------|----------|-----------------|-------------|
| `double` | **`stepSize`** | Step size for each iteration. | `0.01` |
| `size_t` | **`batchSize`** | Initial batch size. | `32` |
| `size_t` | **`maxIterations`** | Maximum number of iterations allowed (0 means no limit). | `1000` |
| `size_t` | **`innerIterations`** | The number of inner iterations allowed (0 means n / batchSize). Note that the full gradient is only calculated in the outer iteration. | `0` |
| `double` | **`tolerance`** | Maximum absolute tolerance to terminate algorithm. | `1e-5` |
| `bool` | **`shuffle`** | If true, the batch order is shuffled; otherwise, each batch is visited in linear order. | `true` |
| `UpdatePolicyType` | **`updatePolicy`** | Instantiated update policy used to adjust the given parameters. | `UpdatePolicyType()` |
| `DecayPolicyType` | **`decayPolicy`** | Instantiated decay policy used to adjust the step size. | `DecayPolicyType()` |
| `bool` | **`resetPolicy`** | Flag that determines whether update policy parameters are reset before every Optimize call. | `true` |

Attributes of the optimizer may also be modified via the member methods
`StepSize()`, `BatchSize()`, `MaxIterations()`, `InnerIterations()`,
`Tolerance()`, `Shuffle()`, `UpdatePolicy()`, `DecayPolicy()`, and
`ResetPolicy()`.

Note that the default values for the `updatePolicy` and `decayPolicy` parameters
are simply the default constructors of the _`UpdatePolicyType`_ and
_`DecayPolicyType`_ classes.

#### Examples:

```c++
RosenbrockFunction f;
arma::mat coordinates = f.GetInitialPoint();

// Standard stochastic variance reduced gradient.
SVRG optimizer(0.005, 1, 300, 0, 1e-10, true);
optimizer.Optimize(f, coordinates);

// Stochastic variance reduced gradient with Barzilai-Borwein.
SVRG_BB bbOptimizer(0.005, batchSize, 300, 0, 1e-10, true, SVRGUpdate(),
    BarzilaiBorweinDecay(0.1));
bbOptimizer.Optimize(f, coordinates);
```

#### See also:

 * [Accelerating Stochastic Gradient Descent using Predictive Variance Reduction](https://papers.nips.cc/paper/4937-accelerating-stochastic-gradient-descent-using-predictive-variance-reduction.pdf)
 * [SGD](#standard-sgd)
 * [SGD in Wikipedia](https://en.wikipedia.org/wiki/Stochastic_gradient_descent)
 * [Differentiable separable functions](#differentiable-separable-functions)

## SPALeRA Stochastic Gradient Descent (SPALeRASGD)

*An optimizer for [differentiable separable functions](#differentiable-separable-functions).*

SPALeRA involves two components: a learning rate adaptation scheme, which
ensures that the learning system goes as fast as it can; and a catastrophic
event manager, which is in charge of detecting undesirable behaviors and getting
the system back on track.

#### Constructors

 * `SPALeRASGD<`_`DecayPolicyType`_`>()`
 * `SPALeRASGD<`_`DecayPolicyType`_`>(`_`stepSize, batchSize`_`)`
 * `SPALeRASGD<`_`DecayPolicyType`_`>(`_`stepSize, batchSize, maxIterations, tolerance`_`)`
 * `SPALeRASGD<`_`DecayPolicyType`_`>(`_`stepSize, batchSize, maxIterations, tolerance, lambda, alpha, epsilon, adaptRate, shuffle, decayPolicy, resetPolicy`_`)`

The _`DecayPolicyType`_ template parameter controls the decay in the step size
during the course of the optimization.  The `NoDecay` class is available for
use; custom behavior can be achieved by implementing a class with the same
method signatures.

By default, _`DecayPolicyType`_ is set to `NoDecay`, so the shorter type
`SPALeRASGD<>` can be used instead of the equivalent `SPALeRASGD<NoDecay>`.

#### Attributes

| **type** | **name** | **description** | **default** |
|----------|----------|-----------------|-------------|
| `double` | **`stepSize`** | Step size for each iteration. | `0.01` |
| `size_t` | **`batchSize`** | Initial batch size. | `32` |
| `size_t` | **`maxIterations`** | Maximum number of iterations allowed (0 means no limit). | `100000` |
| `double` | **`tolerance`** | Maximum absolute tolerance to terminate algorithm. | `1e-5` |
| `double` | **`lambda`** | Page-Hinkley update parameter. | `0.01` |
| `double` | **`alpha`** | Memory parameter of the Agnostic Learning Rate adaptation. | `0.001` |
| `double` | **`epsilon`** | Numerical stability parameter. | `1e-6` |
| `double` | **`adaptRate`** | Agnostic learning rate update rate. | `3.10e-8` |
| `bool` | **`shuffle`** | If true, the batch order is shuffled; otherwise, each batch is visited in linear order. | `true` |
| `DecayPolicyType` | **`decayPolicy`** | Instantiated decay policy used to adjust the step size. | `DecayPolicyType()` |
| `bool` | **`resetPolicy`** | Flag that determines whether update policy parameters are reset before every Optimize call. | `true` |

Attributes of the optimizer may also be modified via the member methods
`StepSize()`, `BatchSize()`, `MaxIterations()`, `Tolerance()`, `Lambda()`,
`Alpha()`, `Epsilon()`, `AdaptRate()`, `Shuffle()`, `DecayPolicy()`, and
`ResetPolicy()`.

#### Examples

```c++
RosenbrockFunction f;
arma::mat coordinates = f.GetInitialPoint();

SPALeRASGD<> optimizer(0.05, 1, 10000, 1e-4);
optimizer.Optimize(f, coordinates);
```

#### See also:

 * [Stochastic Gradient Descent: Going As Fast As Possible But Not Faster](https://arxiv.org/abs/1709.01427)
 * [SGD](#standard-sgd)
 * [SGD in Wikipedia](https://en.wikipedia.org/wiki/Stochastic_gradient_descent)
 * [Differentiable separable functions](#differentiable-separable-functions)

## SWATS

*An optimizer for [differentiable separable functions](#differentiable-separable-functions).*

SWATS is an optimizer that uses a simple strategy to switch from Adam to
standard SGD when a triggering condition is satisfied.  The condition relates to
the projection of Adam steps on the gradient subspace.

#### Constructors

 * `SWATS()`
 * `SWATS(`_`stepSize, batchSize`_`)`
 * `SWATS(`_`stepSize, batchSize, beta1, beta2, epsilon, maxIterations, tolerance`_`)`

#### Attributes

| **type** | **name** | **description** | **default** |
|----------|----------|-----------------|-------------|
| `double` | **`stepSize`** | Step size for each iteration. | `0.001` |
| `size_t` | **`batchSize`** | Number of points to process at each step. | `32` |
| `double` | **`beta1`** | Exponential decay rate for the first moment estimates. | `0.9` |
| `double` | **`beta2`** | Exponential decay rate for the weighted infinity norm estimates. | `0.999` |
| `double` | **`epsilon`** | Value used to initialise the mean squared gradient parameter. | `1e-16` |
| `size_t` | **`maxIterations`** | Maximum number of iterations allowed (0 means no limit). | `100000` |
| `double` | **`tolerance`** | Maximum absolute tolerance to terminate algorithm. | `1e-5` |
| `bool` | **`shuffle`** | If true, the mini-batch order is shuffled; otherwise, each mini-batch is visited in linear order. | `true` |

Attributes of the optimizer can also be modified via the member methods
`StepSize()`, `BatchSize()`, `Beta1()`, `Beta2()`, `Epsilon()`,
`MaxIterations()`, `Tolerance()`, and `Shuffle()`.

#### Examples:

```c++
RosenbrockFunction f;
arma::mat coordinates = f.GetInitialPoint();

SWATS optimizer(0.001, 1, 0.9, 0.999, 1e-16, 5000000, 1e-9, true);
optimizer.Optimize(f, coordinates);
```

#### See also:

 * [Improving generalization performance by switching from Adam to SGD](https://arxiv.org/abs/1712.07628)
 * [Adam](#adam)
 * [Standard SGD](#standard-sgd)
 * [Stochastic gradient descent in Wikipedia](https://en.wikipedia.org/wiki/Stochastic_gradient_descent)
 * [Differentiable separable functions](#differentiable-separable-functions)

## WNGrad

*An optimizer for [differentiable separable functions](#differentiable-separable-functions).*

WNGrad is a general nonlinear update rule for the learning rate. WNGrad has
near-optimal convergence rates in both the batch and stochastic settings.

#### Constructors

 * `WNGrad()`
 * `WNGrad(`_`stepSize, batchSize`_`)`
 * `WNGrad(`_`stepSize, batchSize, maxIterations, tolerance, shuffle`_`)`
 * `WNGrad(`_`stepSize, batchSize, maxIterations, tolerance, shuffle, resetPolicy`_`)`

#### Attributes

| **type** | **name** | **description** | **default** |
|----------|----------|-----------------|-------------|
| `double` | **`stepSize`** | Step size for each iteration. | `0.562` |
| `size_t` | **`batchSize`** | Initial batch size. | `32` |
| `size_t` | **`maxIterations`** | Maximum number of iterations allowed (0 means no limit). | `100000` |
| `double` | **`tolerance`** | Maximum absolute tolerance to terminate algorithm. | `1e-5` |
| `bool` | **`shuffle`** | If true, the batch order is shuffled; otherwise, each batch is visited in linear order. | `true` |
| `bool` | **`resetPolicy`** | If true, parameters are reset before every Optimize call; otherwise, their values are retained. | `true` |

Attributes of the optimizer may also be modified via the member methods
`StepSize()`, `BatchSize()`, `MaxIterations()`, `Tolerance()`, `Shuffle()`, and
`ResetPolicy()`.

#### Examples

```c++
RosenbrockFunction f;
arma::mat coordinates = f.GetInitialPoint();

WNGrad<> optimizer(0.562, 1, 10000, 1e-4);
optimizer.Optimize(f, coordinates);
```

#### See also:

 * [WNGrad: Learn the Learning Rate in Gradient Descent](https://arxiv.org/abs/1803.02865)
 * [SGD](#standard-sgd)
 * [SGD in Wikipedia](https://en.wikipedia.org/wiki/Stochastic_gradient_descent)
 * [Differentiable separable functions](#differentiable-separable-functions)<|MERGE_RESOLUTION|>--- conflicted
+++ resolved
@@ -932,11 +932,7 @@
 *An optimizer for [differentiable functions](#differentiable-functions)*
 
 L-BFGS is an optimization algorithm in the family of quasi-Newton methods that approximates the Broyden-Fletcher-Goldfarb-Shanno (BFGS) algorithm using a limited amount of computer memory.  
-<<<<<<< HEAD
-
-=======
-  
->>>>>>> 8d9682ca
+
 #### Constructors
 
  * `L_BFGS()`
