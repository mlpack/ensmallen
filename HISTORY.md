### ensmallen ?.??.?: "???"
###### ????-??-??

### ensmallen 2.16.2: "Severely Dented Can Of Polyurethane"
###### 2021-03-24
 * Fix CNE test trials
   ([#267](https://github.com/mlpack/ensmallen/pull/267)).

 * Update Catch2 to 2.13.4
   ([#268](https://github.com/mlpack/ensmallen/pull/268)).

 * Fix typos in documentation
   ([#270](https://github.com/mlpack/ensmallen/pull/270),
    [#271](https://github.com/mlpack/ensmallen/pull/271)).

 * Add clarifying comments in problems/ implementations
   ([#276](https://github.com/mlpack/ensmallen/pull/276)).

<<<<<<< HEAD
 * Add bounds of search space for problem functions.
   ([#276](https://github.com/mlpack/ensmallen/pull/279)).
=======
 * CheckArbitraryFunctionTypeAPI extended for MOO support
   ([#283](https://github.com/mlpack/ensmallen/pull/283)).

 * Refactor NSGA2
   ([#263](https://github.com/mlpack/ensmallen/pull/263)).
>>>>>>> 1e708239

### ensmallen 2.16.1: "Severely Dented Can Of Polyurethane"
###### 2021-03-02
 * Fix test compilation issue when `ENS_USE_OPENMP` is set
   ([#255](https://github.com/mlpack/ensmallen/pull/255)).

 * Fix CNE initial population generation to use normal distribution
   ([#258](https://github.com/mlpack/ensmallen/pull/258)).

 * Fix compilation warnings
   ([#259](https://github.com/mlpack/ensmallen/pull/259)).

 * Remove `AdamSchafferFunctionN2Test` test from Adam test suite to prevent
   spurious issue on some aarch64 ([#265](https://github.com/mlpack/ensmallen/pull/259)).

### ensmallen 2.16.0: "Severely Dented Can Of Polyurethane"
###### 2021-02-11
 * Expand README with example installation and add simple example program
   showing usage of the L-BFGS optimizer
   ([#248](https://github.com/mlpack/ensmallen/pull/248)).

 * Refactor tests to increase stability and reduce random errors
   ([#249](https://github.com/mlpack/ensmallen/pull/249)).

### ensmallen 2.15.1: "Why Can't I Manage To Grow Any Plants?"
###### 2020-11-05
 * Fix include order to ensure traits is loaded before reports
   ([#239](https://github.com/mlpack/ensmallen/pull/239)).

### ensmallen 2.15.0: "Why Can't I Manage To Grow Any Plants?"
###### 2020-11-01
 * Make a few tests more robust
   ([#228](https://github.com/mlpack/ensmallen/pull/228)).

 * Add release date to version information. ([#226](https://github.com/mlpack/ensmallen/pull/226))

 * Fix typo in release script
   ([#236](https://github.com/mlpack/ensmallen/pull/236)).

### ensmallen 2.14.2: "No Direction Home"
###### 2020-08-31
 * Fix implementation of fonesca fleming problem function f1 and f2
   type usage and negative signs. ([#223](https://github.com/mlpack/ensmallen/pull/223))

### ensmallen 2.14.1: "No Direction Home"
###### 2020-08-19
 * Fix release script (remove hardcoded information, trim leading whitespaces
   introduced by `wc -l` in MacOS)
    ([#216](https://github.com/mlpack/ensmallen/pull/216),
     [#220](https://github.com/mlpack/ensmallen/pull/220)).

 * Adjust tolerance for AugLagrangian convergence based on element type
   ([#217](https://github.com/mlpack/ensmallen/pull/217)).

### ensmallen 2.14.0: "No Direction Home"
###### 2020-08-10
 * Add NSGA2 optimizer for multi-objective functions
    ([#149](https://github.com/mlpack/ensmallen/pull/149)).

 * Update automatic website update release script
   ([#207](https://github.com/mlpack/ensmallen/pull/207)).

 * Clarify and fix documentation for constrained optimizers
   ([#201](https://github.com/mlpack/ensmallen/pull/201)).

 * Fix L-BFGS convergence when starting from a minimum
   ([#201](https://github.com/mlpack/ensmallen/pull/201)).

* Add optimizer summary report callback
   ([#213](https://github.com/mlpack/ensmallen/pull/213)).

### ensmallen 2.13.0: "Automatically Automated Automation"
###### 2020-07-15
 * Fix CMake package export
    ([#198](https://github.com/mlpack/ensmallen/pull/198)).

 * Allow early stop callback to accept a lambda function
   ([#165](https://github.com/mlpack/ensmallen/pull/165)).

### ensmallen 2.12.1: "Stir Crazy"
###### 2020-04-20
 * Fix total number of epochs and time estimation for ProgressBar callback
    ([#181](https://github.com/mlpack/ensmallen/pull/181)).

 * Handle SpSubview_col and SpSubview_row in Armadillo 9.870
    ([#194](https://github.com/mlpack/ensmallen/pull/194)).

 * Minor documentation fixes
    ([#197](https://github.com/mlpack/ensmallen/pull/197)).

### ensmallen 2.12.0: "Stir Crazy"
###### 2020-03-28
 * Correction in the formulation of sigma in CMA-ES
    ([#183](https://github.com/mlpack/ensmallen/pull/183)).

 * Remove deprecated methods from PrimalDualSolver implementation
    ([#185](https://github.com/mlpack/ensmallen/pull/185).

 * Update logo ([#186](https://github.com/mlpack/ensmallen/pull/186)).

### ensmallen 2.11.5: "The Poster Session Is Full"
###### 2020-03-11
  * Change "mathematical optimization" term to "numerical optimization" in the
    documentation ([#177](https://github.com/mlpack/ensmallen/pull/177)).

### ensmallen 2.11.4: "The Poster Session Is Full"
###### 2020-03-03
  * Require new HISTORY.md entry for each PR.
    ([#171](https://github.com/mlpack/ensmallen/pull/171),
     [#172](https://github.com/mlpack/ensmallen/pull/172),
     [#175](https://github.com/mlpack/ensmallen/pull/175)).

  * Update/fix example documentation
    ([#174](https://github.com/mlpack/ensmallen/pull/174)).

### ensmallen 2.11.3: "The Poster Session Is Full"
###### 2020-02-19
  * Prevent spurious compiler warnings
    ([#161](https://github.com/mlpack/ensmallen/pull/161)).

  * Fix minor memory leaks
    ([#167](https://github.com/mlpack/ensmallen/pull/167)).

  * Revamp CMake configuration
    ([#152](https://github.com/mlpack/ensmallen/pull/152)).

### ensmallen 2.11.2: "The Poster Session Is Full"
###### 2020-01-16
  * Allow callback instantiation for SGD based optimizer
    ([#138](https://github.com/mlpack/ensmallen/pull/155)).

  * Minor test stability fixes on i386
    ([#156](https://github.com/mlpack/ensmallen/pull/156)).

  * Fix Lookahead MaxIterations() check.
    ([#159](https://github.com/mlpack/ensmallen/pull/159)).

### ensmallen 2.11.1: "The Poster Session Is Full"
###### 2019-12-28
  * Fix Lookahead Synchronization period type
    ([#153](https://github.com/mlpack/ensmallen/pull/153)).

### ensmallen 2.11.0: "The Poster Session Is Full"
###### 2019-12-24
  * Add Lookahead
    ([#138](https://github.com/mlpack/ensmallen/pull/138)).

  * Add AdaBound and AMSBound
    ([#137](https://github.com/mlpack/ensmallen/pull/137)).

### ensmallen 2.10.5: "Fried Chicken"
###### 2019-12-13
  * SGD callback test 32-bit safety (big number)
    ([#143](https://github.com/mlpack/ensmallen/pull/143)).

  * Use "arbitrary" and "separable" terms in static function type checks
    ([#145](https://github.com/mlpack/ensmallen/pull/145)).

  * Remove 'using namespace std' from `problems/` files
    ([#147](https://github.com/mlpack/ensmallen/pull/147)).

### ensmallen 2.10.4: "Fried Chicken"
###### 2019-11-18
  * Add optional tests building.
    ([#141](https://github.com/mlpack/ensmallen/pull/141)).

  * Make code samples collapsible in the documentation.
    ([#140](https://github.com/mlpack/ensmallen/pull/140)).

### ensmallen 2.10.3: "Fried Chicken"
###### 2019-09-26
  * Fix ParallelSGD runtime bug.
    ([#135](https://github.com/mlpack/ensmallen/pull/135)).

  * Add additional L-BFGS convergence check
    ([#136](https://github.com/mlpack/ensmallen/pull/136)).

### ensmallen 2.10.2: "Fried Chicken"
###### 2019-09-11
  * Add release script to rel/ for maintainers
    ([#128](https://github.com/mlpack/ensmallen/pull/128)).

  * Fix Armadillo version check
    ([#133](https://github.com/mlpack/ensmallen/pull/133)).

### ensmallen 2.10.1: "Fried Chicken"
###### 2019-09-10
  * Documentation fix for callbacks
    ([#129](https://github.com/mlpack/ensmallen/pull/129).

  * Compatibility fixes for ensmallen 1.x
    ([#131](https://github.com/mlpack/ensmallen/pull/131)).

### ensmallen 2.10.0: "Fried Chicken"
###### 2019-09-07
  * All `Optimize()` functions now take any matrix type; so, e.g., `arma::fmat`
    or `arma::sp_mat` can be used for optimization.  See the documentation for
    more details ([#113](https://github.com/mlpack/ensmallen/pull/113),
    [#119](https://github.com/mlpack/ensmallen/pull/119)).

  * Introduce callback support.  Callbacks can be appended as the last arguments
    of an `Optimize()` call, and can perform custom behavior at different points
    during the optimization.  See the documentation for more details
    ([#119](https://github.com/mlpack/ensmallen/pull/119)).

  * Slight speedups for `FrankWolfe` optimizer
    ([#127](https://github.com/mlpack/ensmallen/pull/127)).

### ensmallen 1.16.2: "Loud Alarm Clock"
###### 2019-08-12
  * Fix PSO return type bug
    ([#126](https://github.com/mlpack/ensmallen/pull/126)).

### ensmallen 1.16.1: "Loud Alarm Clock"
###### 2019-08-11
  * Update HISTORY.md to use Markdown links to the PR and add release names.

  * Fix PSO return type bug
    ([#124](https://github.com/mlpack/ensmallen/pull/124)).

### ensmallen 1.16.0: "Loud Alarm Clock"
###### 2019-08-09
  * Add option to avoid computing exact objective at the end of the optimization
    ([#109](https://github.com/mlpack/ensmallen/pull/109)).

  * Fix handling of curvature for BigBatchSGD
    ([#118](https://github.com/mlpack/ensmallen/pull/118)).

  * Reduce runtime of tests
    ([#118](https://github.com/mlpack/ensmallen/pull/118)).

  * Introduce local-best particle swarm optimization, `LBestPSO`, for
    unconstrained optimization problems
    ([#86](https://github.com/mlpack/ensmallen/pull/86)).

### ensmallen 1.15.1: "Wrong Side Of The Road"
###### 2019-05-22
  * Fix `-Wreorder` in `qhadam` warning
    ([#115](https://github.com/mlpack/ensmallen/pull/115)).

  * Fix `-Wunused-private-field` warning in `spsa`
    ([#115](https://github.com/mlpack/ensmallen/pull/115)).

  * Add more warning output for gcc/clang
    ([#116](https://github.com/mlpack/ensmallen/pull/116)).

### ensmallen 1.15.0: "Wrong Side Of The Road"
###### 2019-05-14
  * Added QHAdam and QHSGD optimizers
    ([#81](https://github.com/mlpack/ensmallen/pull/81)).

### ensmallen 1.14.4: "Difficult Crimp"
###### 2019-05-12
  * Fixes for BigBatchSGD ([#91](https://github.com/mlpack/ensmallen/pull/91)).

### ensmallen 1.14.3: "Difficult Crimp"
###### 2019-05-06
  * Handle `eig_sym()` failures correctly
    ([#100](https://github.com/mlpack/ensmallen/pull/100)).

### ensmallen 1.14.2: "Difficult Crimp"
###### 2019-03-14
  * SPSA test tolerance fix
    ([#97](https://github.com/mlpack/ensmallen/pull/97)).

  * Minor documentation fixes (#95, #98).

  * Fix newlines at end of file
    ([#92](https://github.com/mlpack/ensmallen/pull/92)).

### ensmallen 1.14.1: "Difficult Crimp"
###### 2019-03-09
  * Fixes for SPSA ([#87](https://github.com/mlpack/ensmallen/pull/87)).

  * Optimized CNE and DE ([#90](https://github.com/mlpack/ensmallen/pull/90)).
    Changed initial population generation in CNE to be a normal distribution
    about the given starting point, which should accelerate convergence.

### ensmallen 1.14.0: "Difficult Crimp"
###### 2019-02-20
  * Add DE optimizer ([#77](https://github.com/mlpack/ensmallen/pull/77)).

  * Fix for Cholesky decomposition in CMAES
    ([#83](https://github.com/mlpack/ensmallen/pull/83)).

### ensmallen 1.13.2: "Coronavirus Invasion"
###### 2019-02-18
 * Minor documentation fixes ([#82](https://github.com/mlpack/ensmallen/pull/82)).

### ensmallen 1.13.1: "Coronavirus Invasion"
###### 2019-01-24
 * Fix -Wreorder warning ([#75](https://github.com/mlpack/ensmallen/pull/75)).

### ensmallen 1.13.0: "Coronavirus Invasion"
###### 2019-01-14
 * Enhance options for AugLagrangian optimizer
   ([#66](https://github.com/mlpack/ensmallen/pull/66)).

 * Add SPSA optimizer ([#69](https://github.com/mlpack/ensmallen/pull/69)).

### ensmallen 1.12.2: "New Year's Party"
###### 2019-01-05
 * Fix list of contributors.

### ensmallen 1.12.1: "New Year's Party"
###### 2019-01-03
 * Make sure all files end with newlines.

### ensmallen 1.12.0: "New Year's Party"
###### 2018-12-30
 * Add link to ensmallen PDF to README.md.

 * Minor documentation fixes.  Remove too-verbose documentation from source for
   each optimizer ([#61](https://github.com/mlpack/ensmallen/pull/61)).

 * Add FTML optimizer ([#48](https://github.com/mlpack/ensmallen/pull/48)).

 * Add SWATS optimizer ([#42](https://github.com/mlpack/ensmallen/pull/42)).

 * Add Padam optimizer ([#46](https://github.com/mlpack/ensmallen/pull/46)).

 * Add Eve optimizer ([#45](https://github.com/mlpack/ensmallen/pull/45)).

 * Add ResetPolicy() to SGD-like optimizers
   ([#60](https://github.com/mlpack/ensmallen/pull/60)).

### ensmallen 1.11.1: "Jet Lag"
###### 2018-11-29
 * Minor documentation fixes.

### ensmallen 1.11.0: "Jet Lag"
###### 2018-11-28
 * Add WNGrad optimizer.

 * Fix header name in documentation samples.

### ensmallen 1.10.1: "Corporate Catabolism"
###### 2018-11-16
 * Fixes for GridSearch optimizer.

 * Include documentation with release.

### ensmallen 1.10.0: "Corporate Catabolism"
###### 2018-10-20
 * Initial release.

 * Includes the ported optimization framework from mlpack
   (http://www.mlpack.org/).<|MERGE_RESOLUTION|>--- conflicted
+++ resolved
@@ -15,17 +15,15 @@
 
  * Add clarifying comments in problems/ implementations
    ([#276](https://github.com/mlpack/ensmallen/pull/276)).
-
-<<<<<<< HEAD
+   
+ * CheckArbitraryFunctionTypeAPI extended for MOO support
+   ([#283](https://github.com/mlpack/ensmallen/pull/283)).
+
+ * Refactor NSGA2
+   ([#263](https://github.com/mlpack/ensmallen/pull/263)).
+
  * Add bounds of search space for problem functions.
    ([#276](https://github.com/mlpack/ensmallen/pull/279)).
-=======
- * CheckArbitraryFunctionTypeAPI extended for MOO support
-   ([#283](https://github.com/mlpack/ensmallen/pull/283)).
-
- * Refactor NSGA2
-   ([#263](https://github.com/mlpack/ensmallen/pull/263)).
->>>>>>> 1e708239
 
 ### ensmallen 2.16.1: "Severely Dented Can Of Polyurethane"
 ###### 2021-03-02
