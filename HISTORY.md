--- conflicted
+++ resolved
@@ -6,7 +6,42 @@
    before including `ensmallen.hpp`
    ([#431](https://github.com/mlpack/ensmallen/pull/431)).
 
-<<<<<<< HEAD
+ * Remove deprecated `ParetoFront()` and `ParetoSet()` from multi-objective
+   optimizers ([#435](https://github.com/mlpack/ensmallen/pull/435)).  Instead,
+   pass objects to the `Optimize()` function; see the documentation for each
+   multi-objective optimizer for more details.  A typical transition will change
+   code like:
+
+    ```c++
+    optimizer.Optimize(objectives, coordinates);
+    arma::cube paretoFront = optimizer.ParetoFront();
+    arma::cube paretoSet = optimizer.ParetoSet();
+    ```
+
+   to instead gather the Pareto front and set in the call:
+
+    ```c++
+    arma::cube paretoFront, paretoSet;
+    optimizer.Optimize(objectives, coordinates, paretoFront, paretoSet);
+    ```
+
+ * Remove deprecated constructor for Active CMA-ES that takes `lowerBound` and
+   `upperBound` ([#435](https://github.com/mlpack/ensmallen/pull/435)).
+   Instead, pass an instantiated `BoundaryBoxConstraint` to the constructor.  A
+   typical transition will change code like:
+
+    ```c++
+    ActiveCMAES<FullSelection, BoundaryBoxConstraint> opt(lambda,
+        lowerBound, upperBound, ...);
+    ```
+
+   into
+
+    ```c++
+    ActiveCMAES<FullSelection, BoundaryBoxConstraint> opt(lambda,
+        BoundaryBoxConstraint(lowerBound, upperBound), ...);
+    ```
+
  * The `Lambda()` and `Sigma()` functions of the `AugLagrangian` optimizer,
    which could be used to retrieve the Lagrange multipliers and penalty
    parameter after optimization, are now deprecated
@@ -19,43 +54,6 @@
 
    and these will be filled with the final Lagrange multiplier estimates and
    penalty parameters.
-=======
- * Remove deprecated `ParetoFront()` and `ParetoSet()` from multi-objective
-   optimizers ([#435](https://github.com/mlpack/ensmallen/pull/435)).  Instead,
-   pass objects to the `Optimize()` function; see the documentation for each
-   multi-objective optimizer for more details.  A typical transition will change
-   code like:
-
-    ```c++
-    optimizer.Optimize(objectives, coordinates);
-    arma::cube paretoFront = optimizer.ParetoFront();
-    arma::cube paretoSet = optimizer.ParetoSet();
-    ```
-
-   to instead gather the Pareto front and set in the call:
-
-    ```c++
-    arma::cube paretoFront, paretoSet;
-    optimizer.Optimize(objectives, coordinates, paretoFront, paretoSet);
-    ```
-
- * Remove deprecated constructor for Active CMA-ES that takes `lowerBound` and
-   `upperBound` ([#435](https://github.com/mlpack/ensmallen/pull/435)).
-   Instead, pass an instantiated `BoundaryBoxConstraint` to the constructor.  A
-   typical transition will change code like:
-
-    ```c++
-    ActiveCMAES<FullSelection, BoundaryBoxConstraint> opt(lambda,
-        lowerBound, upperBound, ...);
-    ```
-
-   into
-
-    ```c++
-    ActiveCMAES<FullSelection, BoundaryBoxConstraint> opt(lambda,
-        BoundaryBoxConstraint(lowerBound, upperBound), ...);
-    ```
->>>>>>> 81513548
 
 ### ensmallen 2.22.2: "E-Bike Excitement"
 ###### 2025-04-30
