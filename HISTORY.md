--- conflicted
+++ resolved
@@ -41,8 +41,11 @@
     ActiveCMAES<FullSelection, BoundaryBoxConstraint> opt(lambda,
         BoundaryBoxConstraint(lowerBound, upperBound), ...);
     ```
-
-<<<<<<< HEAD
+ * Add proximal gradient optimizers for L1-constrained and other related
+   problems: `FBS`, `FISTA`, and `FASTA`
+   ([#427](https://github.com/mlpack/ensmallen/pull/427)).  See the
+   documentation for more details.
+
  * The `Lambda()` and `Sigma()` functions of the `AugLagrangian` optimizer,
    which could be used to retrieve the Lagrange multipliers and penalty
    parameter after optimization, are now deprecated
@@ -55,12 +58,6 @@
 
    and these will be filled with the final Lagrange multiplier estimates and
    penalty parameters.
-=======
- * Add proximal gradient optimizers for L1-constrained and other related
-   problems: `FBS`, `FISTA`, and `FASTA`
-   ([#427](https://github.com/mlpack/ensmallen/pull/427)).  See the
-   documentation for more details.
->>>>>>> 9fa90f10
 
 ### ensmallen 2.22.2: "E-Bike Excitement"
 ###### 2025-04-30
