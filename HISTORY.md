--- conflicted
+++ resolved
@@ -3,21 +3,19 @@
  * Update automatic website update release script
    ([#207](https://github.com/mlpack/ensmallen/pull/207)).
 
+ * Clarify and fix documentation for constrained optimizers
+   ([#201](https://github.com/mlpack/ensmallen/pull/201)).
+
+ * Fix L-BFGS convergence when starting from a minimum
+   ([#201](https://github.com/mlpack/ensmallen/pull/201)).
+
 ### ensmallen 2.13.0: "Automatically Automated Automation"
 ###### 2020-07-15
  * Fix CMake package export
     ([#198](https://github.com/mlpack/ensmallen/pull/198)).
 
-<<<<<<< HEAD
- * Clarify and fix documentation for constrained optimizers
-    ([#201](https://github.com/mlpack/ensmallen/pull/201)).
-
- * Fix L-BFGS convergence when starting from a minimum
-    ([#201](https://github.com/mlpack/ensmallen/pull/201)).
-=======
  * Allow early stop callback to accept a lambda function
    ([#165](https://github.com/mlpack/ensmallen/pull/165)).
->>>>>>> 852de21b
 
 ### ensmallen 2.12.1: "Stir Crazy"
 ###### 2020-04-20
