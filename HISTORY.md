--- conflicted
+++ resolved
@@ -1,12 +1,10 @@
 ### ensmallen ?.??.?: "???"
 ###### ????-??-??
-<<<<<<< HEAD
  * Add gradient value clipping and gradient norm scaling callback
    ([#315](https://github.com/mlpack/ensmallen/pull/315)).
-=======
+
  * Remove superfluous CMake option to build the tests
    ([#313](https://github.com/mlpack/ensmallen/pull/313)).
->>>>>>> 8b4cadf3
 
 ### ensmallen 2.17.0: "Pachis Din Me Pesa Double"
 ###### 2021-07-06
