### ensmallen ?.??.?: "???"
###### ????-??-??

### ensmallen 2.16.2: "Severely Dented Can Of Polyurethane"
###### 2021-03-24
 * Fix CNE test trials
   ([#267](https://github.com/mlpack/ensmallen/pull/267)).

 * Update Catch2 to 2.13.4
   ([#268](https://github.com/mlpack/ensmallen/pull/268)).

 * Fix typos in documentation
   ([#270](https://github.com/mlpack/ensmallen/pull/270),
    [#271](https://github.com/mlpack/ensmallen/pull/271)).

 * Add clarifying comments in problems/ implementations
   ([#276](https://github.com/mlpack/ensmallen/pull/276)).
 * CheckArbitraryFunctionTypeAPI extended for MOO support
   ([#283](https://github.com/mlpack/ensmallen/pull/283)).

 * Refactor NSGA2
   ([#263](https://github.com/mlpack/ensmallen/pull/263)).

<<<<<<< HEAD
 * Add bounds of search space for problem functions.
   ([#276](https://github.com/mlpack/ensmallen/pull/279)).
=======
 * Add Indicators for Multiobjective optimizers
   ([#285](https://github.com/mlpack/ensmallen/pull/285)).
>>>>>>> 27150fc8

### ensmallen 2.16.1: "Severely Dented Can Of Polyurethane"
###### 2021-03-02
 * Fix test compilation issue when `ENS_USE_OPENMP` is set
   ([#255](https://github.com/mlpack/ensmallen/pull/255)).

 * Fix CNE initial population generation to use normal distribution
   ([#258](https://github.com/mlpack/ensmallen/pull/258)).

 * Fix compilation warnings
   ([#259](https://github.com/mlpack/ensmallen/pull/259)).

 * Remove `AdamSchafferFunctionN2Test` test from Adam test suite to prevent
   spurious issue on some aarch64 ([#265](https://github.com/mlpack/ensmallen/pull/259)).

### ensmallen 2.16.0: "Severely Dented Can Of Polyurethane"
###### 2021-02-11
 * Expand README with example installation and add simple example program
   showing usage of the L-BFGS optimizer
   ([#248](https://github.com/mlpack/ensmallen/pull/248)).

 * Refactor tests to increase stability and reduce random errors
   ([#249](https://github.com/mlpack/ensmallen/pull/249)).

### ensmallen 2.15.1: "Why Can't I Manage To Grow Any Plants?"
###### 2020-11-05
 * Fix include order to ensure traits is loaded before reports
   ([#239](https://github.com/mlpack/ensmallen/pull/239)).

### ensmallen 2.15.0: "Why Can't I Manage To Grow Any Plants?"
###### 2020-11-01
 * Make a few tests more robust
   ([#228](https://github.com/mlpack/ensmallen/pull/228)).

 * Add release date to version information. ([#226](https://github.com/mlpack/ensmallen/pull/226))

 * Fix typo in release script
   ([#236](https://github.com/mlpack/ensmallen/pull/236)).

### ensmallen 2.14.2: "No Direction Home"
###### 2020-08-31
 * Fix implementation of fonesca fleming problem function f1 and f2
   type usage and negative signs. ([#223](https://github.com/mlpack/ensmallen/pull/223))

### ensmallen 2.14.1: "No Direction Home"
###### 2020-08-19
 * Fix release script (remove hardcoded information, trim leading whitespaces
   introduced by `wc -l` in MacOS)
    ([#216](https://github.com/mlpack/ensmallen/pull/216),
     [#220](https://github.com/mlpack/ensmallen/pull/220)).

 * Adjust tolerance for AugLagrangian convergence based on element type
   ([#217](https://github.com/mlpack/ensmallen/pull/217)).

### ensmallen 2.14.0: "No Direction Home"
###### 2020-08-10
 * Add NSGA2 optimizer for multi-objective functions
    ([#149](https://github.com/mlpack/ensmallen/pull/149)).

 * Update automatic website update release script
   ([#207](https://github.com/mlpack/ensmallen/pull/207)).

 * Clarify and fix documentation for constrained optimizers
   ([#201](https://github.com/mlpack/ensmallen/pull/201)).

 * Fix L-BFGS convergence when starting from a minimum
   ([#201](https://github.com/mlpack/ensmallen/pull/201)).

* Add optimizer summary report callback
   ([#213](https://github.com/mlpack/ensmallen/pull/213)).

### ensmallen 2.13.0: "Automatically Automated Automation"
###### 2020-07-15
 * Fix CMake package export
    ([#198](https://github.com/mlpack/ensmallen/pull/198)).

 * Allow early stop callback to accept a lambda function
   ([#165](https://github.com/mlpack/ensmallen/pull/165)).

### ensmallen 2.12.1: "Stir Crazy"
###### 2020-04-20
 * Fix total number of epochs and time estimation for ProgressBar callback
    ([#181](https://github.com/mlpack/ensmallen/pull/181)).

 * Handle SpSubview_col and SpSubview_row in Armadillo 9.870
    ([#194](https://github.com/mlpack/ensmallen/pull/194)).

 * Minor documentation fixes
    ([#197](https://github.com/mlpack/ensmallen/pull/197)).

### ensmallen 2.12.0: "Stir Crazy"
###### 2020-03-28
 * Correction in the formulation of sigma in CMA-ES
    ([#183](https://github.com/mlpack/ensmallen/pull/183)).

 * Remove deprecated methods from PrimalDualSolver implementation
    ([#185](https://github.com/mlpack/ensmallen/pull/185).

 * Update logo ([#186](https://github.com/mlpack/ensmallen/pull/186)).

### ensmallen 2.11.5: "The Poster Session Is Full"
###### 2020-03-11
  * Change "mathematical optimization" term to "numerical optimization" in the
    documentation ([#177](https://github.com/mlpack/ensmallen/pull/177)).

### ensmallen 2.11.4: "The Poster Session Is Full"
###### 2020-03-03
  * Require new HISTORY.md entry for each PR.
    ([#171](https://github.com/mlpack/ensmallen/pull/171),
     [#172](https://github.com/mlpack/ensmallen/pull/172),
     [#175](https://github.com/mlpack/ensmallen/pull/175)).

  * Update/fix example documentation
    ([#174](https://github.com/mlpack/ensmallen/pull/174)).

### ensmallen 2.11.3: "The Poster Session Is Full"
###### 2020-02-19
  * Prevent spurious compiler warnings
    ([#161](https://github.com/mlpack/ensmallen/pull/161)).

  * Fix minor memory leaks
    ([#167](https://github.com/mlpack/ensmallen/pull/167)).

  * Revamp CMake configuration
    ([#152](https://github.com/mlpack/ensmallen/pull/152)).

### ensmallen 2.11.2: "The Poster Session Is Full"
###### 2020-01-16
  * Allow callback instantiation for SGD based optimizer
    ([#138](https://github.com/mlpack/ensmallen/pull/155)).

  * Minor test stability fixes on i386
    ([#156](https://github.com/mlpack/ensmallen/pull/156)).

  * Fix Lookahead MaxIterations() check.
    ([#159](https://github.com/mlpack/ensmallen/pull/159)).

### ensmallen 2.11.1: "The Poster Session Is Full"
###### 2019-12-28
  * Fix Lookahead Synchronization period type
    ([#153](https://github.com/mlpack/ensmallen/pull/153)).

### ensmallen 2.11.0: "The Poster Session Is Full"
###### 2019-12-24
  * Add Lookahead
    ([#138](https://github.com/mlpack/ensmallen/pull/138)).

  * Add AdaBound and AMSBound
    ([#137](https://github.com/mlpack/ensmallen/pull/137)).

### ensmallen 2.10.5: "Fried Chicken"
###### 2019-12-13
  * SGD callback test 32-bit safety (big number)
    ([#143](https://github.com/mlpack/ensmallen/pull/143)).

  * Use "arbitrary" and "separable" terms in static function type checks
    ([#145](https://github.com/mlpack/ensmallen/pull/145)).

  * Remove 'using namespace std' from `problems/` files
    ([#147](https://github.com/mlpack/ensmallen/pull/147)).

### ensmallen 2.10.4: "Fried Chicken"
###### 2019-11-18
  * Add optional tests building.
    ([#141](https://github.com/mlpack/ensmallen/pull/141)).

  * Make code samples collapsible in the documentation.
    ([#140](https://github.com/mlpack/ensmallen/pull/140)).

### ensmallen 2.10.3: "Fried Chicken"
###### 2019-09-26
  * Fix ParallelSGD runtime bug.
    ([#135](https://github.com/mlpack/ensmallen/pull/135)).

  * Add additional L-BFGS convergence check
    ([#136](https://github.com/mlpack/ensmallen/pull/136)).

### ensmallen 2.10.2: "Fried Chicken"
###### 2019-09-11
  * Add release script to rel/ for maintainers
    ([#128](https://github.com/mlpack/ensmallen/pull/128)).

  * Fix Armadillo version check
    ([#133](https://github.com/mlpack/ensmallen/pull/133)).

### ensmallen 2.10.1: "Fried Chicken"
###### 2019-09-10
  * Documentation fix for callbacks
    ([#129](https://github.com/mlpack/ensmallen/pull/129).

  * Compatibility fixes for ensmallen 1.x
    ([#131](https://github.com/mlpack/ensmallen/pull/131)).

### ensmallen 2.10.0: "Fried Chicken"
###### 2019-09-07
  * All `Optimize()` functions now take any matrix type; so, e.g., `arma::fmat`
    or `arma::sp_mat` can be used for optimization.  See the documentation for
    more details ([#113](https://github.com/mlpack/ensmallen/pull/113),
    [#119](https://github.com/mlpack/ensmallen/pull/119)).

  * Introduce callback support.  Callbacks can be appended as the last arguments
    of an `Optimize()` call, and can perform custom behavior at different points
    during the optimization.  See the documentation for more details
    ([#119](https://github.com/mlpack/ensmallen/pull/119)).

  * Slight speedups for `FrankWolfe` optimizer
    ([#127](https://github.com/mlpack/ensmallen/pull/127)).

### ensmallen 1.16.2: "Loud Alarm Clock"
###### 2019-08-12
  * Fix PSO return type bug
    ([#126](https://github.com/mlpack/ensmallen/pull/126)).

### ensmallen 1.16.1: "Loud Alarm Clock"
###### 2019-08-11
  * Update HISTORY.md to use Markdown links to the PR and add release names.

  * Fix PSO return type bug
    ([#124](https://github.com/mlpack/ensmallen/pull/124)).

### ensmallen 1.16.0: "Loud Alarm Clock"
###### 2019-08-09
  * Add option to avoid computing exact objective at the end of the optimization
    ([#109](https://github.com/mlpack/ensmallen/pull/109)).

  * Fix handling of curvature for BigBatchSGD
    ([#118](https://github.com/mlpack/ensmallen/pull/118)).

  * Reduce runtime of tests
    ([#118](https://github.com/mlpack/ensmallen/pull/118)).

  * Introduce local-best particle swarm optimization, `LBestPSO`, for
    unconstrained optimization problems
    ([#86](https://github.com/mlpack/ensmallen/pull/86)).

### ensmallen 1.15.1: "Wrong Side Of The Road"
###### 2019-05-22
  * Fix `-Wreorder` in `qhadam` warning
    ([#115](https://github.com/mlpack/ensmallen/pull/115)).

  * Fix `-Wunused-private-field` warning in `spsa`
    ([#115](https://github.com/mlpack/ensmallen/pull/115)).

  * Add more warning output for gcc/clang
    ([#116](https://github.com/mlpack/ensmallen/pull/116)).

### ensmallen 1.15.0: "Wrong Side Of The Road"
###### 2019-05-14
  * Added QHAdam and QHSGD optimizers
    ([#81](https://github.com/mlpack/ensmallen/pull/81)).

### ensmallen 1.14.4: "Difficult Crimp"
###### 2019-05-12
  * Fixes for BigBatchSGD ([#91](https://github.com/mlpack/ensmallen/pull/91)).

### ensmallen 1.14.3: "Difficult Crimp"
###### 2019-05-06
  * Handle `eig_sym()` failures correctly
    ([#100](https://github.com/mlpack/ensmallen/pull/100)).

### ensmallen 1.14.2: "Difficult Crimp"
###### 2019-03-14
  * SPSA test tolerance fix
    ([#97](https://github.com/mlpack/ensmallen/pull/97)).

  * Minor documentation fixes (#95, #98).

  * Fix newlines at end of file
    ([#92](https://github.com/mlpack/ensmallen/pull/92)).

### ensmallen 1.14.1: "Difficult Crimp"
###### 2019-03-09
  * Fixes for SPSA ([#87](https://github.com/mlpack/ensmallen/pull/87)).

  * Optimized CNE and DE ([#90](https://github.com/mlpack/ensmallen/pull/90)).
    Changed initial population generation in CNE to be a normal distribution
    about the given starting point, which should accelerate convergence.

### ensmallen 1.14.0: "Difficult Crimp"
###### 2019-02-20
  * Add DE optimizer ([#77](https://github.com/mlpack/ensmallen/pull/77)).

  * Fix for Cholesky decomposition in CMAES
    ([#83](https://github.com/mlpack/ensmallen/pull/83)).

### ensmallen 1.13.2: "Coronavirus Invasion"
###### 2019-02-18
 * Minor documentation fixes ([#82](https://github.com/mlpack/ensmallen/pull/82)).

### ensmallen 1.13.1: "Coronavirus Invasion"
###### 2019-01-24
 * Fix -Wreorder warning ([#75](https://github.com/mlpack/ensmallen/pull/75)).

### ensmallen 1.13.0: "Coronavirus Invasion"
###### 2019-01-14
 * Enhance options for AugLagrangian optimizer
   ([#66](https://github.com/mlpack/ensmallen/pull/66)).

 * Add SPSA optimizer ([#69](https://github.com/mlpack/ensmallen/pull/69)).

### ensmallen 1.12.2: "New Year's Party"
###### 2019-01-05
 * Fix list of contributors.

### ensmallen 1.12.1: "New Year's Party"
###### 2019-01-03
 * Make sure all files end with newlines.

### ensmallen 1.12.0: "New Year's Party"
###### 2018-12-30
 * Add link to ensmallen PDF to README.md.

 * Minor documentation fixes.  Remove too-verbose documentation from source for
   each optimizer ([#61](https://github.com/mlpack/ensmallen/pull/61)).

 * Add FTML optimizer ([#48](https://github.com/mlpack/ensmallen/pull/48)).

 * Add SWATS optimizer ([#42](https://github.com/mlpack/ensmallen/pull/42)).

 * Add Padam optimizer ([#46](https://github.com/mlpack/ensmallen/pull/46)).

 * Add Eve optimizer ([#45](https://github.com/mlpack/ensmallen/pull/45)).

 * Add ResetPolicy() to SGD-like optimizers
   ([#60](https://github.com/mlpack/ensmallen/pull/60)).

### ensmallen 1.11.1: "Jet Lag"
###### 2018-11-29
 * Minor documentation fixes.

### ensmallen 1.11.0: "Jet Lag"
###### 2018-11-28
 * Add WNGrad optimizer.

 * Fix header name in documentation samples.

### ensmallen 1.10.1: "Corporate Catabolism"
###### 2018-11-16
 * Fixes for GridSearch optimizer.

 * Include documentation with release.

### ensmallen 1.10.0: "Corporate Catabolism"
###### 2018-10-20
 * Initial release.

 * Includes the ported optimization framework from mlpack
   (http://www.mlpack.org/).<|MERGE_RESOLUTION|>--- conflicted
+++ resolved
@@ -20,14 +20,12 @@
 
  * Refactor NSGA2
    ([#263](https://github.com/mlpack/ensmallen/pull/263)).
-
-<<<<<<< HEAD
+ 
+ * Add Indicators for Multiobjective optimizers
+   ([#285](https://github.com/mlpack/ensmallen/pull/285)).
+
  * Add bounds of search space for problem functions.
    ([#276](https://github.com/mlpack/ensmallen/pull/279)).
-=======
- * Add Indicators for Multiobjective optimizers
-   ([#285](https://github.com/mlpack/ensmallen/pull/285)).
->>>>>>> 27150fc8
 
 ### ensmallen 2.16.1: "Severely Dented Can Of Polyurethane"
 ###### 2021-03-02
