--- conflicted
+++ resolved
@@ -5,6 +5,9 @@
 
  * Fix epoch timing output
   ([#337](https://github.com/mlpack/ensmallen/pull/337)).
+  
+ * Add Yogi optimizer
+    ([#232](https://github.com/mlpack/ensmallen/pull/232)).
 
 ### ensmallen 2.18.1: "Fairmount Bagel"
 ###### 2021-11-19
@@ -125,15 +128,10 @@
  * Make a few tests more robust
    ([#228](https://github.com/mlpack/ensmallen/pull/228)).
 
-<<<<<<< HEAD
- * Add Yogi optimizer
-    ([#232](https://github.com/mlpack/ensmallen/pull/232)).
-=======
  * Add release date to version information. ([#226](https://github.com/mlpack/ensmallen/pull/226))
 
  * Fix typo in release script
    ([#236](https://github.com/mlpack/ensmallen/pull/236)).
->>>>>>> bfbe3182
 
 ### ensmallen 2.14.2: "No Direction Home"
 ###### 2020-08-31
